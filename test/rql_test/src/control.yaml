desc: Tests RQL control flow structures
tests:
    
    # Setup
    - cd: r.db('test').table_create('test')
      ot: ({'created':1})
      def: tbl = r.db('test').table('test')
      
    - cd: r.db('test').table_create('test2')
      ot: ({'created':1})
      def: tbl2 = r.db('test').table('test2')
      
    ## FunCall

    - py: "r.expr(1).do(lambda v: v * 2)"
      js: r.expr(1).do(function(v) { return v.mul(2); })
      rb: r.expr(1).do{|v| v * 2 }
      ot: 2

    - py: "r.expr([0, 1, 2]).do(lambda v: v.append(3))"
      js: r([0, 1, 2]).do(function(v) { return v.append(3); })
      rb: r([0, 1, 2]).do{ |v| v.append(3) }
      ot: [0, 1, 2, 3]

    - py: "r.do(1, 2, lambda x, y: x + y)"
      js: r.do(1, 2, function(x, y) { return x.add(y); })
      rb: r.do(1, 2) {|x, y| x + y}
      ot: 3

    - py: "r.do(lambda: 1)"
      js: r.do(function() { return 1; })
      rb: r.do{1}
      ot: 1

    # do error cases
    - py: "r.do(1, 2, lambda x: x)"
      js: r.do(1, 2, function(x) { return x; })
      rb: r.do(1, 2) {|x| x}
      ot: err("RqlRuntimeError", 'Expected 1 argument(s) but found 2.', [1])
      
    - py: "r.do(1, 2, 3, lambda x, y: x + y)"
      js: r.do(1, 2, 3, function(x, y) { return x.add(y); })
      rb: r.do(1, 2, 3) {|x, y| x + y}
      ot: err("RqlRuntimeError", 'Expected 2 argument(s) but found 3.', [1])
      
    - cd: "r.do(1)"
      ot: 1

    - js: r.do(1, function(x) {})
      cd: []
      ot: err("RqlDriverError", 'Unknown datum value "undefined", did you forget a "return"?', [1])
    
    - cd: r.do()
      py: [] # Case handled by native python error
      ot: err("RqlDriverError", 'Expected 1 or more argument(s) but found 0.', [1])
      
    
    # FunCall errors

    - py: "r.expr('abc').do(lambda v: v.append(3))"
      js: r('abc').do(function(v) { return v.append(3); })
      rb: r('abc').do{ |v| v.append(3) }
      ot: err("RqlRuntimeError", "Expected type ARRAY but found STRING.", [1, 0])

    - py: "r.expr('abc').do(lambda v: v + 3)"
      js: r('abc').do(function(v) { return v.add(3); })
      rb: r('abc').do{ |v| v + 3 }
      ot: err("RqlRuntimeError", "Expected type STRING but found NUMBER.", [1, 1])

    - py: "r.expr('abc').do(lambda v: v + 'def') + 3"
      js: r('abc').do(function(v) { return v.add('def'); }).add(3)
      rb: r('abc').do{ |v| v + 'def' } + 3
      ot: err("RqlRuntimeError", "Expected type STRING but found NUMBER.", [1])

    - py: "r.expr(0).do(lambda a,b: a + b)"
      js: r(0).do(function(a,b) { return a.add(b); })
      rb: r(0).do{ |a, b| a + b }
      ot: err("RqlRuntimeError", 'Expected 2 argument(s) but found 1.', [1])

    - py: "r.do(1, 2, lambda a: a)"
      js: r.do(1,2, function(a) { return a; })
      rb: r.do(1, 2) { |a| a }
      ot: err("RqlRuntimeError", 'Expected 1 argument(s) but found 2.', [1])

    ## Branch

    - cd: r.branch(True, 1, 2)
      ot: 1
    - cd: r.branch(False, 1, 2)
      ot: 2

    # Branch errors

    - cd: r.branch(1, 'c', False)
      ot: err("RqlRuntimeError", "Expected type BOOL but found NUMBER.", [0])

    - cd: r.branch('a', {}, [])
      ot: err("RqlRuntimeError", "Expected type BOOL but found STRING.", [0])

    # r.error()
    - cd: r.error('Hello World')
      ot: err("RqlRuntimeError", "Hello World", [0])
      
    # r.error() negative cases
    - cd: r.error()
      py: [] # Here we rely on a native python error
      ot: err("RqlDriverError", "Expected 1 argument(s) but found 0.", [0])
      
    - cd: r.error('foo', 'bar')
      py: [] # Here we rely on a native python error
      ot: err("RqlDriverError", "Expected 1 argument(s) but found 2.", [0])
      
    - cd: r.error(5) # we might want to allow this eventually
      ot: err("RqlRuntimeError", "Expected type STRING but found NUMBER.", [0])

    # For kicks, let's test arity checking in map and filter (Python driver doesn't require this)
    - js: r.expr([1, 2, 3]).map()
      rb: r.expr([1, 2, 3]).map()
      py: []
      ot: err("RqlDriverError", "Expected 1 argument(s) but found 0.", [0])
    - js: r.expr([1, 2, 3]).map(1, 2)
      rb: r.expr([1, 2, 3]).map(1, 2)
      cd: []
      ot: err("RqlDriverError", "Expected 1 argument(s) but found 2.", [0])
    - js: r.expr([1, 2, 3]).filter()
      rb: r.expr([1, 2, 3]).filter()
      py: []
      ot: err("RqlDriverError", "Expected 1 argument(s) but found 0.", [0])
    - js: r.expr([1, 2, 3]).filter(1, 2)
      rb: r.expr([1, 2, 3]).filter(1, 2)
      py: []
      ot: err("RqlDriverError", "Expected 1 argument(s) but found 2.", [0])

    # r.js()
    - cd: r.js('1 + 1')
      ot: 2
      
    - cd: r.js('1 + 1; 2 + 2')
      ot: 4

    - cd: r.do(1, 2, r.js('(function(a, b) { return a + b; })'))
      ot: 3

    - cd: r.expr(1).do(r.js('(function(x) { return x + 1; })'))
      ot: 2

    - cd: r.expr('foo').do(r.js('(function(x) { return x + "bar"; })'))
      ot: "'foobar'"

    # js error cases
    - cd: r.js('(function() { return 1; })')
      ot: err("RqlRuntimeError", "Query result must be of type DATUM or STREAM (got FUNCTION).", [0])

    - cd: r.js('function() { return 1; }')
      ot: 'err("RqlRuntimeError", "SyntaxError: Unexpected token (", [0])'
      
    # Play with the number of arguments in the JS function
    - cd: r.do(1, 2, r.js('(function(a) { return a; })'))
      ot: 1

    - cd: r.do(1, 2, r.js('(function(a, b, c) { return a; })'))
      ot: 1

    - cd: r.do(1, 2, r.js('(function(a, b, c) { return c; })'))
      ot: err("RqlRuntimeError", "Cannot convert javascript `undefined` to JSON.", [0])

    - cd: r.expr([1, 2, 3]).filter(r.js('(function(a) { return a >= 2; })'))
      ot: ([2, 3])

    - cd: r.expr([1, 2, 3]).map(r.js('(function(a) { return a + 1; })'))
      ot: ([2, 3, 4])

    - cd: r.expr([1, 2, 3]).map(r.js('1'))
      ot: err("RqlRuntimeError", "Expected type FUNCTION but found DATUM.", [0])

    - cd: r.expr([1, 2, 3]).filter(r.js('(function(a) {})'))
      ot: err("RqlRuntimeError", "Cannot convert javascript `undefined` to JSON.", [0])
    
    # What happens if we pass static values to things that expect functions
    - cd: r.expr([1, 2, 3]).map(1)
      ot: err("RqlRuntimeError", "Expected type FUNCTION but found DATUM.", [0])
      
    - cd: r.expr([1, 2, 3]).filter('foo')
      ot: err("RqlRuntimeError", "FILTER must be passed either an OBJECT or a predicate (got STRING).", [0])

    - py: r.expr([1, 2, 4]).filter(False)
      js: r.expr([1, 2, 4]).filter(false)
      rb: r([1, 2, 4]).filter(false)
      ot: ([])
      
    - cd: r.expr([1, 2, 4]).filter([])
      ot: err("RqlRuntimeError", "FILTER must be passed either an OBJECT or a predicate (got ARRAY).", [0])
      
    # forEach
    - cd: tbl.count()
      ot: 0

    # Insert three elements
    - js: r([1, 2, 3]).forEach(function (row) { return tbl.insert({ id:row }) })
      py: r.expr([1, 2, 3]).for_each(lambda row:tbl.insert({ 'id':row }))
      rb: r([1, 2, 3]).for_each{ |row| tbl.insert({ :id => row }) }
      ot: ({'inserted':3})

    - cd: tbl.count()
      ot: 3

    # Update each row to add additional attribute
    - js: r([1, 2, 3]).forEach(function (row) { return tbl.update({ foo:row }) })
      py: r.expr([1,2,3]).for_each(lambda row:tbl.update({'foo':row}))
      rb: r.expr([1,2,3]).for_each{ |row| tbl.update({ :foo => row }) }
      ot: ({'replaced':9})
      
    # Insert three more elements (and error on three)
    - js: r([1, 2, 3]).forEach(function (row) { return [tbl.insert({ id:row }), tbl.insert({ id:row.mul(10) })] })
      py: r.expr([1,2,3]).for_each(lambda row:[tbl.insert({ 'id':row }), tbl.insert({ 'id':row*10 })])
      rb: r.expr([1,2,3]).for_each{ |row| [tbl.insert({ :id => row}), tbl.insert({ :id => row*10})] }
      ot: ({'inserted':3,'errors':3,'first_error':'Duplicate primary key.'})

    - cd: tbl.count()
      ot: 6

    - cd: r.expr([1, 2, 3]).for_each( tbl2.insert({}) )
      ot: ({'inserted':3, 'generated_keys':arr(3,uuid())})
    
    # We have six elements, update them 6*2*3=36 times
    - js: r([1, 2, 3]).forEach(function (row) { return [tbl.update({ foo:row }), tbl.update({ bar:row })] })
      py: r.expr([1,2,3]).for_each(lambda row:[tbl.update({'foo':row}), tbl.update({'bar':row})])
      rb: r.expr([1,2,3]).for_each{ |row| [tbl.update({:foo => row}), tbl.update({:bar => row})]}
      ot: ({'replaced':36})
      
    # forEach negative cases
    - cd: r.expr([1, 2, 3]).for_each( tbl.insert({ 'id':r.row }) )
<<<<<<< HEAD
      ot: ({'inserted':3})
=======
      ot: {'inserted':3}
      rb: []
>>>>>>> 5a50549f
    
    - cd: r.expr([1, 2, 3]).for_each(1)
      ot: 'err("RqlRuntimeError", "FOREACH expects one or more write queries.", [0])'

    - py: r.expr([1, 2, 3]).for_each(lambda x:x)
      js: r([1, 2, 3]).forEach(function (x) { return x; })
      rb: r([1, 2, 3]).for_each{ |x| x }
      ot: 'err("RqlRuntimeError", "FOREACH expects one or more write queries.", [1, 1])'
    
    - cd: r.expr([1, 2, 3]).for_each(r.row)
      rb: []
      ot: 'err("RqlRuntimeError", "FOREACH expects one or more write queries.", [1, 1])'

    - js: r([1, 2, 3]).forEach(function (row) { return tbl; })
      py: r.expr([1, 2, 3]).for_each(lambda row:tbl)
      rb: r([1, 2, 3]).for_each{ |row| tbl }
      ot: 'err("RqlRuntimeError", "FOREACH expects one or more write queries.", [1, 1])'
    
      # This is only relevant in JS -- what happens when we return undefined
    - js: "r([1, 2, 3]).forEach(function (row) {})"
      cd: []
      ot: err("RqlDriverError", 'Unknown datum value "undefined", did you forget a "return"?', [1])
    
    # TODO: try calling write queries in random places (e.g. in `do`))
    
    # TODO: test r.row, nestedness, and chaining

    # Cleanup    
    - cd: r.db('test').table_drop('test')
      ot: ({'dropped':1})
      
    - cd: r.db('test').table_drop('test2')
      ot: ({'dropped':1})

    <|MERGE_RESOLUTION|>--- conflicted
+++ resolved
@@ -230,12 +230,8 @@
       
     # forEach negative cases
     - cd: r.expr([1, 2, 3]).for_each( tbl.insert({ 'id':r.row }) )
-<<<<<<< HEAD
       ot: ({'inserted':3})
-=======
-      ot: {'inserted':3}
       rb: []
->>>>>>> 5a50549f
     
     - cd: r.expr([1, 2, 3]).for_each(1)
       ot: 'err("RqlRuntimeError", "FOREACH expects one or more write queries.", [0])'
