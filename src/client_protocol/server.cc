--- conflicted
+++ resolved
@@ -23,11 +23,8 @@
 #include "arch/arch.hpp"
 #include "arch/io/network.hpp"
 #include "client_protocol/protocols.hpp"
-<<<<<<< HEAD
 #include "clustering/administration/auth/plaintext_authenticator.hpp"
 #include "clustering/administration/auth/scram_authenticator.hpp"
-=======
->>>>>>> ef38278b
 #include "clustering/administration/auth/username.hpp"
 #include "clustering/administration/metadata.hpp"
 #include "concurrency/coro_pool.hpp"
@@ -228,7 +225,6 @@
     return tcp_listener->get_port();
 }
 
-<<<<<<< HEAD
 void write_datum(tcp_conn_t *connection, ql::datum_t datum, signal_t *interruptor) {
     rapidjson::StringBuffer buffer;
     rapidjson::Writer<rapidjson::StringBuffer> writer(buffer);
@@ -239,21 +235,6 @@
 
 ql::datum_t read_datum(tcp_conn_t *connection, signal_t *interruptor) {
     std::array<char, 2048> buffer;
-=======
-std::string query_server_t::read_sized_string(tcp_conn_t *conn,
-                                              size_t max_size,
-                                              const std::string &length_error_msg,
-                                              signal_t *interruptor) {
-    uint32_t str_length;
-    conn->read_buffered(&str_length, sizeof(uint32_t), interruptor);
-
-    if (str_length > max_size) {
-        throw client_server_exc_t(length_error_msg);
-    }
-
-    scoped_array_t<char> buffer(str_length);
-    conn->read_buffered(buffer.data(), str_length, interruptor);
->>>>>>> ef38278b
 
     std::size_t offset = 0;
     do {
@@ -305,7 +286,6 @@
         conn->read_buffered(
             &client_magic_number, sizeof(client_magic_number), &ct_keepalive);
 
-<<<<<<< HEAD
         uint8_t version;
         switch (client_magic_number) {
             case VersionDummy::V0_1:
@@ -381,21 +361,6 @@
             if (version >= 2) {
                 char const *success_msg = "SUCCESS";
                 conn->write(success_msg, strlen(success_msg) + 1, &ct_keepalive);
-=======
-        bool pre_2 = client_magic_number == VersionDummy::V0_1;
-        bool pre_3 = pre_2 || client_magic_number == VersionDummy::V0_2;
-        bool pre_4 = pre_3 || client_magic_number == VersionDummy::V0_3;
-        bool legal = pre_4 || client_magic_number == VersionDummy::V0_4;
-
-        // FIXME
-        auth::username_t username("admin");
-
-        if (legal) {
-            // FIXME
-            auth_key_t auth_key = read_auth_key(conn.get(), &ct_keepalive);
-            if (!auth_key.str().empty()) {
-                username = auth::username_t(auth_key.str());
->>>>>>> ef38278b
             }
         } else {
             auth::scram_authenticator_t authenticator(rdb_ctx->get_auth_watchable());
@@ -424,22 +389,12 @@
                     // FIXME, error protocol_version
                 }
 
-<<<<<<< HEAD
                 ql::datum_t authentication_method =
                     datum.get_field("authentication_method", ql::NOTHROW);
                 if (authentication_method.get_type() != ql::datum_t::R_STR ||
                         authentication_method.as_str() != "SCRAM-SHA-256") {
                     // FIXME, error authentication_method
                 }
-=======
-        ql::query_cache_t query_cache(
-            rdb_ctx,
-            client_addr_port,
-            pre_4
-                ? ql::return_empty_normal_batches_t::YES
-                : ql::return_empty_normal_batches_t::NO,
-            auth::user_context_t(std::move(username)));
->>>>>>> ef38278b
 
                 ql::datum_t authentication =
                     datum.get_field("authentication", ql::NOTHROW);
