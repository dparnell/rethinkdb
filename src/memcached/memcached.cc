#include "memcached/memcached.hpp"

#include <stdexcept>
#include <stdarg.h>
#include <unistd.h>

#include "errors.hpp"
#include <boost/bind.hpp>
#include <boost/make_shared.hpp>
#include <boost/optional.hpp>

#include "concurrency/coro_fifo.hpp"
#include "concurrency/mutex.hpp"
#include "concurrency/semaphore.hpp"
#include "concurrency/fifo_checker.hpp"
#include "concurrency/drain_semaphore.hpp"
#include "concurrency/cond_var.hpp"
#include "concurrency/pmap.hpp"
#include "concurrency/promise.hpp"
#include "containers/buffer_group.hpp"
#include "containers/iterators.hpp"
#include "stats/control.hpp"
#include "memcached/store.hpp"
#include "logger.hpp"
#include "arch/os_signal.hpp"
#include "perfmon.hpp"
#include "stats/persist.hpp"

/* txt_memcached_handler_t only exists as a convenient thing to pass around to do_get(),
do_storage(), and the like. */

static const char *crlf = "\r\n";

struct txt_memcached_handler_t : public home_thread_mixin_t {

    txt_memcached_handler_t(memcached_interface_t *_interface, get_store_t *_get_store,
            set_store_interface_t *_set_store, int _max_concurrent_queries_per_connection)
        : interface(_interface), get_store(_get_store), set_store(_set_store), max_concurrent_queries_per_connection(_max_concurrent_queries_per_connection)
    { }

    memcached_interface_t *interface;

    get_store_t *get_store;
    set_store_interface_t *set_store;

    const int max_concurrent_queries_per_connection;

    void write(const std::string& buffer) {
        write(buffer.data(), buffer.length());
    }

    void write(const char *buffer, size_t bytes) {
        interface->write(buffer, bytes);
    }

    void vwritef(const char *format, va_list args) {
        char buffer[1000];
        size_t bytes = vsnprintf(buffer, sizeof(buffer), format, args);
        rassert(bytes < sizeof(buffer));
        write(buffer, bytes);
    }

    void writef(const char *format, ...)
        __attribute__ ((format (printf, 2, 3))) {
        va_list args;
        va_start(args, format);
        vwritef(format, args);
        va_end(args);
    }

    void write_unbuffered(const char *buffer, size_t bytes) {
        interface->write_unbuffered(buffer, bytes);
    }

    void write_from_data_provider(data_buffer_t *dp) {
        if (dp->size() < MAX_BUFFERED_GET_SIZE) {
            write(dp->buf(), dp->size());
        } else {
            write_unbuffered(dp->buf(), dp->size());
        }
    }

    void write_value_header(const char *key, size_t key_size, mcflags_t mcflags, size_t value_size) {
        writef("VALUE %*.*s %u %zu\r\n",
               int(key_size), int(key_size), key, mcflags, value_size);
    }

    void write_value_header(const char *key, size_t key_size, mcflags_t mcflags, size_t value_size, cas_t cas) {
        writef("VALUE %*.*s %u %zu %llu\r\n",
               int(key_size), int(key_size), key, mcflags, value_size, (long long unsigned int)cas);
    }

    void error() {
        writef("ERROR\r\n");
    }

    void write_crlf() {
        write(crlf, 2);
    }

    void write_end() {
        writef("END\r\n");
    }

    void client_error(const char *format, ...)
        __attribute__ ((format (printf, 2, 3))) {
        writef("CLIENT_ERROR ");
        va_list args;
        va_start(args, format);
        vwritef(format, args);
        va_end(args);
    }

    void server_error(const char *format, ...)
        __attribute__ ((format (printf, 2, 3))) {
        writef("SERVER_ERROR ");
        va_list args;
        va_start(args, format);
        vwritef(format, args);
        va_end(args);
    }

    void client_error_bad_command_line_format() {
        client_error("bad command line format\r\n");
    }

    void client_error_bad_data() {
        client_error("bad data chunk\r\n");
    }

    void client_error_not_allowed(bool op_is_write) {
        // TODO: Do we have a way of figuring out what's going on more specifically?
        // Like: Are we running in a replication setup? Are we actually shutting down?
        std::string explanations;
        if (op_is_write) {
            explanations = "Maybe you are trying to write to a slave? We might also be shutting down, or master and slave are out of sync.";
        } else {
            explanations = "We might be shutting down, or master and slave are out of sync.";
        }

        client_error("operation not allowed; %s\r\n", explanations.c_str());
    }

    void server_error_object_too_large_for_cache() {
        server_error("object too large for cache\r\n");
    }

    void flush_buffer() {
        interface->flush_buffer();
    }

    bool is_write_open() {
        return interface->is_write_open();
    }

    void read(void *buf, size_t nbytes) {
        interface->read(buf, nbytes);
    }

    void read_line(std::vector<char> *dest) {
        interface->read_line(dest);
    }
};


perfmon_duration_sampler_t
    pm_conns_reading("conns_reading", secs_to_ticks(1), false),
    pm_conns_writing("conns_writing", secs_to_ticks(1), false),
    pm_conns_acting("conns_acting", secs_to_ticks(1), false);


class pipeliner_t {
public:
    pipeliner_t(txt_memcached_handler_t *rh) : requests_out_sem(rh->max_concurrent_queries_per_connection), rh_(rh) { }
    ~pipeliner_t() { }

    void lock_argparsing() {
        co_lock_mutex(&argparsing_mutex);
    }
private:
    friend class pipeliner_acq_t;
    coro_fifo_t fifo;

    // This should have no effect (because we don't block coroutines
    // until after done argparsing), but
    mutex_t argparsing_mutex;

    // Used to limit number of concurrent requests
    semaphore_t requests_out_sem;

    mutex_t mutex;
    txt_memcached_handler_t *rh_;

    DISABLE_COPYING(pipeliner_t);
};

class pipeliner_acq_t {
public:
    pipeliner_acq_t(pipeliner_t *pipeliner)
        : pipeliner_(pipeliner)
#ifndef NDEBUG
        , state_(untouched)
#endif
    { }
    ~pipeliner_acq_t() {
        rassert(state_ == has_ended_write);
    }

    void begin_operation() {
        rassert(state_ == untouched);
        DEBUG_ONLY(state_ = has_begun_operation);
        fifo_acq_.enter(&pipeliner_->fifo);
    }

    void done_argparsing() {
        rassert(state_ == has_begun_operation);
        DEBUG_ONLY(state_ = has_done_argparsing);

        pipeliner_->argparsing_mutex.unlock(true);
        pipeliner_->requests_out_sem.co_lock();
    }

    void begin_write() {
        rassert(state_ == has_done_argparsing);
        DEBUG_ONLY(state_ = has_begun_write);
        fifo_acq_.leave();
        mutex_acq_.reset(&pipeliner_->mutex);
    }

    void end_write() {
        rassert(state_ == has_begun_write);
        DEBUG_ONLY(state_ = has_ended_write);

        block_pm_duration flush_timer(&pm_conns_writing);
        pipeliner_->rh_->flush_buffer();
        flush_timer.end();

        mutex_acq_.reset();
        pipeliner_->requests_out_sem.unlock();
    }

private:
    pipeliner_t *pipeliner_;
    mutex_t::acq_t mutex_acq_;
    coro_fifo_acq_t fifo_acq_;
#ifndef NDEBUG
    enum { untouched, has_begun_operation, has_done_argparsing, has_begun_write, has_ended_write } state_;
#endif
    DISABLE_COPYING(pipeliner_acq_t);
};


perfmon_duration_sampler_t
    pm_cmd_set("cmd_set", secs_to_ticks(1.0), false),
    pm_cmd_get("cmd_get", secs_to_ticks(1.0), false),
    pm_cmd_rget("cmd_rget", secs_to_ticks(1.0), false);

perfmon_persistent_stddev_t
    pm_get_key_size("cmd_get_key_size"),
    pm_storage_key_size("cmd_set_key_size"),
    pm_storage_value_size("cmd_set_val_size"),
    pm_delete_key_size("cmd_delete_key_size");

/* do_get() is used for "get" and "gets" commands. */

struct get_t {
    store_key_t key;
    get_result_t res;
};

void do_one_get(txt_memcached_handler_t *rh, bool with_cas, get_t *gets, int i, order_token_t token) {
    if (with_cas) {
        gets[i].res = rh->set_store->get_cas(gets[i].key, token);
    } else {
        gets[i].res = rh->get_store->get(gets[i].key, token);
    }
}

void do_get(txt_memcached_handler_t *rh, pipeliner_t *pipeliner, bool with_cas, int argc, char **argv, order_token_t token) {
    // We should already be spawned within a coroutine.
    pipeliner_acq_t pipeliner_acq(pipeliner);
    pipeliner_acq.begin_operation();

    rassert(argc >= 1);
    rassert(strcmp(argv[0], "get") == 0 || strcmp(argv[0], "gets") == 0);

    /* Vector to store the keys and the task-objects */
    std::vector<get_t> gets;

    /* First parse all of the keys to get */
    gets.reserve(argc - 1);
    for (int i = 1; i < argc; i++) {
        gets.push_back(get_t());
        if (!str_to_key(argv[i], &gets.back().key)) {
            pipeliner_acq.done_argparsing();
            pipeliner_acq.begin_write();
            rh->client_error_bad_command_line_format();
            pipeliner_acq.end_write();
            return;
        }
        pm_get_key_size.record((float) gets.back().key.size);
    }
    if (gets.size() == 0) {
        pipeliner_acq.done_argparsing();
        pipeliner_acq.begin_write();
        rh->error();
        pipeliner_acq.end_write();
        return;
    }

    pipeliner_acq.done_argparsing();

    block_pm_duration get_timer(&pm_cmd_get);

    /* Now that we're sure they're all valid, send off the requests */
    pmap(gets.size(), boost::bind(&do_one_get, rh, with_cas, gets.data(), _1, token));

    pipeliner_acq.begin_write();

    /* Check if they hit a gated_get_store_t. */
    if (gets.size() > 0 && gets[0].res.is_not_allowed) {
        /* They all should have gotten the same error */
        for (int i = 0; i < (int)gets.size(); i++) {
            rassert(gets[i].res.is_not_allowed);
        }

        rh->client_error_not_allowed(with_cas);

    } else {

        /* Handle the results in sequence */
        for (int i = 0; i < (int)gets.size(); i++) {
            get_result_t &res = gets[i].res;

            rassert(!res.is_not_allowed);

            /* If res.value is NULL that means the value was not found so we don't write
               anything */
            if (res.value) {
                /* If the write half of the connection has been closed, there's no point in trying
                   to send anything */
                if (rh->is_write_open()) {
                    const store_key_t &key = gets[i].key;

                    /* Write the "VALUE ..." header */
                    if (with_cas) {
                        rh->write_value_header(key.contents, key.size, res.flags, res.value->size(), res.cas);
                    } else {
                        rassert(res.cas == 0);
                        rh->write_value_header(key.contents, key.size, res.flags, res.value->size());
                    }

                    rh->write_from_data_provider(res.value.get());
                    rh->write_crlf();
                }
            }
        }

        rh->write_end();
    }

    pipeliner_acq.end_write();
};

static const char *rget_null_key = "null";

static bool rget_parse_bound(char *flag, char *key, rget_bound_mode_t *mode_out, store_key_t *key_out) {
    if (!str_to_key(key, key_out)) return false;

    char *invalid_char;
    long open_flag = strtol_strict(flag, &invalid_char, 10);
    if (*invalid_char != '\0') return false;

    switch (open_flag) {
    case 0:
        *mode_out = rget_bound_closed;
        return true;
    case 1:
        *mode_out = rget_bound_open;
        return true;
    case -1:
        if (strcasecmp(rget_null_key, key) == 0) {
            *mode_out = rget_bound_none;
            key_out->size = 0;   // Key is irrelevant
            return true;
        }
        // Fall through
    default:
        return false;
    }
}

perfmon_duration_sampler_t rget_iteration_next("rget_iteration_next", secs_to_ticks(1));

void do_rget(txt_memcached_handler_t *rh, pipeliner_t *pipeliner, int argc, char **argv, order_token_t token) {
    // We should already be spawned within a coroutine.
    pipeliner_acq_t pipeliner_acq(pipeliner);
    pipeliner_acq.begin_operation();

    if (argc != 6) {
        pipeliner_acq.done_argparsing();
        pipeliner_acq.begin_write();
        rh->client_error_bad_command_line_format();
        pipeliner_acq.end_write();
        return;
    }

    /* Parse left/right boundary keys and flags */
    rget_bound_mode_t left_mode, right_mode;
    store_key_t left_key, right_key;

    if (!rget_parse_bound(argv[3], argv[1], &left_mode, &left_key) ||
        !rget_parse_bound(argv[4], argv[2], &right_mode, &right_key)) {
        pipeliner_acq.done_argparsing();
        pipeliner_acq.begin_write();
        rh->client_error_bad_command_line_format();
        pipeliner_acq.end_write();
        return;
    }

    /* Parse max items count */
    char *invalid_char;
    uint64_t max_items = strtoull_strict(argv[5], &invalid_char, 10);
    if (*invalid_char != '\0') {
        pipeliner_acq.done_argparsing();
        pipeliner_acq.begin_write();
        rh->client_error_bad_command_line_format();
        pipeliner_acq.end_write();
        return;
    }

    pipeliner_acq.done_argparsing();

    block_pm_duration rget_timer(&pm_cmd_rget);

    rget_result_t results_iterator = rh->get_store->rget(left_mode, left_key, right_mode, right_key, token);

    pipeliner_acq.begin_write();

    /* Check if the query hit a gated_get_store_t */
    if (!results_iterator) {
        rh->client_error_not_allowed(false);
    } else {

        boost::optional<key_with_data_buffer_t> pair;
        uint64_t count = 0;
        ticks_t next_time;
        while (++count <= max_items && (rget_iteration_next.begin(&next_time), pair = results_iterator->next())) {
            rget_iteration_next.end(&next_time);
            const key_with_data_buffer_t& kv = pair.get();

            const std::string& key = kv.key;
            const boost::intrusive_ptr<data_buffer_t>& dp = kv.value_provider;

            rh->write_value_header(key.c_str(), key.length(), kv.mcflags, dp->size());
            rh->write_from_data_provider(dp.get());
            rh->write_crlf();
        }

        rh->write_end();
    }
    pipeliner_acq.end_write();
}

/* "set", "add", "replace", "cas", "append", and "prepend" command logic */

enum storage_command_t {
    set_command,
    add_command,
    replace_command,
    cas_command,
    append_command,
    prepend_command
};

struct storage_metadata_t {
    const mcflags_t mcflags;
    const exptime_t exptime;
    const cas_t unique;
    storage_metadata_t(mcflags_t _mcflags, exptime_t _exptime, cas_t _unique)
        : mcflags(_mcflags), exptime(_exptime), unique(_unique) { }
};

void run_storage_command(txt_memcached_handler_t *rh,
                         pipeliner_acq_t *pipeliner_acq_raw,
                         storage_command_t sc,
                         store_key_t key,
                         const boost::intrusive_ptr<data_buffer_t>& data,
                         storage_metadata_t metadata,
                         bool noreply,
                         order_token_t token) {
    boost::scoped_ptr<pipeliner_acq_t> pipeliner_acq(pipeliner_acq_raw);

    block_pm_duration set_timer(&pm_cmd_set);

    if (sc != append_command && sc != prepend_command) {
        add_policy_t add_policy;
        replace_policy_t replace_policy;

        switch (sc) {
        case set_command:
            add_policy = add_policy_yes;
            replace_policy = replace_policy_yes;
            break;
        case add_command:
            add_policy = add_policy_yes;
            replace_policy = replace_policy_no;
            break;
        case replace_command:
            add_policy = add_policy_no;
            replace_policy = replace_policy_yes;
            break;
        case cas_command:
            add_policy = add_policy_no;
            replace_policy = replace_policy_if_cas_matches;
            break;
        case append_command:
        case prepend_command:
        default:
            unreachable();
        }

        set_result_t res = rh->set_store->sarc(key, data, metadata.mcflags, metadata.exptime,
                                               add_policy, replace_policy, metadata.unique, token);

        pipeliner_acq->begin_write();


        if (!noreply) {
            switch (res) {
            case sr_stored:
                rh->writef("STORED\r\n");
                break;
            case sr_didnt_add:
                if (sc == replace_command) {
                    rh->writef("NOT_STORED\r\n");
                } else if (sc == cas_command) {
                    rh->writef("NOT_FOUND\r\n");
                } else {
                    unreachable();
                }
                break;
            case sr_didnt_replace:
                if (sc == add_command) {
                    rh->writef("NOT_STORED\r\n");
                } else if (sc == cas_command) {
                    rh->writef("EXISTS\r\n");
                } else {
                    unreachable();
                }
                break;
            case sr_too_large:
                rh->server_error_object_too_large_for_cache();
                break;
            case sr_not_allowed:
                rh->client_error_not_allowed(true);
                break;
            default: unreachable();
            }
        }

    } else {
        append_prepend_result_t res =
            rh->set_store->append_prepend(
                sc == append_command ? append_prepend_APPEND : append_prepend_PREPEND,
                key, data, token);

        pipeliner_acq->begin_write();

        if (!noreply) {
            switch (res) {
            case apr_success: rh->writef("STORED\r\n"); break;
            case apr_not_found: rh->writef("NOT_FOUND\r\n"); break;
            case apr_too_large:
                rh->server_error_object_too_large_for_cache();
                break;
            case apr_not_allowed:
                rh->client_error_not_allowed(true);
                break;
            default: unreachable();
            }
        }
    }

    pipeliner_acq->end_write();

    /* If the key-value store never read our value for whatever reason, then the
    memcached_data_provider_t's destructor will read it off the socket and signal
    read_value_promise here */
}

void do_storage(txt_memcached_handler_t *rh, pipeliner_t *pipeliner, storage_command_t sc, int argc, char **argv, order_token_t token) {
    // This is _not_ spawned yet.

    pipeliner_acq_t *pipeliner_acq = new pipeliner_acq_t(pipeliner);
    pipeliner_acq->begin_operation();

    char *invalid_char;

    /* cmd key flags exptime size [noreply]
       OR "cas" key flags exptime size cas [noreply] */
    if ((sc != cas_command && (argc != 5 && argc != 6)) ||
        (sc == cas_command && (argc != 6 && argc != 7))) {
        pipeliner_acq->done_argparsing();
        pipeliner_acq->begin_write();
        rh->error();
        pipeliner_acq->end_write();
        delete pipeliner_acq;
        return;
    }

    /* First parse the key */
    store_key_t key;
    if (!str_to_key(argv[1], &key)) {
        pipeliner_acq->done_argparsing();
        pipeliner_acq->begin_write();
        rh->client_error_bad_command_line_format();
        pipeliner_acq->end_write();
        delete pipeliner_acq;
        return;
    }
    pm_storage_key_size.record((float) key.size);

    /* Next parse the flags */
    mcflags_t mcflags = strtoul_strict(argv[2], &invalid_char, 10);
    if (*invalid_char != '\0') {
        pipeliner_acq->done_argparsing();
        pipeliner_acq->begin_write();
        rh->client_error_bad_command_line_format();
        pipeliner_acq->end_write();
        delete pipeliner_acq;
        return;
    }

    /* Now parse the expiration time */
    exptime_t exptime = strtoul_strict(argv[3], &invalid_char, 10);
    if (*invalid_char != '\0') {
        pipeliner_acq->done_argparsing();
        pipeliner_acq->begin_write();
        rh->client_error_bad_command_line_format();
        pipeliner_acq->end_write();
        delete pipeliner_acq;
        return;
    }

    // This is protocol.txt, verbatim:
    // Some commands involve a client sending some kind of expiration time
    // (relative to an item or to an operation requested by the client) to
    // the server. In all such cases, the actual value sent may either be
    // Unix time (number of seconds since January 1, 1970, as a 32-bit
    // value), or a number of seconds starting from current time. In the
    // latter case, this number of seconds may not exceed 60*60*24*30 (number
    // of seconds in 30 days); if the number sent by a client is larger than
    // that, the server will consider it to be real Unix time value rather
    // than an offset from current time.
    if (exptime <= 60*60*24*30 && exptime > 0) {
        // If 60*60*24*30 < exptime <= time(NULL), that's fine, the
        // btree code needs to handle that case gracefully anyway
        // (since the clock can tick in the middle of an insert
        // anyway...).  We have tests in expiration.py.
        exptime += time(NULL);
    }

    /* Now parse the value length */
    size_t value_size = strtoul_strict(argv[4], &invalid_char, 10);
    // Check for signed 32 bit max value for Memcached compatibility...
    if (*invalid_char != '\0' || value_size >= (1u << 31) - 1) {
        pipeliner_acq->done_argparsing();
        pipeliner_acq->begin_write();
        rh->client_error_bad_command_line_format();
        pipeliner_acq->end_write();
        delete pipeliner_acq;
        return;
    }
    pm_storage_value_size.record((float) value_size);

    /* If a "cas", parse the cas_command unique */
    cas_t unique = NO_CAS_SUPPLIED;
    if (sc == cas_command) {
        unique = strtoull_strict(argv[5], &invalid_char, 10);
        if (*invalid_char != '\0') {
            pipeliner_acq->done_argparsing();
            pipeliner_acq->begin_write();
            rh->client_error_bad_command_line_format();
            pipeliner_acq->end_write();
            delete pipeliner_acq;
            return;
        }
    }

    /* Check for noreply */
    int offset = (sc == cas_command ? 1 : 0);
    bool noreply;
    if (argc == 6 + offset) {
        if (strcmp(argv[5 + offset], "noreply") == 0) {
            noreply = true;
        } else {
            // Memcached 1.4.5 ignores invalid tokens here
            noreply = false;
        }
    } else {
        noreply = false;
    }

    /* Read the data off the socket. For now we always read the data into a buffer. In the
       future we may want to be able to stream the data to its destination. */
    boost::intrusive_ptr<data_buffer_t> dp = data_buffer_t::create(value_size);
    char crlf_buf[2];
    try {
        rh->read(dp->buf(), value_size);
        rh->read(crlf_buf, 2);
    } catch (memcached_interface_t::no_more_data_exc_t) {
        rh->client_error("bad data chunk\r\n");
        return;
    }

    if (memcmp(crlf_buf, crlf, 2) != 0) {
        rh->client_error("bad data chunk\r\n");
        return;
    }

    /* Bundle metadata into one object so we don't try to pass too many arguments
    to `boost::bind()` */
    storage_metadata_t metadata(mcflags, exptime, unique);

    pipeliner_acq->done_argparsing();

    coro_t::spawn_now(boost::bind(&run_storage_command, rh, pipeliner_acq, sc, key, dp, metadata, noreply, token));
}

/* "incr" and "decr" commands */
void run_incr_decr(txt_memcached_handler_t *rh, pipeliner_acq_t *pipeliner_acq, store_key_t key, uint64_t amount, bool incr, bool noreply, order_token_t token) {
    block_pm_duration set_timer(&pm_cmd_set);

    incr_decr_result_t res = rh->set_store->incr_decr(
        incr ? incr_decr_INCR : incr_decr_DECR,
        key, amount, token);

    pipeliner_acq->begin_write();
    if (!noreply) {
        switch (res.res) {
            case incr_decr_result_t::idr_success:
                rh->writef("%llu\r\n", (unsigned long long)res.new_value);
                break;
            case incr_decr_result_t::idr_not_found:
                rh->writef("NOT_FOUND\r\n");
                break;
            case incr_decr_result_t::idr_not_numeric:
                rh->client_error("cannot increment or decrement non-numeric value\r\n");
                break;
            case incr_decr_result_t::idr_not_allowed:
                rh->client_error_not_allowed(true);
                break;
            default: unreachable();
        }
    }

    pipeliner_acq->end_write();
}

void do_incr_decr(txt_memcached_handler_t *rh, pipeliner_t *pipeliner, bool i, int argc, char **argv, order_token_t token) {
    // We should already be spawned in a coroutine.
    pipeliner_acq_t pipeliner_acq(pipeliner);
    pipeliner_acq.begin_operation();

    /* cmd key delta [noreply] */
    if (argc != 3 && argc != 4) {
        pipeliner_acq.done_argparsing();
        pipeliner_acq.begin_write();
        rh->error();
        pipeliner_acq.end_write();
        return;
    }

    /* Parse key */
    store_key_t key;
    if (!str_to_key(argv[1], &key)) {
        pipeliner_acq.done_argparsing();
        pipeliner_acq.begin_write();
        rh->client_error_bad_command_line_format();
        pipeliner_acq.end_write();
        return;
    }

    /* Parse amount to change by */
    char *invalid_char;
    uint64_t delta = strtoull_strict(argv[2], &invalid_char, 10);
    if (*invalid_char != '\0') {
        pipeliner_acq.done_argparsing();
        pipeliner_acq.begin_write();
        rh->client_error_bad_command_line_format();
        pipeliner_acq.end_write();
        return;
    }

    /* Parse "noreply" */
    bool noreply;
    if (argc == 4) {
        if (strcmp(argv[3], "noreply") == 0) {
            noreply = true;
        } else {
            // Memcached 1.4.5 ignores invalid tokens here
            noreply = false;
        }
    } else {
        noreply = false;
    }

    pipeliner_acq.done_argparsing();

    run_incr_decr(rh, &pipeliner_acq, key, delta, i, noreply, token);
}

/* "delete" commands */

void run_delete(txt_memcached_handler_t *rh, pipeliner_acq_t *pipeliner_acq, store_key_t key, bool noreply, order_token_t token) {

    block_pm_duration set_timer(&pm_cmd_set);

    delete_result_t res = rh->set_store->delete_key(key, token);

    pipeliner_acq->begin_write();
    if (!noreply) {
        switch (res) {
            case dr_deleted:
                rh->writef("DELETED\r\n");
                break;
            case dr_not_found:
                rh->writef("NOT_FOUND\r\n");
                break;
            case dr_not_allowed:
                rh->client_error_not_allowed(true);
                break;
            default: unreachable();
        }
    }

    pipeliner_acq->end_write();
}

void do_delete(txt_memcached_handler_t *rh, pipeliner_t *pipeliner, int argc, char **argv, order_token_t token) {
    // This should already be spawned within a coroutine.
    pipeliner_acq_t pipeliner_acq(pipeliner);
    pipeliner_acq.begin_operation();

    /* "delete" key [a number] ["noreply"] */
    if (argc < 2 || argc > 4) {
        pipeliner_acq.done_argparsing();
        pipeliner_acq.begin_write();
        rh->error();
        pipeliner_acq.end_write();
        return;
    }

    /* Parse key */
    store_key_t key;
    if (!str_to_key(argv[1], &key)) {
        pipeliner_acq.done_argparsing();
        pipeliner_acq.begin_write();
        rh->client_error_bad_command_line_format();
        pipeliner_acq.end_write();
        return;
    }
    pm_delete_key_size.record((float) key.size);

    /* Parse "noreply" */
    bool noreply;
    if (argc > 2) {
        noreply = strcmp(argv[argc - 1], "noreply") == 0;

        /* We don't support the delete queue, but we do tolerate weird bits of syntax that are
        related to it */
        bool zero = strcmp(argv[2], "0") == 0;

        bool valid = (argc == 3 && (zero || noreply))
                  || (argc == 4 && (zero && noreply));

        if (!valid) {
            pipeliner_acq.done_argparsing();
            pipeliner_acq.begin_write();
            if (!noreply) {
                rh->client_error_bad_command_line_format();
            }
            pipeliner_acq.end_write();
            return;
        }
    } else {
        noreply = false;
    }

    pipeliner_acq.done_argparsing();

    run_delete(rh, &pipeliner_acq, key, noreply, token);
}

/* "stats" command */

std::string memcached_stats(int argc, char **argv, bool include_internal) {
    std::string res;
    perfmon_stats_t stats;

    perfmon_get_stats(&stats, include_internal);

    if (argc == 1) {
        for (perfmon_stats_t::iterator iter = stats.begin(); iter != stats.end(); iter++) {
            res += strprintf("STAT %s %s\r\n", iter->first.c_str(), iter->second.c_str());
        }
    } else {
        for (int i = 1; i < argc; i++) {
            perfmon_stats_t::iterator iter = stats.find(argv[i]);
            res += strprintf("STAT %s %s\r\n", argv[i], iter == stats.end()
                                                        ? "NOT_FOUND"
                                                        : iter->second.c_str());

        }
    }
    res += "END\r\n";
    return res;
}


// Control for showing internal stats.
struct memcached_stats_control_t : public control_t {
    memcached_stats_control_t() :
        control_t("stats", "Show all stats (including internal stats).", true) {}
    std::string call(int argc, char **argv) {
        return memcached_stats(argc, argv, true);
    }
} memcached_stats_control;

#ifndef NDEBUG
void do_quickset(txt_memcached_handler_t *rh, pipeliner_acq_t *pipeliner_acq, std::vector<char*> args) {
    if (args.size() < 2 || args.size() % 2 == 0) {
        // The connection will be closed if more than a megabyte or so is sent
        // over without a newline, so we don't really need to worry about large
        // values.
        pipeliner_acq->done_argparsing();
        pipeliner_acq->begin_write();
        rh->write("CLIENT_ERROR Usage: .s k1 v1 [k2 v2...] (no whitespace in values)\r\n");
        pipeliner_acq->end_write();
        return;
    }

    std::vector<std::string> args_copy(args.begin(), args.end());

    pipeliner_acq->done_argparsing();
    pipeliner_acq->begin_write();
    for (size_t i = 1; i < args.size(); i += 2) {
        store_key_t key;
        if (!str_to_key(args_copy[i].c_str(), &key)) {
            rh->writef("CLIENT_ERROR Invalid key %s\r\n", args_copy[i].c_str());
            pipeliner_acq->end_write();
            return;
        }
        boost::intrusive_ptr<data_buffer_t> value = data_buffer_t::create(args_copy[i + 1].size());
        memcpy(value->buf(), args_copy[i + 1].data(), value->size());

        set_result_t res = rh->set_store->sarc(key, value, 0, 0, add_policy_yes, replace_policy_yes, 0, order_token_t::ignore);

        if (res == sr_stored) {
            rh->writef("STORED key %s\r\n", args_copy[i].c_str());
        } else {
            rh->writef("MYSTERIOUS_ERROR key %s\r\n", args_copy[i].c_str());
        }
    }
    pipeliner_acq->end_write();
}

<<<<<<< HEAD
bool parse_debug_command(txt_memcached_handler_t *rh, pipeliner_t *pipeliner, std::vector<char*> args) {
    pipeliner_acq_t pipeliner_acq(pipeliner);
    pipeliner_acq.begin_operation();
=======
bool parse_debug_command(txt_memcached_handler_if *rh, pipeliner_t *pipeliner, std::vector<char*> args) {
>>>>>>> 6423cf60

    if (args.size() < 1) {
        return false;
    }

    // .h is an alias for "rdb hash"
    if (!strcmp(args[0], ".h") && args.size() >= 2) {
        pipeliner_acq_t pipeliner_acq(pipeliner);
        pipeliner_acq.begin_operation();

        // We can't use our reference to args after we've called
        // done_argparsing().
        std::vector<std::string> args_copy(args.begin(), args.end());

        std::vector<char *> ctrl_args;
        for (int i = 0, e = args_copy.size(); i < e; ++i) {
            ctrl_args.push_back(const_cast<char *>(args_copy[i].c_str()));
        }

        static char hashstring[] = "hash";
        ctrl_args[0] = hashstring;

        pipeliner_acq.done_argparsing();
        std::string control_result = control_t::exec(ctrl_args.size(), ctrl_args.data());

        pipeliner_acq.begin_write();
        rh->write(control_result);
        pipeliner_acq.end_write();
        return true;
    } else if (!strcmp(args[0], ".s")) {
        pipeliner_acq_t pipeliner_acq(pipeliner);
        pipeliner_acq.begin_operation();
        do_quickset(rh, &pipeliner_acq, args);
        return true;
    } else {
        return false;
    }
}
#endif  // NDEBUG

/* Handle memcached, takes a txt_memcached_handler_t and handles the memcached commands that come in on it */
void handle_memcache(memcached_interface_t *interface, get_store_t *get_store,
        set_store_interface_t *set_store, int max_concurrent_queries_per_connection) {
    logDBG("Opened memcached stream: %p\n", coro_t::self());

    /* This object just exists to group everything together so we don't have to pass a lot of
    context around. */
    txt_memcached_handler_t rh(interface, get_store, set_store, max_concurrent_queries_per_connection);

    /* The commands from each individual memcached handler must be performed in the order
    that the handler parses them. This `order_source_t` is used to guarantee that. */
    order_source_t order_source;

    /* Declared outside the while-loop so it doesn't repeatedly reallocate its buffer */
    std::vector<char> line;

    pipeliner_t pipeliner(&rh);

    while (true) {

<<<<<<< HEAD
=======
    while (pipeliner.lock_argparsing(), !sigint_has_happened.get_value()) {
>>>>>>> 6423cf60
        /* Read a line off the socket */
        block_pm_duration read_timer(&pm_conns_reading);
        try {
            rh.read_line(&line);
        } catch (memcached_interface_t::no_more_data_exc_t) {
            break;
        }
        read_timer.end();

        block_pm_duration action_timer(&pm_conns_acting);

        /* Tokenize the line */
        line.push_back('\0');   // Null terminator
        std::vector<char *> args;
        char *l = line.data(), *state = NULL;
        while (char *cmd_str = strtok_r(l, " \r\n\t", &state)) {
            args.push_back(cmd_str);
            l = NULL;
        }

        if (args.size() == 0) {
            pipeliner_acq_t pipeliner_acq(&pipeliner);
            pipeliner_acq.begin_operation();
            pipeliner_acq.done_argparsing();
            pipeliner_acq.begin_write();
            rh.error();
            pipeliner_acq.end_write();
            continue;
        }

        /* Dispatch to the appropriate subclass */
	order_token_t token = order_source.check_in(std::string("handle_memcache+") + args[0]);
        if (!strcmp(args[0], "get")) {    // check for retrieval commands
            coro_t::spawn_now(boost::bind(do_get, &rh, &pipeliner, false, args.size(), args.data(), token.with_read_mode()));
        } else if (!strcmp(args[0], "gets")) {
            coro_t::spawn_now(boost::bind(do_get, &rh, &pipeliner, true, args.size(), args.data(), token));
        } else if (!strcmp(args[0], "rget")) {
            coro_t::spawn_now(boost::bind(do_rget, &rh, &pipeliner, args.size(), args.data(), token.with_read_mode()));
        } else if (!strcmp(args[0], "set")) {     // check for storage commands
            do_storage(&rh, &pipeliner, set_command, args.size(), args.data(), token);
        } else if (!strcmp(args[0], "add")) {
            do_storage(&rh, &pipeliner, add_command, args.size(), args.data(), token);
        } else if (!strcmp(args[0], "replace")) {
            do_storage(&rh, &pipeliner, replace_command, args.size(), args.data(), token);
        } else if (!strcmp(args[0], "append")) {
            do_storage(&rh, &pipeliner, append_command, args.size(), args.data(), token);
        } else if (!strcmp(args[0], "prepend")) {
            do_storage(&rh, &pipeliner, prepend_command, args.size(), args.data(), token);
        } else if (!strcmp(args[0], "cas")) {
            do_storage(&rh, &pipeliner, cas_command, args.size(), args.data(), token);
        } else if (!strcmp(args[0], "delete")) {
            coro_t::spawn_now(boost::bind(do_delete, &rh, &pipeliner, args.size(), args.data(), token));
        } else if (!strcmp(args[0], "incr")) {
            coro_t::spawn_now(boost::bind(do_incr_decr, &rh, &pipeliner, true, args.size(), args.data(), token));
        } else if (!strcmp(args[0], "decr")) {
            coro_t::spawn_now(boost::bind(do_incr_decr, &rh, &pipeliner, false, args.size(), args.data(), token));
        } else if (!strcmp(args[0], "quit")) {
            // Make sure there's no more tokens (the kind in args, not
            // order tokens)
            if (args.size() > 1) {
                pipeliner_acq_t pipeliner_acq(&pipeliner);
                pipeliner_acq.begin_operation();
                // We block everybody, but who cares?
                pipeliner_acq.done_argparsing();
                pipeliner_acq.begin_write();
                rh.error();
                pipeliner_acq.end_write();
            } else {
                break;
            }
        } else if (!strcmp(args[0], "stats") || !strcmp(args[0], "stat")) {
            pipeliner_acq_t pipeliner_acq(&pipeliner);
            pipeliner_acq.begin_operation();

            std::string the_stats = memcached_stats(args.size(), args.data(), false);

            // We block everybody before writing.  I don't think we care.
            pipeliner_acq.done_argparsing();
            pipeliner_acq.begin_write();
            rh.write(the_stats); // Only shows "public" stats; to see all stats, use "rdb stats".
            pipeliner_acq.end_write();
        } else if (!strcmp(args[0], "help")) {
            pipeliner_acq_t pipeliner_acq(&pipeliner);
            pipeliner_acq.begin_operation();

            // Slightly hacky -- just treat this as a control. This assumes that a control named "help" exists (which it does).
            std::string help_text = control_t::exec(args.size(), args.data());

            pipeliner_acq.done_argparsing();
            pipeliner_acq.begin_write();
            rh.write(help_text);
            pipeliner_acq.end_write();
        } else if(!strcmp(args[0], "rethinkdb") || !strcmp(args[0], "rdb")) {
            pipeliner_acq_t pipeliner_acq(&pipeliner);
            pipeliner_acq.begin_operation();

            std::string control_text = control_t::exec(args.size() - 1, args.data() + 1);

            pipeliner_acq.done_argparsing();
            pipeliner_acq.begin_write();
            rh.write(control_text);
            pipeliner_acq.end_write();
        } else if (!strcmp(args[0], "version")) {
            pipeliner_acq_t pipeliner_acq(&pipeliner);
            pipeliner_acq.begin_operation();

            pipeliner_acq.done_argparsing();
            pipeliner_acq.begin_write();
            if (args.size() == 1) {
                rh.writef("VERSION rethinkdb-%s\r\n", RETHINKDB_VERSION);
            } else {
                rh.error();
            }
            pipeliner_acq.end_write();
#ifndef NDEBUG
        } else if (!parse_debug_command(&rh, &pipeliner, args)) {
#else
        } else {
#endif
            pipeliner_acq_t pipeliner_acq(&pipeliner);
            pipeliner_acq.begin_operation();
            pipeliner_acq.done_argparsing();
            pipeliner_acq.begin_write();
            rh.error();
            pipeliner_acq.end_write();
        }

        action_timer.end();
    }

    // Make sure anything that would be running has finished.
    pipeliner_acq_t pipeliner_acq(&pipeliner);
    pipeliner_acq.begin_operation();
    pipeliner_acq.done_argparsing();
    pipeliner_acq.begin_write();
    pipeliner_acq.end_write();

    logDBG("Closed memcached stream: %p\n", coro_t::self());
}
<|MERGE_RESOLUTION|>--- conflicted
+++ resolved
@@ -216,7 +216,7 @@
         rassert(state_ == has_begun_operation);
         DEBUG_ONLY(state_ = has_done_argparsing);
 
-        pipeliner_->argparsing_mutex.unlock(true);
+        unlock_mutex(&pipeliner_->argparsing_mutex);
         pipeliner_->requests_out_sem.co_lock();
     }
 
@@ -966,13 +966,7 @@
     pipeliner_acq->end_write();
 }
 
-<<<<<<< HEAD
 bool parse_debug_command(txt_memcached_handler_t *rh, pipeliner_t *pipeliner, std::vector<char*> args) {
-    pipeliner_acq_t pipeliner_acq(pipeliner);
-    pipeliner_acq.begin_operation();
-=======
-bool parse_debug_command(txt_memcached_handler_if *rh, pipeliner_t *pipeliner, std::vector<char*> args) {
->>>>>>> 6423cf60
 
     if (args.size() < 1) {
         return false;
@@ -1031,12 +1025,7 @@
 
     pipeliner_t pipeliner(&rh);
 
-    while (true) {
-
-<<<<<<< HEAD
-=======
-    while (pipeliner.lock_argparsing(), !sigint_has_happened.get_value()) {
->>>>>>> 6423cf60
+    while (pipeliner.lock_argparsing(), true) {
         /* Read a line off the socket */
         block_pm_duration read_timer(&pm_conns_reading);
         try {
