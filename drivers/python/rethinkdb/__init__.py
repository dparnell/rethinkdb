# Copyright 2010-2014 RethinkDB, all rights reserved.
<<<<<<< HEAD
# This file includes all public facing Python API functions

class r(object):
    pass

=======

>>>>>>> d1ec6771
from .net import *
from .query import *
from .errors import *
from .ast import *
from . import docs

<<<<<<< HEAD
=======
class r(__builtins__['object']): # defends against re-importing obscuring object
    pass

>>>>>>> d1ec6771
for module in (net, query, ast, errors):
    for functionName in module.__all__:
        setattr(r, functionName, staticmethod(getattr(module, functionName)))
rethinkdb = r

__all__ = ['r', 'rethinkdb'] + errors.__all__<|MERGE_RESOLUTION|>--- conflicted
+++ resolved
@@ -1,25 +1,14 @@
 # Copyright 2010-2014 RethinkDB, all rights reserved.
-<<<<<<< HEAD
-# This file includes all public facing Python API functions
 
-class r(object):
-    pass
-
-=======
-
->>>>>>> d1ec6771
 from .net import *
 from .query import *
 from .errors import *
 from .ast import *
 from . import docs
 
-<<<<<<< HEAD
-=======
 class r(__builtins__['object']): # defends against re-importing obscuring object
     pass
 
->>>>>>> d1ec6771
 for module in (net, query, ast, errors):
     for functionName in module.__all__:
         setattr(r, functionName, staticmethod(getattr(module, functionName)))
