desc: Regression tests for issue #1133, which concerns circular references in the drivers.

tests:
 - def: a = {}
 - def: b = {'a':a}
 - def: a['b'] = b

 - cd: r.expr(a)
   ot:
<<<<<<< HEAD
     cd: err('ReqlDriverError', 'Nesting depth limit exceeded', [])
     rb: err('ReqlDriverError', 'Maximum expression depth exceeded (you can override this with `r.expr(X, MAX_DEPTH)`).', [])

 - cd: r.expr({'a':{'a':{'a':{'a':{'a':{'a':{'a':{}}}}}}}}, 7)
   ot:
     cd: err('ReqlDriverError', 'Nesting depth limit exceeded', [])
     rb: err('ReqlDriverError', 'Maximum expression depth exceeded (you can override this with `r.expr(X, MAX_DEPTH)`).', [])
=======
     cd: err('ReqlDriverCompileError', 'Nesting depth limit exceeded.', [])
     rb: err('ReqlDriverCompileError', 'Maximum expression depth exceeded (you can override this with `r.expr(X, MAX_DEPTH)`).', [])

 - cd: r.expr({'a':{'a':{'a':{'a':{'a':{'a':{'a':{}}}}}}}}, 7)
   ot:
     cd: err('ReqlDriverCompileError', 'Nesting depth limit exceeded.', [])
     rb: err('ReqlDriverCompileError', 'Maximum expression depth exceeded (you can override this with `r.expr(X, MAX_DEPTH)`).', [])
>>>>>>> c963fdaf

 - cd: r.expr({'a':{'a':{'a':{'a':{'a':{'a':{'a':{}}}}}}}}, 10)
   ot: ({'a':{'a':{'a':{'a':{'a':{'a':{'a':{}}}}}}}})<|MERGE_RESOLUTION|>--- conflicted
+++ resolved
@@ -7,15 +7,6 @@
 
  - cd: r.expr(a)
    ot:
-<<<<<<< HEAD
-     cd: err('ReqlDriverError', 'Nesting depth limit exceeded', [])
-     rb: err('ReqlDriverError', 'Maximum expression depth exceeded (you can override this with `r.expr(X, MAX_DEPTH)`).', [])
-
- - cd: r.expr({'a':{'a':{'a':{'a':{'a':{'a':{'a':{}}}}}}}}, 7)
-   ot:
-     cd: err('ReqlDriverError', 'Nesting depth limit exceeded', [])
-     rb: err('ReqlDriverError', 'Maximum expression depth exceeded (you can override this with `r.expr(X, MAX_DEPTH)`).', [])
-=======
      cd: err('ReqlDriverCompileError', 'Nesting depth limit exceeded.', [])
      rb: err('ReqlDriverCompileError', 'Maximum expression depth exceeded (you can override this with `r.expr(X, MAX_DEPTH)`).', [])
 
@@ -23,7 +14,6 @@
    ot:
      cd: err('ReqlDriverCompileError', 'Nesting depth limit exceeded.', [])
      rb: err('ReqlDriverCompileError', 'Maximum expression depth exceeded (you can override this with `r.expr(X, MAX_DEPTH)`).', [])
->>>>>>> c963fdaf
 
  - cd: r.expr({'a':{'a':{'a':{'a':{'a':{'a':{'a':{}}}}}}}}, 10)
    ot: ({'a':{'a':{'a':{'a':{'a':{'a':{'a':{}}}}}}}})