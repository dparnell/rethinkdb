#include <stdio.h>

#include "arch/arch.hpp"
#include "arch/os_signal.hpp"
#include "clustering/administration/auto_reconnect.hpp"
#include "clustering/administration/http/server.hpp"
#include "clustering/administration/issues/global.hpp"
#include "clustering/administration/issues/local_to_global.hpp"
#include "clustering/administration/issues/machine_down.hpp"
#include "clustering/administration/issues/name_conflict.hpp"
#include "clustering/administration/issues/pinnings_shards_mismatch.hpp"
#include "clustering/administration/issues/vector_clock_conflict.hpp"
#include "clustering/administration/logger.hpp"
#include "clustering/administration/main/initial_join.hpp"
#include "clustering/administration/main/serve.hpp"
#include "clustering/administration/main/watchable_fields.hpp"
#include "clustering/administration/metadata.hpp"
#include "clustering/administration/namespace_interface_repository.hpp"
#include "clustering/administration/persist.hpp"
#include "clustering/administration/reactor_driver.hpp"
#include "memcached/clustering.hpp"
#include "mock/dummy_protocol.hpp"
#include "mock/dummy_protocol_parser.hpp"
#include "rpc/connectivity/cluster.hpp"
#include "rpc/connectivity/cluster.hpp"
#include "rpc/connectivity/multiplexer.hpp"
#include "rpc/directory/read_manager.hpp"
#include "rpc/directory/write_manager.hpp"
#include "rpc/mailbox/mailbox.hpp"
#include "rpc/semilattice/semilattice_manager.hpp"
#include "rpc/semilattice/view/field.hpp"
#include "rpc/semilattice/view/function.hpp"
#include "rpc/semilattice/view/member.hpp"

bool serve(const std::string &filepath, const std::set<peer_address_t> &joins, int port, int client_port, machine_id_t machine_id, const cluster_semilattice_metadata_t &semilattice_metadata, std::string web_assets) {

    local_issue_tracker_t local_issue_tracker;

    log_writer_t log_writer(filepath + "/log_file", &local_issue_tracker);

    printf("Establishing cluster node on port %d...\n", port);

    connectivity_cluster_t connectivity_cluster;
    message_multiplexer_t message_multiplexer(&connectivity_cluster);

    message_multiplexer_t::client_t mailbox_manager_client(&message_multiplexer, 'M');
    mailbox_manager_t mailbox_manager(&mailbox_manager_client);
    message_multiplexer_t::client_t::run_t mailbox_manager_client_run(&mailbox_manager_client, &mailbox_manager);

    message_multiplexer_t::client_t semilattice_manager_client(&message_multiplexer, 'S');
    semilattice_manager_t<cluster_semilattice_metadata_t> semilattice_manager_cluster(&semilattice_manager_client, semilattice_metadata);
    message_multiplexer_t::client_t::run_t semilattice_manager_client_run(&semilattice_manager_client, &semilattice_manager_cluster);

    log_server_t log_server(&mailbox_manager, &log_writer);

    // Initialize the stat manager before the directory manager so that we
    // could initialize the cluster directory metadata with the proper
    // stat_manager mailbox address
    stat_manager_t stat_manager(&mailbox_manager);

    watchable_variable_t<cluster_directory_metadata_t> our_root_directory_variable(
        cluster_directory_metadata_t(
            machine_id,
            get_ips(),
            stat_manager.get_address(),
            log_server.get_business_card()
        ));

    message_multiplexer_t::client_t directory_manager_client(&message_multiplexer, 'D');
    directory_write_manager_t<cluster_directory_metadata_t> directory_write_manager(&directory_manager_client, our_root_directory_variable.get_watchable());
    directory_read_manager_t<cluster_directory_metadata_t> directory_read_manager(connectivity_cluster.get_connectivity_service());
    message_multiplexer_t::client_t::run_t directory_manager_client_run(&directory_manager_client, &directory_read_manager);

    message_multiplexer_t::run_t message_multiplexer_run(&message_multiplexer);
    connectivity_cluster_t::run_t connectivity_cluster_run(&connectivity_cluster, port, &message_multiplexer_run, client_port);

    auto_reconnector_t auto_reconnector(
        &connectivity_cluster,
        &connectivity_cluster_run,
        directory_read_manager.get_root_view()->subview(
            field_getter_t<machine_id_t, cluster_directory_metadata_t>(&cluster_directory_metadata_t::machine_id)),
        metadata_field(&cluster_semilattice_metadata_t::machines, semilattice_manager_cluster.get_root_view())
        );

    field_copier_t<std::list<clone_ptr_t<local_issue_t> >, cluster_directory_metadata_t> copy_local_issues_to_cluster(
        &cluster_directory_metadata_t::local_issues,
        local_issue_tracker.get_issues_watchable(),
        &our_root_directory_variable
        );

    global_issue_aggregator_t issue_aggregator;

    remote_issue_collector_t remote_issue_tracker(
        directory_read_manager.get_root_view()->subview(
            field_getter_t<std::list<clone_ptr_t<local_issue_t> >, cluster_directory_metadata_t>(&cluster_directory_metadata_t::local_issues)),
        directory_read_manager.get_root_view()->subview(
            field_getter_t<machine_id_t, cluster_directory_metadata_t>(&cluster_directory_metadata_t::machine_id))
        );
    global_issue_aggregator_t::source_t remote_issue_tracker_feed(&issue_aggregator, &remote_issue_tracker);

    machine_down_issue_tracker_t machine_down_issue_tracker(
        semilattice_manager_cluster.get_root_view(),
        directory_read_manager.get_root_view()->subview(
            field_getter_t<machine_id_t, cluster_directory_metadata_t>(&cluster_directory_metadata_t::machine_id))
        );
    global_issue_aggregator_t::source_t machine_down_issue_tracker_feed(&issue_aggregator, &machine_down_issue_tracker);

    name_conflict_issue_tracker_t name_conflict_issue_tracker(
        semilattice_manager_cluster.get_root_view()
        );
    global_issue_aggregator_t::source_t name_conflict_issue_tracker_feed(&issue_aggregator, &name_conflict_issue_tracker);

    vector_clock_conflict_issue_tracker_t vector_clock_conflict_issue_tracker(
        semilattice_manager_cluster.get_root_view()
        );
    global_issue_aggregator_t::source_t vector_clock_conflict_issue_tracker_feed(&issue_aggregator, &vector_clock_conflict_issue_tracker);

    pinnings_shards_mismatch_issue_tracker_t<memcached_protocol_t> mc_pinnings_shards_mismatch_issue_tracker(
        metadata_field(&cluster_semilattice_metadata_t::memcached_namespaces, semilattice_manager_cluster.get_root_view())
        );
    global_issue_aggregator_t::source_t mc_pinnings_shards_mismatch_issue_tracker_feed(&issue_aggregator, &mc_pinnings_shards_mismatch_issue_tracker);

    pinnings_shards_mismatch_issue_tracker_t<mock::dummy_protocol_t> dummy_pinnings_shards_mismatch_issue_tracker(
        metadata_field(&cluster_semilattice_metadata_t::dummy_namespaces, semilattice_manager_cluster.get_root_view())
        );
    global_issue_aggregator_t::source_t dummy_pinnings_shards_mismatch_issue_tracker_feed(&issue_aggregator, &dummy_pinnings_shards_mismatch_issue_tracker);

    last_seen_tracker_t last_seen_tracker(
        metadata_field(&cluster_semilattice_metadata_t::machines, semilattice_manager_cluster.get_root_view()),
        directory_read_manager.get_root_view()->subview(
            field_getter_t<machine_id_t, cluster_directory_metadata_t>(&cluster_directory_metadata_t::machine_id))
        );

    boost::scoped_ptr<initial_joiner_t> initial_joiner;
    if (!joins.empty()) {
        initial_joiner.reset(new initial_joiner_t(&connectivity_cluster, &connectivity_cluster_run, joins));
        initial_joiner->get_ready_signal()->wait_lazily_unordered();   /* TODO: Listen for `SIGINT`? */
    }

    metadata_persistence::semilattice_watching_persister_t persister(filepath, machine_id, semilattice_manager_cluster.get_root_view(), &local_issue_tracker);

    reactor_driver_t<mock::dummy_protocol_t> dummy_reactor_driver(&mailbox_manager,
                                                                  directory_read_manager.get_root_view()->subview(
                                                                      field_getter_t<namespaces_directory_metadata_t<mock::dummy_protocol_t>, cluster_directory_metadata_t>(&cluster_directory_metadata_t::dummy_namespaces)),
                                                                  metadata_field(&cluster_semilattice_metadata_t::dummy_namespaces, semilattice_manager_cluster.get_root_view()),
                                                                  metadata_field(&cluster_semilattice_metadata_t::machines, semilattice_manager_cluster.get_root_view()),
                                                                  directory_read_manager.get_root_view()->subview(
                                                                      field_getter_t<machine_id_t, cluster_directory_metadata_t>(&cluster_directory_metadata_t::machine_id)),
                                                                  filepath);
    field_copier_t<namespaces_directory_metadata_t<mock::dummy_protocol_t>, cluster_directory_metadata_t> dummy_reactor_directory_copier(
        &cluster_directory_metadata_t::dummy_namespaces,
        dummy_reactor_driver.get_watchable(),
        &our_root_directory_variable
        );

    reactor_driver_t<memcached_protocol_t> memcached_reactor_driver(&mailbox_manager,
                                                                    directory_read_manager.get_root_view()->subview(
                                                                        field_getter_t<namespaces_directory_metadata_t<memcached_protocol_t>, cluster_directory_metadata_t>(&cluster_directory_metadata_t::memcached_namespaces)),
                                                                    metadata_field(&cluster_semilattice_metadata_t::memcached_namespaces, semilattice_manager_cluster.get_root_view()),
                                                                    metadata_field(&cluster_semilattice_metadata_t::machines, semilattice_manager_cluster.get_root_view()),
                                                                    directory_read_manager.get_root_view()->subview(
                                                                        field_getter_t<machine_id_t, cluster_directory_metadata_t>(&cluster_directory_metadata_t::machine_id)),
                                                                    filepath);
    field_copier_t<namespaces_directory_metadata_t<memcached_protocol_t>, cluster_directory_metadata_t> memcached_reactor_directory_copier(
        &cluster_directory_metadata_t::memcached_namespaces,
        memcached_reactor_driver.get_watchable(),
        &our_root_directory_variable
        );

    namespace_repo_t<mock::dummy_protocol_t> dummy_namespace_repo(&mailbox_manager,
        directory_read_manager.get_root_view()->subview(
            field_getter_t<namespaces_directory_metadata_t<mock::dummy_protocol_t>, cluster_directory_metadata_t>(&cluster_directory_metadata_t::dummy_namespaces))
        );

    namespace_repo_t<memcached_protocol_t> memcached_namespace_repo(&mailbox_manager,
        directory_read_manager.get_root_view()->subview(
            field_getter_t<namespaces_directory_metadata_t<memcached_protocol_t>, cluster_directory_metadata_t>(&cluster_directory_metadata_t::memcached_namespaces))
        );

    mock::dummy_protocol_parser_maker_t dummy_parser_maker(&mailbox_manager,
                                                           metadata_field(&cluster_semilattice_metadata_t::dummy_namespaces, semilattice_manager_cluster.get_root_view()),
                                                           &dummy_namespace_repo);

    memcached_parser_maker_t mc_parser_maker(&mailbox_manager,
                                             metadata_field(&cluster_semilattice_metadata_t::memcached_namespaces, semilattice_manager_cluster.get_root_view()),
#ifndef NDEBUG
                                             /* TODO: This will crash if we are declared dead. */
                                             metadata_function<deletable_t<machine_semilattice_metadata_t>, machine_semilattice_metadata_t>(boost::bind(&deletable_getter<machine_semilattice_metadata_t>, _1),
                                                               metadata_member(machine_id,
                                                                               metadata_field(&machines_semilattice_metadata_t::machines,
                                                                                              metadata_field(&cluster_semilattice_metadata_t::machines,
                                                                                                             semilattice_manager_cluster.get_root_view())))),
#endif
                                             &memcached_namespace_repo);


    administrative_http_server_manager_t administrative_http_interface(
        port + 1000,
        &mailbox_manager,
        semilattice_manager_cluster.get_root_view(),
<<<<<<< HEAD
        directory_read_manager.get_root_view(),
=======
        translate_into_watchable(directory_manager.get_root_view()),
        &memcached_namespace_repo,
>>>>>>> 8626c73f
        &issue_aggregator,
        &last_seen_tracker,
        machine_id,
        web_assets);

    printf("Server started; send SIGINT to stop.\n");

    wait_for_sigint();

    printf("Server got SIGINT; shutting down...\n");

    return true;
}<|MERGE_RESOLUTION|>--- conflicted
+++ resolved
@@ -198,12 +198,8 @@
         port + 1000,
         &mailbox_manager,
         semilattice_manager_cluster.get_root_view(),
-<<<<<<< HEAD
         directory_read_manager.get_root_view(),
-=======
-        translate_into_watchable(directory_manager.get_root_view()),
         &memcached_namespace_repo,
->>>>>>> 8626c73f
         &issue_aggregator,
         &last_seen_tracker,
         machine_id,
