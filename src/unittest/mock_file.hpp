--- conflicted
+++ resolved
@@ -31,10 +31,6 @@
     void writev_async(int64_t offset, size_t length, scoped_array_t<iovec> &&bufs,
                       file_account_t *account, linux_iocallback_t *cb);
 
-<<<<<<< HEAD
-
-=======
->>>>>>> 43b45210
     void read_blocking(int64_t offset, size_t length, void *buf);
     void write_blocking(int64_t offset, size_t length, const void *buf);
 
