--- conflicted
+++ resolved
@@ -1392,13 +1392,6 @@
 
     void each_range_sub(const auto_drainer_t::lock_t &lock,
                         const std::function<void(range_sub_t *)> &f) THROWS_NOTHING;
-<<<<<<< HEAD
-    void each_point_sub(const std::function<void(point_sub_t *)> &f) THROWS_NOTHING;
-    void each_limit_sub(const std::function<void(limit_sub_t *)> &f) THROWS_NOTHING;
-    void each_sub(const auto_drainer_t::lock_t &lock,
-                  const std::function<void(subscription_t *)> &f) THROWS_NOTHING;
-=======
->>>>>>> c963fdaf
     void on_point_sub(
         store_key_t key,
         const auto_drainer_t::lock_t &lock,
@@ -3011,19 +3004,6 @@
     each_sub_in_vec(range_subs, &spot, lock, f);
 }
 
-<<<<<<< HEAD
-void feed_t::each_point_sub(
-    const std::function<void(point_sub_t *)> &f) THROWS_NOTHING {
-    assert_thread();
-    rwlock_in_line_t spot(&point_subs_lock, access_t::read);
-    pmap(get_num_threads(),
-         std::bind(&feed_t::each_point_sub_cb,
-                   this,
-                   std::cref(f),
-                   ph::_1));
-}
-=======
->>>>>>> c963fdaf
 
 void feed_t::each_point_sub_cb(const std::function<void(point_sub_t *)> &f, int i) {
     on_thread_t th((threadnum_t(i)));
