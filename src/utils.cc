--- conflicted
+++ resolved
@@ -28,11 +28,8 @@
 #include <ftw.h>
 #endif
 
-<<<<<<< HEAD
 #include <google/protobuf/stubs/common.h>
 
-=======
->>>>>>> f18eea62
 #include <random>
 
 #include "errors.hpp"
