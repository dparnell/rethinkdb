--- conflicted
+++ resolved
@@ -110,15 +110,10 @@
 fiber_stack_t::fiber_stack_t(void(*initial_fun)(void), size_t stack_size) {
     auto tuple = std::make_tuple(initial_fun, this, GetCurrentFiber());
     typedef decltype(tuple) data_t;
-<<<<<<< HEAD
-    context.fiber = CreateFiber(
-        stack_size,
-=======
     context.fiber = CreateFiberEx(
         stack_size,
         stack_size,
         0, // don't switch floating-point state
->>>>>>> 299ec7fa
         [](void* data) {
             void (*initial_fun)();
             fiber_stack_t *self;
