--- conflicted
+++ resolved
@@ -277,11 +277,6 @@
     }
 };
 
-<<<<<<< HEAD
-writeback_t::concurrent_flush_t::concurrent_flush_t(writeback_t* parent) :
-        block_sequence_ids_have_been_updated(false), parent(parent) {
-    transaction = NULL;
-=======
 void writeback_t::start_concurrent_flush() {
     if (dirty_bufs.size() == 0 && sync_callbacks.size() == 0)
         // No flush necessary
@@ -290,7 +285,6 @@
     rassert(!writeback_in_progress);
     writeback_in_progress = true;
     ++active_flushes;
->>>>>>> 689e7367
 
     coro_t::spawn(boost::bind(&writeback_t::do_concurrent_flush, this));
 }
@@ -332,7 +326,7 @@
     // blames ivan for this.
     rassert(transaction != NULL); // Read txns always start immediately.
 
-    bool transaction_ids_have_been_updated = false;
+    bool block_sequence_ids_have_been_updated = false;
     std::vector<buf_writer_t *> buf_writers;
     // Callbacks for this sync
     intrusive_list_t<sync_callback_t> current_sync_callbacks;
@@ -361,7 +355,7 @@
         flush_prepare_patches();
         pm_flushes_writing.begin(&start_time);
         flush_acquire_bufs(transaction, serializer_writes, serializer_inner_bufs, buf_writers,
-                           transaction_ids_have_been_updated);
+                           block_sequence_ids_have_been_updated);
     }
 
     struct tid_cb_t : public cond_t, public serializer_t::write_tid_callback_t {
@@ -386,11 +380,11 @@
 
     // Once all transaction ids have been assigned, update transaction ids.
     tid_cond.wait();
-    flush_update_transaction_ids(serializer_writes, serializer_inner_bufs, transaction_ids_have_been_updated);
+    flush_update_block_sequence_ids(serializer_writes, serializer_inner_bufs, block_sequence_ids_have_been_updated);
 
     // Once transaction has completed, perform cleanup.
     txn_cond.wait();
-    rassert(transaction_ids_have_been_updated);
+    rassert(block_sequence_ids_have_been_updated);
 
     /* We are done writing all of the buffers */
     // At this point it's definitely safe to release all the buffers
@@ -430,13 +424,8 @@
         }
 
         if (!lbuf->needs_flush && lbuf->dirty && inner_buf->next_patch_counter > 1) {
-<<<<<<< HEAD
             const ser_block_sequence_id_t block_sequence_id = inner_buf->block_sequence_id;
             if (parent->cache->patch_memory_storage.has_patches_for_block(inner_buf->block_id)) {
-=======
-            const ser_transaction_id_t transaction_id = inner_buf->transaction_id;
-            if (cache->patch_memory_storage.has_patches_for_block(inner_buf->block_id)) {
->>>>>>> 689e7367
 #ifndef NDEBUG
                 patch_counter_t previous_patch_counter = 0;
 #endif
@@ -449,11 +438,7 @@
                     rassert(block_sequence_id > NULL_SER_BLOCK_SEQUENCE_ID);
                     rassert(previous_patch_counter == 0 || (*range.second)->get_patch_counter() == previous_patch_counter - 1);
                     if (lbuf->last_patch_materialized < (*range.second)->get_patch_counter()) {
-<<<<<<< HEAD
-                        if (!parent->cache->patch_disk_storage->store_patch(*(*range.second), block_sequence_id)) {
-=======
-                        if (!cache->patch_disk_storage->store_patch(*(*range.second), transaction_id)) {
->>>>>>> 689e7367
+                        if (!cache->patch_disk_storage->store_patch(*(*range.second), block_sequence_id)) {
                             patch_storage_failure = true;
                             lbuf->needs_flush = true;
                             break;
@@ -494,7 +479,7 @@
                                      std::vector<serializer_t::write_t>& serializer_writes,
                                      std::vector<inner_buf_t*>& serializer_inner_bufs,
                                      std::vector<buf_writer_t*>& buf_writers,
-                                     bool &transaction_ids_have_been_updated)
+                                     bool &block_sequence_ids_have_been_updated)
 {
     /* Request read locks on all of the blocks we need to flush. */
     // Log the size of this flush
@@ -549,11 +534,7 @@
             serializer_inner_bufs.push_back(inner_buf);
 
             // Fill the serializer structure
-<<<<<<< HEAD
-            buf_writer_t *buf_writer = new buf_writer_t(parent, buf, &block_sequence_ids_have_been_updated);
-=======
-            buf_writer_t *buf_writer = new buf_writer_t(this, buf, &transaction_ids_have_been_updated);
->>>>>>> 689e7367
+            buf_writer_t *buf_writer = new buf_writer_t(this, buf, &block_sequence_ids_have_been_updated);
             buf_writers.push_back(buf_writer);
             serializer_writes.push_back(serializer_t::write_t::make(
                 inner_buf->block_id,
@@ -570,52 +551,20 @@
 
     pm_flushes_blocks_dirty.record(really_dirty);
 }
-
-<<<<<<< HEAD
-bool writeback_t::concurrent_flush_t::do_write() {
-    /* Start writing all the dirty bufs down, as a transaction. */
-
-    rassert(parent->writeback_in_progress);
-    parent->cache->serializer->assert_thread();
-
-    bool continue_instantly = serializer_writes.empty() ||
-            parent->cache->serializer->do_write(serializer_writes.data(), serializer_writes.size(), parent->cache->writes_io_account.get(), this, this);
-
-    if (continue_instantly) {
-        // the tid_callback gets called even if do_write returns true...
-        if (serializer_writes.empty()) {
-            do_on_thread(parent->cache->home_thread(), boost::bind(&writeback_t::concurrent_flush_t::update_block_sequence_ids, this));
-        }
-        do_on_thread(parent->cache->home_thread(), boost::bind(&writeback_t::concurrent_flush_t::do_cleanup, this));
-    }
-
-    return true;
-}
-
-void writeback_t::concurrent_flush_t::update_block_sequence_ids() {
-    rassert(parent->writeback_in_progress);
-    rassert(!block_sequence_ids_have_been_updated);
-    parent->cache->assert_thread();
-=======
-void writeback_t::flush_update_transaction_ids(std::vector<serializer_t::write_t>& serializer_writes,
-                                               std::vector<inner_buf_t*> &serializer_inner_bufs,
-                                               bool &transaction_ids_have_been_updated)
+void writeback_t::flush_update_block_sequence_ids(std::vector<serializer_t::write_t>& serializer_writes,
+                                                  std::vector<inner_buf_t*> &serializer_inner_bufs,
+                                                  bool &block_sequence_ids_have_been_updated)
 {
     rassert(writeback_in_progress);
-    rassert(!transaction_ids_have_been_updated);
+    rassert(!block_sequence_ids_have_been_updated);
     cache->assert_thread();
->>>>>>> 689e7367
 
     // Retrieve changed block sequence ids
     size_t inner_buf_ix = 0;
     for (size_t i = 0; i < serializer_writes.size(); ++i) {
         if (serializer_writes[i].buf_specified && serializer_writes[i].buf) {
             rassert(serializer_inner_bufs[inner_buf_ix]->block_id == serializer_writes[i].block_id);
-<<<<<<< HEAD
-            serializer_inner_bufs[inner_buf_ix++]->block_sequence_id = parent->cache->serializer->get_block_sequence_id(serializer_writes[i].block_id, serializer_writes[i].buf);
-=======
-            serializer_inner_bufs[inner_buf_ix++]->transaction_id = cache->serializer->get_current_transaction_id(serializer_writes[i].block_id, serializer_writes[i].buf);
->>>>>>> 689e7367
+            serializer_inner_bufs[inner_buf_ix++]->block_sequence_id = cache->serializer->get_block_sequence_id(serializer_writes[i].block_id, serializer_writes[i].buf);
         }
 
         // TODO: The serializer's semantics of buf_specified is kinda weird in the case of deletions,
@@ -644,48 +593,4 @@
         start_next_sync_immediately = false;
         sync(NULL);
     }
-<<<<<<< HEAD
-}
-
-void writeback_t::concurrent_flush_t::on_serializer_write_tid() {
-    do_on_thread(parent->cache->home_thread(), boost::bind(&writeback_t::concurrent_flush_t::update_block_sequence_ids, this));
-}
-
-void writeback_t::concurrent_flush_t::on_serializer_write_txn() {
-    do_on_thread(parent->cache->home_thread(), boost::bind(&writeback_t::concurrent_flush_t::do_cleanup, this));
-}
-
-bool writeback_t::concurrent_flush_t::do_cleanup() {
-    parent->cache->assert_thread();
-    rassert(block_sequence_ids_have_been_updated);
-    
-    /* We are done writing all of the buffers */
-
-    // At this point it's definitely safe to release all the buffers
-    for (size_t i = 0; i < buf_writers.size(); ++i) {
-        delete buf_writers[i];
-    }
-
-    delete transaction;
-
-    while (!current_sync_callbacks.empty()) {
-        sync_callback_t *cb = current_sync_callbacks.head();
-        current_sync_callbacks.remove(cb);
-        cb->on_sync();
-    }
-    
-    pm_flushes_writing.end(&start_time);
-
-    --parent->active_flushes;
-    
-    if (parent->start_next_sync_immediately) {
-        parent->start_next_sync_immediately = false;
-        parent->sync(NULL);
-    }
-
-    delete this;
-    return true;
-}
-=======
-}
->>>>>>> 689e7367
+}