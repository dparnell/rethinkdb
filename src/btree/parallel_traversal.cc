--- conflicted
+++ resolved
@@ -87,17 +87,11 @@
     }
 
     ~traversal_state_t() {
-<<<<<<< HEAD
         if (!interrupted) {
-            for (int i = 0; i < int(acquisition_waiter_stacks.size()); ++i) {
-                for (int j = 0; j < int(acquisition_waiter_stacks[i].size()); ++j) {
+            for (size_t i = 0; i < acquisition_waiter_stacks.size(); ++i) {
+                for (size_t j = 0; j < acquisition_waiter_stacks[i].size(); ++j) {
                     acquisition_waiter_stacks[i][j]->cancel();
                 }
-=======
-        for (size_t i = 0; i < acquisition_waiter_stacks.size(); ++i) {
-            for (size_t j = 0; j < acquisition_waiter_stacks[i].size(); ++j) {
-                acquisition_waiter_stacks[i][j]->cancel();
->>>>>>> 6cba88f2
             }
         }
     }
