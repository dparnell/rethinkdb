--- conflicted
+++ resolved
@@ -48,12 +48,13 @@
 void jobs_to_datums(std::map<uuid_u, T> const &jobs,
                     admin_identifier_format_t identifier_format,
                     server_config_client_t *server_config_client,
+                    table_meta_client_t *table_meta_client,
                     cluster_semilattice_metadata_t const &metadata,
                     std::map<uuid_u, ql::datum_t> *jobs_out) {
     ql::datum_t job_out;
     for (auto const &job : jobs) {
-        if (job.second.to_datum(
-                identifier_format, server_config_client, metadata, &job_out)) {
+        if (job.second.to_datum(identifier_format, server_config_client,
+                table_meta_client, metadata, &job_out)) {
             jobs_out->insert(std::make_pair(job.first, std::move(job_out)));
         }
     }
@@ -104,14 +105,14 @@
     }
 
     cluster_semilattice_metadata_t metadata = semilattice_view->get();
-    jobs_to_datums(query_jobs_map, identifier_format, server_config_client, metadata,
-        jobs_out);
+    jobs_to_datums(query_jobs_map, identifier_format, server_config_client,
+        table_meta_client, metadata, jobs_out);
     jobs_to_datums(disk_compaction_jobs_map, identifier_format, server_config_client,
-        metadata, jobs_out);
+        table_meta_client, metadata, jobs_out);
     jobs_to_datums(index_construction_jobs_map, identifier_format, server_config_client,
-        metadata, jobs_out);
-    jobs_to_datums(backfill_jobs_map, identifier_format, server_config_client, metadata,
-        jobs_out);
+        table_meta_client, metadata, jobs_out);
+    jobs_to_datums(backfill_jobs_map, identifier_format, server_config_client,
+        table_meta_client, metadata, jobs_out);
 }
 
 bool jobs_artificial_table_backend_t::read_all_rows_as_vector(
@@ -128,19 +129,9 @@
         &ct_interruptor,
         &job_reports);
 
-<<<<<<< HEAD
-    cluster_semilattice_metadata_t metadata = semilattice_view->get();
-    for (auto const &job_report : job_reports) {
-        ql::datum_t row;
-        if (job_report.second.to_datum(identifier_format, server_config_client,
-                table_meta_client, metadata, &row)) {
-            rows_out->push_back(row);
-        }
-=======
     rows_out->reserve(job_reports.size());
     for (auto &&job_report : job_reports) {
         rows_out->push_back(std::move(job_report.second));
->>>>>>> c8e393db
     }
 
     return true;
@@ -155,24 +146,6 @@
     cross_thread_signal_t ct_interruptor(interruptor, home_thread());
     on_thread_t rethreader(home_thread());
 
-<<<<<<< HEAD
-    std::string job_report_type;
-    uuid_u job_report_id;
-    if (convert_job_type_and_id_from_datum(
-            primary_key, &job_report_type, &job_report_id)) {
-        std::map<uuid_u, job_report_t> job_reports;
-        get_all_job_reports(&ct_interruptor, &job_reports);
-
-        std::map<uuid_u, job_report_t>::const_iterator iterator =
-            job_reports.find(job_report_id);
-        if (iterator != job_reports.end() && iterator->second.type == job_report_type) {
-            cluster_semilattice_metadata_t metadata = semilattice_view->get();
-            ql::datum_t row;
-            if (iterator->second.to_datum(identifier_format, server_config_client,
-                    table_meta_client, metadata, &row)) {
-                *row_out = std::move(row);
-            }
-=======
     std::string job_type;
     uuid_u job_id;
     if (convert_job_type_and_id_from_datum(primary_key, &job_type, &job_id)) {
@@ -185,7 +158,6 @@
         if (iterator != job_reports.end() &&
             iterator->second.get_field("type").as_str().to_std() == job_type) {
             *row_out = std::move(iterator->second);
->>>>>>> c8e393db
         }
     }
 
