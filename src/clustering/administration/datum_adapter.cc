// Copyright 2010-2014 RethinkDB, all rights reserved.
#include "clustering/administration/datum_adapter.hpp"

ql::datum_t convert_name_to_datum(
        const name_string_t &value) {
    return ql::datum_t(value.c_str());
}

bool convert_name_from_datum(
        ql::datum_t datum,
        const std::string &what,
        name_string_t *value_out,
        std::string *error_out) {
    if (datum->get_type() != ql::datum_t::R_STR) {
        *error_out = "Expected a " + what + "; got " + datum->print();
        return false;
    }
    if (!value_out->assign_value(datum->as_str())) {
        *error_out = datum->print() + " is not a valid " + what + "; " +
            std::string(name_string_t::valid_char_msg);
        return false;
    }
    return true;
}

<<<<<<< HEAD
counted_t<const ql::datum_t> convert_uuid_to_datum(
=======
ql::datum_t convert_db_and_table_to_datum(
        const name_string_t &database, const name_string_t &table) {
    return ql::datum_t(datum_string_t(database.str() + "." + table.str()));
}

bool convert_db_and_table_from_datum(
        ql::datum_t datum,
        name_string_t *db_out,
        name_string_t *table_out,
        std::string *error_out) {
    if (datum->get_type() == ql::datum_t::R_STR) {
        std::string s = datum->as_str().to_std();
        size_t dot_pos = s.find_first_of('.');
        if (dot_pos != std::string::npos) {
            std::string db_name = s.substr(0, dot_pos);
            std::string table_name = s.substr(dot_pos+1);
            if (!db_out->assign_value(db_name)) {
                *error_out = "\"" + db_name + "\" is not a valid database name; " +
                    std::string(name_string_t::valid_char_msg);
                return false;
            }
            if (!table_out->assign_value(table_name)) {
                *error_out = "\"" + table_name + "\" is not a valid table name; " +
                    std::string(name_string_t::valid_char_msg);
                return false;
            }
            return true;
        }
    }
    *error_out = "Expected a string of the form \"db.table\"; got " + datum->print();
    return false;
}

ql::datum_t convert_uuid_to_datum(
>>>>>>> 6ff4fb71
        const uuid_u &value) {
    return ql::datum_t(datum_string_t(uuid_to_str(value)));
}

bool convert_uuid_from_datum(
        ql::datum_t datum,
        uuid_u *value_out,
        std::string *error_out) {
    if (datum->get_type() != ql::datum_t::R_STR) {
        *error_out = "Expected a UUID; got " + datum->print();
        return false;
    }
    if (!str_to_uuid(datum->as_str().to_std(), value_out)) {
        *error_out = "Expected a UUID; got " + datum->print();
        return false;
    }
    return true;
}

bool converter_from_datum_object_t::init(
        ql::datum_t _datum,
        std::string *error_out) {
    if (_datum->get_type() != ql::datum_t::R_OBJECT) {
        *error_out = "Expected an object; got " + _datum->print();
        return false;
    }
    datum = _datum;
    for (size_t i = 0; i < datum.obj_size(); ++i) {
        std::pair<datum_string_t, ql::datum_t> pair = datum.get_pair(i);
        extra_keys.insert(pair.first);
    }
    return true;
}

bool converter_from_datum_object_t::get(
        const char *key,
        ql::datum_t *value_out,
        std::string *error_out) {
    extra_keys.erase(datum_string_t(key));
    *value_out = datum->get_field(key, ql::NOTHROW);
    if (!value_out->has()) {
        *error_out = strprintf("Expected a field named `%s`.", key);
        return false;
    }
    return true;
}

void converter_from_datum_object_t::get_optional(
        const char *key,
        ql::datum_t *value_out) {
    extra_keys.erase(datum_string_t(key));
    *value_out = datum->get_field(key, ql::NOTHROW);
}

bool converter_from_datum_object_t::check_no_extra_keys(std::string *error_out) {
    if (!extra_keys.empty()) {
        *error_out = "Unexpected key(s):";
        for (const datum_string_t &key : extra_keys) {
            (*error_out) += " " + key.to_std();
        }
        return false;
    }
    return true;
}
<|MERGE_RESOLUTION|>--- conflicted
+++ resolved
@@ -23,44 +23,7 @@
     return true;
 }
 
-<<<<<<< HEAD
-counted_t<const ql::datum_t> convert_uuid_to_datum(
-=======
-ql::datum_t convert_db_and_table_to_datum(
-        const name_string_t &database, const name_string_t &table) {
-    return ql::datum_t(datum_string_t(database.str() + "." + table.str()));
-}
-
-bool convert_db_and_table_from_datum(
-        ql::datum_t datum,
-        name_string_t *db_out,
-        name_string_t *table_out,
-        std::string *error_out) {
-    if (datum->get_type() == ql::datum_t::R_STR) {
-        std::string s = datum->as_str().to_std();
-        size_t dot_pos = s.find_first_of('.');
-        if (dot_pos != std::string::npos) {
-            std::string db_name = s.substr(0, dot_pos);
-            std::string table_name = s.substr(dot_pos+1);
-            if (!db_out->assign_value(db_name)) {
-                *error_out = "\"" + db_name + "\" is not a valid database name; " +
-                    std::string(name_string_t::valid_char_msg);
-                return false;
-            }
-            if (!table_out->assign_value(table_name)) {
-                *error_out = "\"" + table_name + "\" is not a valid table name; " +
-                    std::string(name_string_t::valid_char_msg);
-                return false;
-            }
-            return true;
-        }
-    }
-    *error_out = "Expected a string of the form \"db.table\"; got " + datum->print();
-    return false;
-}
-
 ql::datum_t convert_uuid_to_datum(
->>>>>>> 6ff4fb71
         const uuid_u &value) {
     return ql::datum_t(datum_string_t(uuid_to_str(value)));
 }
