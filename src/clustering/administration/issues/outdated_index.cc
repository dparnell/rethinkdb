// Copyright 2010-2014 RethinkDB, all rights reserved.
#include "clustering/administration/issues/outdated_index.hpp"
#include "clustering/administration/metadata.hpp"
#include "clustering/administration/datum_adapter.hpp"
#include "rdb_protocol/configured_limits.hpp"

const datum_string_t outdated_index_issue_t::outdated_index_issue_type =
    datum_string_t("outdated_index");
const uuid_u outdated_index_issue_t::base_issue_id =
    str_to_uuid("528f5239-096e-47a3-b263-7a06a256ecc3");

// Merge two maps of outdated indexes by table id
outdated_index_issue_t::index_map_t merge_maps(
        const std::vector<outdated_index_issue_t::index_map_t> &maps) {
    outdated_index_issue_t::index_map_t res;
    for (auto it = maps.begin(); it != maps.end(); ++it) {
        for (auto jt = it->begin(); jt != it->end(); ++jt) {
            if (!jt->second.empty()) {
                res[jt->first].insert(jt->second.begin(), jt->second.end());
            }
        }
    }
    return res;
}

outdated_index_issue_t::outdated_index_issue_t() { }

outdated_index_issue_t::outdated_index_issue_t(
        const outdated_index_issue_t::index_map_t &_indexes) :
    local_issue_t(base_issue_id),
    indexes(_indexes) { }

ql::datum_t outdated_index_issue_t::build_info(const metadata_t &metadata) const {
    ql::datum_object_builder_t builder;
    ql::datum_array_builder_t tables(ql::configured_limits_t::unlimited);
    for (auto const &table : indexes) {
        namespaces_semilattice_metadata_t::namespace_map_t::const_iterator table_it;
        databases_semilattice_metadata_t::database_map_t::const_iterator db_it;

<<<<<<< HEAD
        // If we can't find the table, skip it
        if (!search_const_metadata_by_uuid(&metadata.rdb_namespaces.get()->namespaces,
                                           table.first, &table_it)) {
            continue;
        }
=======
outdated_index_issue_server_t::outdated_index_issue_server_t(
    mailbox_manager_t *_mailbox_manager) :
        mailbox_manager(_mailbox_manager),
        request_mailbox(mailbox_manager, std::bind(
            &outdated_index_issue_server_t::handle_request,
            this, ph::_1, ph::_2)),
        local_client(NULL) { }
>>>>>>> 4c5b1dbc

        std::string table_name = table_it->second.get_ref().name.get_ref().str();
        std::string db_name("__deleted_database__");
        database_id_t db_id = table_it->second.get_ref().database.get_ref();

        // Get the database name
        if (search_const_metadata_by_uuid(&metadata.databases.databases,
                                          table_it->second.get_ref().database.get_ref(),
                                          &db_it)) {
            db_name = db_it->second.get_ref().name.get_ref().str();
        }

        ql::datum_object_builder_t item;
        item.overwrite("table", convert_string_to_datum(table_name));
        item.overwrite("table_id", convert_uuid_to_datum(table.first));
        item.overwrite("db", convert_string_to_datum(db_name));
        item.overwrite("db_id", convert_uuid_to_datum(db_id));

        ql::datum_array_builder_t index_list(ql::configured_limits_t::unlimited);
        for (auto const &index : table.second) {
            index_list.add(convert_string_to_datum(index));
        }
        item.overwrite("indexes", std::move(index_list).to_datum());

<<<<<<< HEAD
        tables.add(std::move(item).to_datum());
    }
    builder.overwrite("tables", std::move(tables).to_datum());
    return std::move(builder).to_datum();
}

datum_string_t outdated_index_issue_t::build_description(const ql::datum_t &info) const {
    std::string index_table;
    ql::datum_t tables = info.get_field("tables");
    for (size_t i = 0; i < tables.arr_size(); ++i) {
        ql::datum_t table_info = tables.get(i);
        ql::datum_t indexes_ = table_info.get_field("indexes");

        std::string index_str;
        for (size_t j = 0; j < indexes_.arr_size(); ++j) {
            index_str += strprintf("%s`%s`",
                                   j == 0 ? "" : ", ",
                                   indexes_.get(j).as_str().to_std().c_str());
        }
=======
void outdated_index_issue_server_t::handle_request(
        UNUSED signal_t *interruptor,
        result_address_t result_address) {
    outdated_index_map_t res;
>>>>>>> 4c5b1dbc

        index_table += strprintf("\nFor table %s.%s: %s.",
                                 table_info.get_field("db").as_str().to_std().c_str(),
                                 table_info.get_field("table").as_str().to_std().c_str(),
                                 index_str.c_str());
    }

    return datum_string_t(strprintf(
        "The cluster contains indexes that were created with a previous version of the "
        "query language which contained some bugs.  These should be remade to avoid "
        "relying on broken behavior.  See "
        "http://www.rethinkdb.com/docs/troubleshooting/#my-secondary-index-is-outdated "
        "for details.%s", index_table.c_str()));
}

class outdated_index_report_impl_t :
        public outdated_index_report_t,
        public home_thread_mixin_t {
public:
    outdated_index_report_impl_t(outdated_index_issue_tracker_t *_parent,
                                 namespace_id_t _ns_id) :
        parent(_parent),
        ns_id(_ns_id) { }

    ~outdated_index_report_impl_t() { }

    void set_outdated_indexes(std::set<std::string> &&indexes) {
        assert_thread();
        coro_t::spawn_sometime(
            std::bind(&outdated_index_issue_tracker_t::log_outdated_indexes,
                      parent, ns_id, indexes, auto_drainer_t::lock_t(&drainer)));
        (*parent->outdated_indexes.get())[ns_id] = std::move(indexes);
        parent->recompute();
    }

    void index_dropped(const std::string &index_name) {
        assert_thread();
        (*parent->outdated_indexes.get())[ns_id].erase(index_name);
        parent->recompute();
    }

    void index_renamed(const std::string &old_name,
                       const std::string &new_name) {
        assert_thread();
        std::set<std::string> &ns_set = (*parent->outdated_indexes.get())[ns_id];

        if (ns_set.find(old_name) != ns_set.end()) {
            ns_set.erase(old_name);
            ns_set.insert(new_name);
        }
        parent->recompute();
    }

    void destroy() {
        assert_thread();
        parent->outdated_indexes.get()->erase(ns_id);
        parent->destroy_report(this);
        parent->recompute();
    }

private:
    outdated_index_issue_tracker_t *parent;
    namespace_id_t ns_id;
    auto_drainer_t drainer;

    DISABLE_COPYING(outdated_index_report_impl_t);
};

outdated_index_issue_tracker_t::outdated_index_issue_tracker_t(
        local_issue_aggregator_t *parent) :
    issues(std::vector<outdated_index_issue_t>()),
    subs(parent, issues.get_watchable(), &local_issues_t::outdated_index_issues),
    update_pool(1, &update_queue, this) { }

outdated_index_report_t *outdated_index_issue_tracker_t::create_report(
        const namespace_id_t &ns_id) {
    outdated_index_report_impl_t *new_report = new outdated_index_report_impl_t(this, ns_id);
    index_reports.get()->insert(new_report);
    return new_report;
}

void outdated_index_issue_tracker_t::destroy_report(outdated_index_report_impl_t *report) {
    guarantee(index_reports.get()->erase(report) == 1);
}

void copy_thread_map(
        one_per_thread_t<outdated_index_issue_t::index_map_t> *maps_in,
        std::vector<outdated_index_issue_t::index_map_t> *maps_out, int thread_id) {
    on_thread_t thread_switcher((threadnum_t(thread_id)));
    (*maps_out)[thread_id] = *maps_in->get();
}

void outdated_index_issue_tracker_t::recompute() {
    on_thread_t rethreader((threadnum_t(home_thread())));
    update_queue.give_value(outdated_index_dummy_value_t());
}

<<<<<<< HEAD
outdated_index_issue_tracker_t::~outdated_index_issue_tracker_t() {
    issues.apply_atomic_op(
        [] (std::vector<outdated_index_issue_t> *local_issues) -> bool {
            local_issues->clear();
            return true;
        });
}

void outdated_index_issue_tracker_t::coro_pool_callback(
        UNUSED outdated_index_dummy_value_t dummy,
        UNUSED signal_t *interruptor) {
    // Collect outdated indexes by table id from all threads
    std::vector<outdated_index_issue_t::index_map_t> all_maps(get_num_threads());
=======
void make_peer_request(mailbox_manager_t *mailbox_manager,
                       const std::map<peer_id_t, request_address_t> &request_mailboxes,
                       std::vector<outdated_index_map_t> *maps_out,
                       int peer_offset,
                       signal_t *interruptor) {
    try {
        cond_t response_done;
        outdated_index_issue_server_t::result_mailbox_t result_mailbox(
            mailbox_manager,
            [&](signal_t *, const outdated_index_map_t &resp) {
                maps_out->at(peer_offset) = resp;
                response_done.pulse();
            });

        auto peer_it = request_mailboxes.begin();
        for (int i = 0; i < peer_offset; ++i) {
            ++peer_it;
        }

        send(mailbox_manager, peer_it->second, result_mailbox.get_address());

        wait_interruptible(&response_done, interruptor);
    } catch (const interrupted_exc_t &ex) {
        // Disregard this - worst case some indexes aren't listed
    }
}

void get_peers_outdated_indexes(cond_t *done_signal,
                                mailbox_manager_t *mailbox_manager,
                                const std::map<peer_id_t, request_address_t> &request_mailboxes,
                                std::vector<outdated_index_map_t> *maps_out,
                                signal_t *interruptor) {
    pmap(request_mailboxes.size(),
         std::bind(&make_peer_request,
                   mailbox_manager,
                   std::cref(request_mailboxes),
                   maps_out,
                   ph::_1,
                   interruptor));
    done_signal->pulse();
}

outdated_index_map_t outdated_index_issue_client_t::collect_local_indexes() {
    std::vector<outdated_index_map_t> all_maps(get_num_threads());
>>>>>>> 4c5b1dbc
    pmap(get_num_threads(), std::bind(&copy_thread_map,
                                      &outdated_indexes,
                                      &all_maps,
                                      ph::_1));

    outdated_index_issue_t::index_map_t merged_map = merge_maps(all_maps);
    issues.apply_atomic_op(
        [&] (std::vector<outdated_index_issue_t> *local_issues) -> bool {
            local_issues->clear();
            if (!merged_map.empty()) {
                local_issues->push_back(outdated_index_issue_t(merged_map));
            }
            return true;
        });
}

void outdated_index_issue_tracker_t::log_outdated_indexes(
        namespace_id_t ns_id,
        std::set<std::string> indexes,
        UNUSED auto_drainer_t::lock_t keepalive) {
    on_thread_t rethreader(home_thread());
    if (indexes.size() > 0 &&
        logged_namespaces.find(ns_id) == logged_namespaces.end()) {

        std::string index_list;
        for (auto const &s : indexes) {
            index_list += (index_list.empty() ? "'" : ", '") + s + "'";
        }

        logWRN("Namespace %s contains these outdated indexes which should be "
               "recreated: %s", uuid_to_str(ns_id).c_str(), index_list.c_str());

        logged_namespaces.insert(ns_id);
    }
}

void outdated_index_issue_tracker_t::combine(
        local_issues_t *local_issues,
        std::vector<scoped_ptr_t<issue_t> > *issues_out) {
    if (!local_issues->outdated_index_issues.empty()) {
        std::vector<outdated_index_issue_t::index_map_t> all_maps;
        for (auto const &issue : local_issues->outdated_index_issues) {
            all_maps.push_back(issue.indexes);           
        }
        issues_out->push_back(scoped_ptr_t<issue_t>(
            new outdated_index_issue_t(merge_maps(all_maps))));
    }
}<|MERGE_RESOLUTION|>--- conflicted
+++ resolved
@@ -37,21 +37,11 @@
         namespaces_semilattice_metadata_t::namespace_map_t::const_iterator table_it;
         databases_semilattice_metadata_t::database_map_t::const_iterator db_it;
 
-<<<<<<< HEAD
         // If we can't find the table, skip it
         if (!search_const_metadata_by_uuid(&metadata.rdb_namespaces.get()->namespaces,
                                            table.first, &table_it)) {
             continue;
         }
-=======
-outdated_index_issue_server_t::outdated_index_issue_server_t(
-    mailbox_manager_t *_mailbox_manager) :
-        mailbox_manager(_mailbox_manager),
-        request_mailbox(mailbox_manager, std::bind(
-            &outdated_index_issue_server_t::handle_request,
-            this, ph::_1, ph::_2)),
-        local_client(NULL) { }
->>>>>>> 4c5b1dbc
 
         std::string table_name = table_it->second.get_ref().name.get_ref().str();
         std::string db_name("__deleted_database__");
@@ -76,7 +66,6 @@
         }
         item.overwrite("indexes", std::move(index_list).to_datum());
 
-<<<<<<< HEAD
         tables.add(std::move(item).to_datum());
     }
     builder.overwrite("tables", std::move(tables).to_datum());
@@ -96,12 +85,6 @@
                                    j == 0 ? "" : ", ",
                                    indexes_.get(j).as_str().to_std().c_str());
         }
-=======
-void outdated_index_issue_server_t::handle_request(
-        UNUSED signal_t *interruptor,
-        result_address_t result_address) {
-    outdated_index_map_t res;
->>>>>>> 4c5b1dbc
 
         index_table += strprintf("\nFor table %s.%s: %s.",
                                  table_info.get_field("db").as_str().to_std().c_str(),
@@ -199,7 +182,6 @@
     update_queue.give_value(outdated_index_dummy_value_t());
 }
 
-<<<<<<< HEAD
 outdated_index_issue_tracker_t::~outdated_index_issue_tracker_t() {
     issues.apply_atomic_op(
         [] (std::vector<outdated_index_issue_t> *local_issues) -> bool {
@@ -213,52 +195,7 @@
         UNUSED signal_t *interruptor) {
     // Collect outdated indexes by table id from all threads
     std::vector<outdated_index_issue_t::index_map_t> all_maps(get_num_threads());
-=======
-void make_peer_request(mailbox_manager_t *mailbox_manager,
-                       const std::map<peer_id_t, request_address_t> &request_mailboxes,
-                       std::vector<outdated_index_map_t> *maps_out,
-                       int peer_offset,
-                       signal_t *interruptor) {
-    try {
-        cond_t response_done;
-        outdated_index_issue_server_t::result_mailbox_t result_mailbox(
-            mailbox_manager,
-            [&](signal_t *, const outdated_index_map_t &resp) {
-                maps_out->at(peer_offset) = resp;
-                response_done.pulse();
-            });
-
-        auto peer_it = request_mailboxes.begin();
-        for (int i = 0; i < peer_offset; ++i) {
-            ++peer_it;
-        }
-
-        send(mailbox_manager, peer_it->second, result_mailbox.get_address());
-
-        wait_interruptible(&response_done, interruptor);
-    } catch (const interrupted_exc_t &ex) {
-        // Disregard this - worst case some indexes aren't listed
-    }
-}
-
-void get_peers_outdated_indexes(cond_t *done_signal,
-                                mailbox_manager_t *mailbox_manager,
-                                const std::map<peer_id_t, request_address_t> &request_mailboxes,
-                                std::vector<outdated_index_map_t> *maps_out,
-                                signal_t *interruptor) {
-    pmap(request_mailboxes.size(),
-         std::bind(&make_peer_request,
-                   mailbox_manager,
-                   std::cref(request_mailboxes),
-                   maps_out,
-                   ph::_1,
-                   interruptor));
-    done_signal->pulse();
-}
-
-outdated_index_map_t outdated_index_issue_client_t::collect_local_indexes() {
-    std::vector<outdated_index_map_t> all_maps(get_num_threads());
->>>>>>> 4c5b1dbc
+
     pmap(get_num_threads(), std::bind(&copy_thread_map,
                                       &outdated_indexes,
                                       &all_maps,
