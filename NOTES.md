--- conflicted
+++ resolved
@@ -1,5 +1,3 @@
-<<<<<<< HEAD
-=======
 # Release 2.2.0 (Modern Times)
 
 Released on 2015-11-12
@@ -342,7 +340,6 @@
 
 --
 
->>>>>>> c963fdaf
 # Release 2.1.1 (Forbidden Planet)
 
 Released on 2015-08-12
