--- conflicted
+++ resolved
@@ -6,15 +6,6 @@
 
 namespace archive_internal {
 
-<<<<<<< HEAD
-// This is used to implement serialize_cluster_version and
-// deserialize_cluster_version.  (cluster_version_t conveniently has a contiguous set
-// of valid representation, from v1_13 to raft_is_latest).
-ARCHIVE_PRIM_MAKE_RANGED_SERIALIZABLE(cluster_version_t, int8_t,
-                                      cluster_version_t::v1_13,
-                                      cluster_version_t::raft_is_latest);
-=======
->>>>>>> 7985cdc7
 class bogus_made_up_type_t;
 
 }  // namespace archive_internal
@@ -80,10 +71,8 @@
         return deserialize<cluster_version_t::v1_16>(s, thing);
     case cluster_version_t::v2_0:
         return deserialize<cluster_version_t::v2_0>(s, thing);
-    case cluster_version_t::v2_1:
-        return deserialize<cluster_version_t::v2_1>(s, thing);
-    case cluster_version_t::raft_is_latest:
-        return deserialize<cluster_version_t::raft_is_latest>(s, thing);
+    case cluster_version_t::v2_1_is_latest:
+        return deserialize<cluster_version_t::v2_1_is_latest>(s, thing);
     default:
         unreachable();
     }
@@ -107,10 +96,8 @@
         return serialized_size<cluster_version_t::v1_16>(thing);
     case cluster_version_t::v2_0:
         return serialized_size<cluster_version_t::v2_0>(thing);
-    case cluster_version_t::v2_1:
-        return serialized_size<cluster_version_t::v2_1>(thing);
-    case cluster_version_t::raft_is_latest:
-        return serialized_size<cluster_version_t::raft_is_latest>(thing);
+    case cluster_version_t::v2_1_is_latest:
+        return serialized_size<cluster_version_t::v2_1_is_latest>(thing);
     default:
         unreachable();
     }
@@ -158,9 +145,7 @@
             read_stream_t *, typ *);                                             \
     template archive_result_t deserialize<cluster_version_t::v2_0>(              \
             read_stream_t *, typ *);                                             \
-    template archive_result_t deserialize<cluster_version_t::v2_1>(              \
-            read_stream_t *, typ *);                                             \
-    template archive_result_t deserialize<cluster_version_t::raft_is_latest>(    \
+    template archive_result_t deserialize<cluster_version_t::v2_1_is_latest>(    \
             read_stream_t *, typ *)
 
 #define INSTANTIATE_SERIALIZABLE_SINCE_v1_13(typ)        \
@@ -172,9 +157,7 @@
             read_stream_t *, typ *);                                             \
     template archive_result_t deserialize<cluster_version_t::v2_0>(              \
             read_stream_t *, typ *);                                             \
-    template archive_result_t deserialize<cluster_version_t::v2_1>(              \
-            read_stream_t *, typ *);                                             \
-    template archive_result_t deserialize<cluster_version_t::raft_is_latest>(    \
+    template archive_result_t deserialize<cluster_version_t::v2_1_is_latest>(    \
             read_stream_t *, typ *)
 
 #define INSTANTIATE_SERIALIZABLE_SINCE_v1_16(typ)        \
