--- conflicted
+++ resolved
@@ -1063,18 +1063,9 @@
             get_type_name().c_str(), trunc_print().c_str()));
     }
 
-<<<<<<< HEAD
     switch (skey_version) {
     case skey_version_t::pre_1_16: break;
     case skey_version_t::post_1_16:
-=======
-    switch (reql_version) {
-    case reql_version_t::v1_13:
-        break;
-    case reql_version_t::v1_14: // v1_15 is the same as v1_14
-    case reql_version_t::v1_16:
-    case reql_version_t::v2_0_is_latest:
->>>>>>> 2a5c22a7
         secondary_key_string.append(1, '\x00');
         break;
     default: unreachable();
