--- conflicted
+++ resolved
@@ -35,16 +35,9 @@
 template <class T>
 void serialize_for_version(cluster_version_t version, write_message_t *wm,
                            const T &value) {
-<<<<<<< HEAD
-    rassert(version == cluster_version_t::ONLY_VERSION);
-    switch (version) {
-    case cluster_version_t::v1_13:
-        serialize<cluster_version_t::v1_13>(wm, value);
-=======
     switch (version) {
     case cluster_version_t::v1_13_is_latest:
         serialize<cluster_version_t::v1_13_is_latest>(wm, value);
->>>>>>> ce039e97
         break;
     default:
         unreachable();
@@ -57,16 +50,9 @@
 archive_result_t deserialize_for_version(cluster_version_t version,
                                          read_stream_t *s,
                                          T *thing) {
-<<<<<<< HEAD
-    rassert(version == cluster_version_t::ONLY_VERSION);
-    switch (version) {
-    case cluster_version_t::v1_13:
-        return deserialize<cluster_version_t::v1_13>(s, thing);
-=======
     switch (version) {
     case cluster_version_t::v1_13_is_latest:
         return deserialize<cluster_version_t::v1_13_is_latest>(s, thing);
->>>>>>> ce039e97
     default:
         unreachable();
     }
@@ -81,16 +67,9 @@
 template <class T>
 size_t serialized_size_for_version(cluster_version_t version,
                                    const T &thing) {
-<<<<<<< HEAD
-    rassert(version == cluster_version_t::ONLY_VERSION);
-    switch (version) {
-    case cluster_version_t::v1_13:
-        return serialized_size<cluster_version_t::v1_13>(thing);
-=======
     switch (version) {
     case cluster_version_t::v1_13_is_latest:
         return serialized_size<cluster_version_t::v1_13_is_latest>(thing);
->>>>>>> ce039e97
     default:
         unreachable();
     }
