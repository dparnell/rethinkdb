// Copyright 2010-2013 RethinkDB, all rights reserved.
#include "arch/io/disk.hpp"

#include <fcntl.h>

#ifndef _WIN32
#include <sys/ioctl.h>
#include <sys/socket.h>
#include <sys/stat.h>
#include <sys/file.h>
#include <libgen.h>
#endif

#include <unistd.h>
#include <limits.h>

#include <algorithm>
#include <functional>

#include "arch/types.hpp"
#include "arch/runtime/thread_pool.hpp"
#include "arch/runtime/runtime.hpp"
#include "arch/io/disk/filestat.hpp"
#include "arch/io/disk/pool.hpp"
#include "arch/io/disk/conflict_resolving.hpp"
#include "arch/io/disk/stats.hpp"
#include "arch/io/disk/accounting.hpp"
#include "backtrace.hpp"
#include "config/args.hpp"
#include "do_on_thread.hpp"
#include "logger.hpp"
#include "utils.hpp"

void verify_aligned_file_access(DEBUG_VAR int64_t file_size, DEBUG_VAR int64_t offset,
                                DEBUG_VAR size_t length,
                                DEBUG_VAR const scoped_array_t<iovec> &bufs);

/* Disk manager object takes care of queueing operations, collecting statistics, preventing
   conflicts, and actually sending them to the disk. */
class linux_disk_manager_t : public home_thread_mixin_t {
public:
    struct action_t : public stats_diskmgr_t::action_t {
        action_t(threadnum_t _cb_thread, linux_iocallback_t *_cb)
            : cb_thread(_cb_thread), cb(_cb) { }
        threadnum_t cb_thread;
        linux_iocallback_t *cb;
    };


    linux_disk_manager_t(linux_event_queue_t *queue,
                         int batch_factor,
                         int max_concurrent_io_requests,
                         perfmon_collection_t *stats) :
        stack_stats(stats, "stack"),
        conflict_resolver(stats),
        accounter(batch_factor),
        backend_stats(stats, "backend", accounter.producer),
        backend(queue, backend_stats.producer, max_concurrent_io_requests),
        outstanding_txn(0)
    {
        /* Hook up the `submit_fun`s of the parts of the IO stack that are above the
        queue. (The parts below the queue use the `passive_producer_t` interface instead
        of a callback function.) */
        stack_stats.submit_fun = std::bind(&conflict_resolving_diskmgr_t::submit,
                                           &conflict_resolver, ph::_1);
        conflict_resolver.submit_fun = std::bind(&accounting_diskmgr_t::submit,
                                                 &accounter, ph::_1);

        /* Hook up everything's `done_fun`. */
        backend.done_fun = std::bind(&stats_diskmgr_2_t::done, &backend_stats, ph::_1);
        backend_stats.done_fun = std::bind(&accounting_diskmgr_t::done, &accounter, ph::_1);
        accounter.done_fun = std::bind(&conflict_resolving_diskmgr_t::done,
                                       &conflict_resolver, ph::_1);
        conflict_resolver.done_fun = std::bind(&stats_diskmgr_t::done, &stack_stats, ph::_1);
        stack_stats.done_fun = std::bind(&linux_disk_manager_t::done, this, ph::_1);
    }

    ~linux_disk_manager_t() {
        rassert(outstanding_txn == 0,
                "Closing a file with outstanding txns (%" PRIiPTR " of them)\n",
                outstanding_txn);
    }

    void *create_account(int pri, int outstanding_requests_limit) {
        return new accounting_diskmgr_t::account_t(&accounter, pri, outstanding_requests_limit);
    }

    void destroy_account(void *account) {
        coro_t::spawn_on_thread([account] {
            // The account destructor can block if there are outstanding requests.
            delete static_cast<accounting_diskmgr_t::account_t *>(account);
        }, home_thread());
    }

    void submit_action_to_stack_stats(action_t *a) {
        assert_thread();
        outstanding_txn++;
        stack_stats.submit(a);
    }

    void submit_write(fd_t fd, const void *buf, size_t count, int64_t offset,
                      void *account, linux_iocallback_t *cb,
                      bool wrap_in_datasyncs) {
        threadnum_t calling_thread = get_thread_id();

        action_t *a = new action_t(calling_thread, cb);
        a->make_write(fd, buf, count, offset, wrap_in_datasyncs);
        a->account = static_cast<accounting_diskmgr_t::account_t *>(account);

        do_on_thread(home_thread(),
                     std::bind(&linux_disk_manager_t::submit_action_to_stack_stats, this,
                               a));
    }

    void submit_resize(fd_t fd, int64_t new_size,
                      void *account, linux_iocallback_t *cb,
                      bool wrap_in_datasyncs) {
        threadnum_t calling_thread = get_thread_id();

        action_t *a = new action_t(calling_thread, cb);
        a->make_resize(fd, new_size, wrap_in_datasyncs);
        a->account = static_cast<accounting_diskmgr_t::account_t *>(account);

        do_on_thread(home_thread(),
                     std::bind(&linux_disk_manager_t::submit_action_to_stack_stats, this,
                               a));
    }

#ifndef USE_WRITEV
#error "USE_WRITEV not defined.  Did you include pool.hpp?"
#elif USE_WRITEV
    void submit_writev(fd_t fd, scoped_array_t<iovec> &&bufs, size_t count,
                       int64_t offset, void *account, linux_iocallback_t *cb) {
        threadnum_t calling_thread = get_thread_id();

        action_t *a = new action_t(calling_thread, cb);
        a->make_writev(fd, std::move(bufs), count, offset);
        a->account = static_cast<accounting_diskmgr_t::account_t *>(account);

        do_on_thread(home_thread(),
                     std::bind(&linux_disk_manager_t::submit_action_to_stack_stats, this,
                               a));
    }
#endif  // USE_WRITEV

    void submit_read(fd_t fd, void *buf, size_t count, int64_t offset, void *account, linux_iocallback_t *cb) {
        threadnum_t calling_thread = get_thread_id();

        action_t *a = new action_t(calling_thread, cb);
        a->make_read(fd, buf, count, offset);
        a->account = static_cast<accounting_diskmgr_t::account_t*>(account);

        do_on_thread(home_thread(),
                     std::bind(&linux_disk_manager_t::submit_action_to_stack_stats, this,
                               a));
    }

    void done(stats_diskmgr_t::action_t *a) {
        assert_thread();
        outstanding_txn--;
        action_t *a2 = static_cast<action_t *>(a);
        bool succeeded = a2->get_succeeded();
        if (succeeded) {
            do_on_thread(a2->cb_thread,
                         std::bind(&linux_iocallback_t::on_io_complete, a2->cb));
        } else {
            do_on_thread(a2->cb_thread,
                         std::bind(&linux_iocallback_t::on_io_failure,
                                   a2->cb, a2->get_io_errno(),
                                   static_cast<int64_t>(a2->get_offset()),
                                   static_cast<int64_t>(a2->get_count())));
        }
        delete a2;
    }

private:
    /* These fields describe the entire IO stack. At the top level, we allocate a new
    action_t object for each operation and record its callback. Then it passes through
    the conflict resolver, which enforces ordering constraints between IO operations by
    holding back operations that must be run after other, currently-running, operations.
    Then it goes to the account manager, which queues up running IO operations according
    to which account they are part of. Finally the "backend" pops the IO operations
    from the queue.

    At two points in the process--once as soon as it is submitted, and again right
    as the backend pops it off the queue--its statistics are recorded. The "stack stats"
    will tell you how many IO operations are queued. The "backend stats" will tell you
    how long the OS takes to perform the operations. Note that it's not perfect, because
    it counts operations that have been queued by the backend but not sent to the OS yet
    as having been sent to the OS. */

    stats_diskmgr_t stack_stats;
    conflict_resolving_diskmgr_t conflict_resolver;
    accounting_diskmgr_t accounter;
    stats_diskmgr_2_t backend_stats;
    pool_diskmgr_t backend;


    intptr_t outstanding_txn;

    DISABLE_COPYING(linux_disk_manager_t);
};

io_backender_t::io_backender_t(file_direct_io_mode_t _direct_io_mode,
                               int max_concurrent_io_requests)
    : direct_io_mode(_direct_io_mode),
      diskmgr(new linux_disk_manager_t(&linux_thread_pool_t::get_thread()->queue,
                                       DEFAULT_IO_BATCH_FACTOR,
                                       max_concurrent_io_requests,
                                       &stats)) { }

io_backender_t::~io_backender_t() { }

file_direct_io_mode_t io_backender_t::get_direct_io_mode() const { return direct_io_mode; }


/* Disk file object */

linux_file_t::linux_file_t(scoped_fd_t &&_fd, int64_t _file_size, linux_disk_manager_t *_diskmgr)
    : fd(std::move(_fd)), file_size(_file_size), diskmgr(_diskmgr) {
    // TODO: Why do we care whether we're in a thread pool?  (Maybe it's that you can't create a
    // file_account_t outside of the thread pool?  But they're associated with the diskmgr,
    // aren't they?)
    if (linux_thread_pool_t::get_thread()) {
        default_account.init(new file_account_t(this, 1, UNLIMITED_OUTSTANDING_REQUESTS));
    }
}

int64_t linux_file_t::get_file_size() {
    return file_size;
}

/* If you want to use this for downsizing a file, please check the WARNING about
`set_file_size()` in disk.hpp. */
void linux_file_t::set_file_size(int64_t size) {
    assert_thread();
    rassert(diskmgr, "No diskmgr has been constructed (are we running without an event queue?)");

    struct rs_callback_t : public linux_iocallback_t, cond_t {
        void on_io_complete() {
            delete this;
        }

        void on_io_failure(int errsv, int64_t offset, int64_t) {
            crash("ftruncate failed.  (%s) (target size = %" PRIi64 ")",
                  errno_string(errsv).c_str(), offset);
        }

        auto_drainer_t::lock_t lock;
    };
    rs_callback_t *rs_callback = new rs_callback_t();
    rs_callback->lock = file_size_ops_drainer.lock();
    diskmgr->submit_resize(fd.get(), size, default_account->get_account(),
                           rs_callback, true);

    file_size = size;
}

// For growing in large chunks at a time.
int64_t chunk_factor(int64_t size) {
    // x is at most 6.25% of size.
    int64_t x = (size / (DEFAULT_EXTENT_SIZE * 16)) * DEFAULT_EXTENT_SIZE;
    return clamp<int64_t>(x, DEVICE_BLOCK_SIZE * 128, DEFAULT_EXTENT_SIZE * 64);
}

void linux_file_t::set_file_size_at_least(int64_t size) {
    assert_thread();
    if (file_size < size) {
        /* Grow in large chunks at a time */
        set_file_size(ceil_aligned(size, chunk_factor(size)));
    }
}

void linux_file_t::read_async(int64_t offset, size_t length, void *buf, file_account_t *account, linux_iocallback_t *callback) {
    rassert(diskmgr, "No diskmgr has been constructed (are we running without an event queue?)");
    verify_aligned_file_access(file_size, offset, length, buf);
    diskmgr->submit_read(fd.get(), buf, length, offset,
        account == DEFAULT_DISK_ACCOUNT ? default_account->get_account() : account->get_account(),
        callback);
}

void linux_file_t::write_async(int64_t offset, size_t length, const void *buf,
                               file_account_t *account, linux_iocallback_t *callback,
                               wrap_in_datasyncs_t wrap_in_datasyncs) {
    rassert(diskmgr, "No diskmgr has been constructed (are we running without an event queue?)");
    verify_aligned_file_access(file_size, offset, length, buf);
    diskmgr->submit_write(fd.get(), buf, length, offset,
                          account == DEFAULT_DISK_ACCOUNT ? default_account->get_account() : account->get_account(),
                          callback,
                          wrap_in_datasyncs == WRAP_IN_DATASYNCS);
}

void linux_file_t::writev_async(int64_t offset, size_t length,
                                scoped_array_t<iovec> &&bufs,
                                file_account_t *account, linux_iocallback_t *callback) {
    rassert(diskmgr != nullptr,
            "No diskmgr has been constructed (are we running without an event queue?)");
    verify_aligned_file_access(file_size, offset, length, bufs);

#ifndef USE_WRITEV
#error "USE_WRITEV not defined.  Did you include pool.hpp?"
#elif USE_WRITEV
    diskmgr->submit_writev(fd.get(), std::move(bufs), length, offset,
                           account == DEFAULT_DISK_ACCOUNT
                           ? default_account->get_account()
                           : account->get_account(),
                           callback);
#else  // USE_WRITEV
    // OS X doesn't have pwritev.  Using lseek followed by a writev would
    // require adding a mutex for OS X.  We simply break up the writes into
    // separate write calls.

    struct intermediate_cb_t : public linux_iocallback_t {
        void on_io_complete() {
            guarantee(refcount > 0);
            --refcount;
            if (refcount == 0) {
                linux_iocallback_t *local_cb = cb;
                delete this;
                local_cb->on_io_complete();
            }
        }

        size_t refcount;
        linux_iocallback_t *cb;
    };

    intermediate_cb_t *intermediate_cb = new intermediate_cb_t;
    // Hold a refcount while we launch writes.
    intermediate_cb->refcount = 1;
    intermediate_cb->cb = callback;

    int64_t partial_offset = offset;
    for (size_t i = 0; i < bufs.size(); ++i) {
        ++intermediate_cb->refcount;
        diskmgr->submit_write(fd.get(), bufs[i].iov_base, bufs[i].iov_len,
                              partial_offset, account == DEFAULT_DISK_ACCOUNT
                              ? default_account->get_account()
                              : account->get_account(),
                              intermediate_cb,
                              false);
        partial_offset += bufs[i].iov_len;
    }
    guarantee(partial_offset - offset == static_cast<int64_t>(length));

    // Release its refcount.
    intermediate_cb->on_io_complete();
#endif  // USE_WRITEV

}

bool linux_file_t::coop_lock_and_check() {
#ifdef _WIN32
    // TODO WINDOWS
    return true;
#else
    if (flock(fd.get(), LOCK_EX | LOCK_NB) != 0) {
        rassert(get_errno() == EWOULDBLOCK);
        return false;
    }
    return true;
#endif
}

void *linux_file_t::create_account(int priority, int outstanding_requests_limit) {
    assert_thread();
    return diskmgr->create_account(priority, outstanding_requests_limit);
}

void linux_file_t::destroy_account(void *account) {
    assert_thread();
    diskmgr->destroy_account(account);
}



linux_file_t::~linux_file_t() {
    // scoped_fd_t's destructor takes care of close()ing the file
}

void verify_aligned_file_access(DEBUG_VAR int64_t file_size, DEBUG_VAR int64_t offset,
                                DEBUG_VAR size_t length,
                                DEBUG_VAR const scoped_array_t<iovec> &bufs) {
#ifndef NDEBUG
    rassert(static_cast<int64_t>(offset + length) <= file_size);
    rassert(divides(DEVICE_BLOCK_SIZE, offset));
    rassert(divides(DEVICE_BLOCK_SIZE, length));

    size_t sum = 0;
    for (size_t i = 0; i < bufs.size(); ++i) {
        rassert(divides(DEVICE_BLOCK_SIZE, bufs[i].iov_len));
        rassert(divides(DEVICE_BLOCK_SIZE, reinterpret_cast<intptr_t>(bufs[i].iov_base)));
        sum += bufs[i].iov_len;
    }
    rassert(sum == length);
#endif  // NDEBUG
}

void verify_aligned_file_access(DEBUG_VAR int64_t file_size, DEBUG_VAR int64_t offset,
                                DEBUG_VAR size_t length, DEBUG_VAR const void *buf) {
    rassert(buf);
    rassert(static_cast<int64_t>(offset + length) <= file_size);
    rassert(divides(DEVICE_BLOCK_SIZE, reinterpret_cast<intptr_t>(buf)));
    rassert(divides(DEVICE_BLOCK_SIZE, offset));
    rassert(divides(DEVICE_BLOCK_SIZE, length));
}

file_open_result_t open_file(const char *path, const int mode, io_backender_t *backender,
                             scoped_ptr_t<file_t> *out) {
    scoped_fd_t fd;

#ifdef _WIN32
    DWORD create_mode;
    if (mode & linux_file_t::mode_truncate) {
        create_mode = CREATE_ALWAYS;
    } else if (mode & linux_file_t::mode_create) {
        create_mode = OPEN_ALWAYS;
    } else {
        create_mode = OPEN_EXISTING;
    }

    DWORD access_mode = 0;
    if (mode & linux_file_t::mode_write) {
        access_mode |= GENERIC_WRITE;
    }
    if (mode & linux_file_t::mode_read) {
        access_mode |= GENERIC_READ;
    }
    if (access_mode == 0) {
        crash("Bad file access mode.");
    }

    // TODO WINDOWS: is all this sharing necessary?
    DWORD share_mode = FILE_SHARE_DELETE | FILE_SHARE_READ | FILE_SHARE_WRITE;

<<<<<<< HEAD
    fd.reset(CreateFile(path, access_mode, share_mode, nullptr, create_mode, FILE_ATTRIBUTE_NORMAL, nullptr));
=======
    DWORD attributes = FILE_ATTRIBUTE_NORMAL;

    // Supporting fully unbuffered file i/o on Windows would require
    // aligning all reads and writes to the sector size of the volume
    // (See docs for FILE_FLAG_NO_BUFFERING).
    //
    // Instead we only use FILE_FLAG_WRITE_THROUGH
    DWORD flags =
        backender->get_direct_io_mode() == file_direct_io_mode_t::direct_desired
        ? FILE_FLAG_WRITE_THROUGH
        : 0;

    fd.reset(CreateFile(path, access_mode, share_mode, NULL, create_mode, flags | attributes, NULL));
>>>>>>> f18eea62
    if (fd.get() == INVALID_FD) {
        logERR("CreateFile failed: %s: %s", path, winerr_string(GetLastError()).c_str());
        return file_open_result_t(file_open_result_t::ERROR, EIO);
    }

    file_open_result_t open_res = file_open_result_t(flags & FILE_FLAG_WRITE_THROUGH
                                                     ? file_open_result_t::DIRECT
                                                     : file_open_result_t::BUFFERED,
                                                     0);

#else
    // Construct file flags

    // Let's have a sanity check for our attempt to check whether O_DIRECT and O_NOATIME are
    // available as preprocessor defines.
#ifndef O_CREAT
#error "O_CREAT and other open flags are apparently not defined in the preprocessor."
#endif

    int flags = 0;

    if (mode & linux_file_t::mode_create) {
        flags |= O_CREAT;
    }

    // We support file truncation for opening temporary files used when starting up creation of some
    // serializer file that needs some initialization before being put in its permanent place.
    if (mode & linux_file_t::mode_truncate) {
        flags |= O_TRUNC;
    }

    // For now, we have a whitelist of kernels that don't support O_LARGEFILE.  Linux is
    // the only known kernel that has (or may need) the O_LARGEFILE flag.
#ifdef __linux__
    flags |= O_LARGEFILE;
#endif

    if ((mode & linux_file_t::mode_write) && (mode & linux_file_t::mode_read)) {
        flags |= O_RDWR;
    } else if (mode & linux_file_t::mode_write) {
        flags |= O_WRONLY;
    } else if (mode & linux_file_t::mode_read) {
        flags |= O_RDONLY;
    } else {
        crash("Bad file access mode.");
    }

    // Makes writes not update the access time of the file where available.  That's more efficient.
#ifdef O_NOATIME
    flags |= O_NOATIME;
#endif

    // Open the file.

    {
        int res_open;
        do {
            res_open = open(path, flags, 0644);
        } while (res_open == -1 && get_errno() == EINTR);

        fd.reset(res_open);
    }

    if (fd.get() == INVALID_FD) {
        return file_open_result_t(file_open_result_t::ERROR, get_errno());
    }

    // When building, we must either support O_DIRECT or F_NOCACHE.  The former works on Linux,
    // the latter works on OS X.
    file_open_result_t open_res;

    switch (backender->get_direct_io_mode()) {
    case file_direct_io_mode_t::direct_desired: {
#ifdef __linux__
        // fcntl(2) is documented to take an argument of type long, not of type int, with the
        // F_SETFL command, on Linux.  But POSIX says it's supposed to take an int?  Passing long
        // should be generally fine, with either the x86 or amd64 calling convention, on another
        // system (that supports O_DIRECT) but we use "#ifdef __linux__" (and not "#ifdef O_DIRECT")
        // specifically to avoid such concerns.
        const int fcntl_res = fcntl(fd.get(), F_SETFL,
                                    static_cast<long>(flags | O_DIRECT));  // NOLINT(runtime/int)
#elif defined(__APPLE__)
        const int fcntl_res = fcntl(fd.get(), F_NOCACHE, 1);
#elif defined(_WIN32)
        // TODO WINDOWS
        const int fcntl_res = -1;
#else
#error "Figure out how to do direct I/O and fsync correctly (despite your operating system's lies) on your platform."
#endif  // __linux__, defined(__APPLE__)
        open_res = file_open_result_t(fcntl_res == -1 ?
                                      file_open_result_t::BUFFERED_FALLBACK :
                                      file_open_result_t::DIRECT,
                                      0);
    } break;
    case file_direct_io_mode_t::buffered_desired: {
        // We can typically improve read performance by disabling read-ahead.
        // Our access patterns are usually pretty random, and on startup we already
        // do read-ahead internally in our cache.
        int disable_readahead_res = -1;
#ifdef __linux__
        // From the man-page:
        //  Under Linux, POSIX_FADV_NORMAL sets the readahead window to the
        //  default size for the backing device; POSIX_FADV_SEQUENTIAL doubles
        //  this size, and POSIX_FADV_RANDOM disables file readahead entirely.
        //  These changes affect the entire file, not just the specified region
        //  (but other open file handles to the same file are unaffected)
        disable_readahead_res = posix_fadvise(fd.get(), 0, 0, POSIX_FADV_RANDOM);
#elif defined(__APPLE__)
        const int fcntl_res = fcntl(fd.get(), F_RDAHEAD, 0);
        disable_readahead_res = fcntl_res == -1
                                ? get_errno()
                                : 0;
#elif defined(_WIN32)
        // TODO WINDOWS
#endif
        if (disable_readahead_res != 0) {
            // Non-critical error. Just print a warning and keep going.
            logWRN("Failed to disable read-ahead on '%s' (errno %d). You might see "
                   "decreased read performance.", path, disable_readahead_res);
        }

        open_res = file_open_result_t(file_open_result_t::BUFFERED, 0);
    } break;
    default:
        unreachable();
    }
#endif

    const int64_t file_size = get_file_size(fd.get());

    // Call fsync() on the parent directory to guarantee that the newly
    // created file's directory entry is persisted to disk.
    warn_fsync_parent_directory(path);

    out->init(new linux_file_t(std::move(fd), file_size, backender->get_diskmgr_ptr()));

    return open_res;
}

void crash_due_to_inaccessible_database_file(const char *path, file_open_result_t open_res) {
    guarantee(open_res.outcome == file_open_result_t::ERROR);
    fail_due_to_user_error(
        "Inaccessible database file: \"%s\": %s"
        "\nSome possible reasons:"
        "\n- the database file couldn't be created or opened for reading and writing"
        "\n- the user which was used to start the database is not an owner of the file"
        , path, errno_string(open_res.errsv).c_str());
}

// Upon error, returns the errno value.
int perform_datasync(fd_t fd) {
    // On OS X, we use F_FULLFSYNC because fsync lies.  fdatasync is not available.  On
    // Linux we just use fdatasync.

#ifdef __MACH__

    int fcntl_res;
    do {
        fcntl_res = fcntl(fd, F_FULLFSYNC);
    } while (fcntl_res == -1 && get_errno() == EINTR);

    return fcntl_res == -1 ? get_errno() : 0;

#elif defined(_WIN32)

    BOOL res = FlushFileBuffers(fd);
    if (!res) {
        logWRN("FlushFileBuffers failed: %s", winerr_string(GetLastError()).c_str());
        return EIO;
    }
    return 0;

#elif defined(__linux__)

    int res = fdatasync(fd);
    return res == -1 ? get_errno() : 0;

#else
#error "perform_datasync not implemented"
#endif  // __MACH__
}

MUST_USE int fsync_parent_directory(const char *path) {
    // Locate the parent directory
#ifdef _WIN32
    // TODO WINDOWS
    (void) path;
    return 0;
#else
    char absolute_path[PATH_MAX];
    char *abs_res = realpath(path, absolute_path);
    guarantee_err(abs_res != nullptr, "Failed to determine absolute path for '%s'", path);
    char *parent_path = dirname(absolute_path); // Note: modifies absolute_path

    // Get a file descriptor on the parent directory
    int res;
    do {
        res = open(parent_path, O_RDONLY);
    } while (res == -1 && get_errno() == EINTR);
    if (res == -1) {
        return get_errno();
    }
    scoped_fd_t fd(res);

    do {
        res = fsync(fd.get());
    } while (res == -1 && get_errno() == EINTR);
    if (res == -1) {
        return get_errno();
    }

    return 0;
#endif
}

void warn_fsync_parent_directory(const char *path) {
    int sync_res = fsync_parent_directory(path);
    if (sync_res != 0) {
        logWRN("Failed to sync parent directory of \"%s\" (errno: %d - %s). "
               "You may encounter data loss in case of a system failure. "
               "(Is the file located on a filesystem that doesn't support directory sync? "
               "e.g. VirtualBox shared folders)",
               path, sync_res, errno_string(sync_res).c_str());
    }
}<|MERGE_RESOLUTION|>--- conflicted
+++ resolved
@@ -433,9 +433,6 @@
     // TODO WINDOWS: is all this sharing necessary?
     DWORD share_mode = FILE_SHARE_DELETE | FILE_SHARE_READ | FILE_SHARE_WRITE;
 
-<<<<<<< HEAD
-    fd.reset(CreateFile(path, access_mode, share_mode, nullptr, create_mode, FILE_ATTRIBUTE_NORMAL, nullptr));
-=======
     DWORD attributes = FILE_ATTRIBUTE_NORMAL;
 
     // Supporting fully unbuffered file i/o on Windows would require
@@ -448,8 +445,7 @@
         ? FILE_FLAG_WRITE_THROUGH
         : 0;
 
-    fd.reset(CreateFile(path, access_mode, share_mode, NULL, create_mode, flags | attributes, NULL));
->>>>>>> f18eea62
+    fd.reset(CreateFile(path, access_mode, share_mode, nullptr, create_mode, flags | attributes, nullptr));
     if (fd.get() == INVALID_FD) {
         logERR("CreateFile failed: %s: %s", path, winerr_string(GetLastError()).c_str());
         return file_open_result_t(file_open_result_t::ERROR, EIO);
