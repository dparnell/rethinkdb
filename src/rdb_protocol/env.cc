// Copyright 2010-2014 RethinkDB, all rights reserved.
#include "rdb_protocol/env.hpp"

#include "errors.hpp"
#include <boost/bind.hpp>

#include "concurrency/cross_thread_watchable.hpp"
#include "extproc/js_runner.hpp"
#include "rdb_protocol/counted_term.hpp"
#include "rdb_protocol/func.hpp"
#include "rdb_protocol/minidriver.hpp"
#include "rdb_protocol/term_walker.hpp"

#include "debug.hpp"

namespace ql {

counted_t<const datum_t> static_optarg(const std::string &key, protob_t<Query> q) {
    // need to parse these to figure out what user wants; resulting
    // bootstrap problem is a headache.  Just use default.
    const configured_limits_t limits;
    for (int i = 0; i < q->global_optargs_size(); ++i) {
        const Query::AssocPair &ap = q->global_optargs(i);
        if (ap.key() == key && ap.val().type() == Term_TermType_DATUM) {
            return to_datum(&ap.val().datum(), limits);
        }
    }

    return counted_t<const datum_t>();
}

wire_func_t construct_optarg_wire_func(const Term &val) {
    protob_t<Term> arg = r::fun(r::expr(val)).release_counted();
    propagate_backtrace(arg.get(), &val.GetExtension(ql2::extension::backtrace));

    compile_env_t empty_compile_env((var_visibility_t()));
    counted_t<func_term_t> func_term
        = make_counted<func_term_t>(&empty_compile_env, arg);
    counted_t<func_t> func = func_term->eval_to_func(var_scope_t());
    return wire_func_t(func);
}

std::map<std::string, wire_func_t> global_optargs(protob_t<Query> q) {
    rassert(q.has());

    Term *t = q->mutable_query();
    preprocess_term(t);

    std::map<std::string, wire_func_t> optargs;

    for (int i = 0; i < q->global_optargs_size(); ++i) {
        const Query::AssocPair &ap = q->global_optargs(i);
        auto insert_res
            = optargs.insert(std::make_pair(ap.key(),
                                            construct_optarg_wire_func(ap.val())));
        if (!insert_res.second) {
            rfail_toplevel(
                    base_exc_t::GENERIC,
                    "Duplicate global optarg: %s", ap.key().c_str());
        }
    }

    // Supply a default db of "test" if there is no "db" optarg.
    if (!optargs.count("db")) {
        Term arg = r::db("test").get();
        Backtrace *t_bt = t->MutableExtension(ql2::extension::backtrace);
        propagate_backtrace(&arg, t_bt); // duplicate toplevel backtrace
        optargs["db"] = construct_optarg_wire_func(arg);
    }

    return optargs;
}

global_optargs_t::global_optargs_t() { }

global_optargs_t::global_optargs_t(std::map<std::string, wire_func_t> _optargs)
    : optargs(_optargs) { }

bool global_optargs_t::has_optarg(const std::string &key) const {
    return optargs.count(key) > 0;
}
counted_t<val_t> global_optargs_t::get_optarg(env_t *env, const std::string &key){
    if (!has_optarg(key)) {
        return counted_t<val_t>();
    }
    return optargs[key].compile_wire_func()->call(env);
}
const std::map<std::string, wire_func_t> &global_optargs_t::get_all_optargs() const {
    return optargs;
}

void env_t::set_eval_callback(eval_callback_t *callback) {
    eval_callback = callback;
}

void env_t::do_eval_callback() {
    if (eval_callback != NULL) {
        eval_callback->eval_callback();
    }
}

profile_bool_t env_t::profile() const {
    return trace != nullptr ? profile_bool_t::PROFILE : profile_bool_t::DONT_PROFILE;
}

reql_cluster_interface_t *env_t::reql_cluster_interface() {
    r_sanity_check(rdb_ctx != NULL);
    return rdb_ctx->cluster_interface;
}

std::string env_t::get_reql_http_proxy() {
    r_sanity_check(rdb_ctx != NULL);
    return rdb_ctx->reql_http_proxy;
}

extproc_pool_t *env_t::get_extproc_pool() {
    assert_thread();
    r_sanity_check(rdb_ctx != NULL);
    r_sanity_check(rdb_ctx->extproc_pool != NULL);
    return rdb_ctx->extproc_pool;
}

js_runner_t *env_t::get_js_runner() {
    assert_thread();
    extproc_pool_t *extproc_pool = get_extproc_pool();
    if (!js_runner.connected()) {
        js_runner.begin(extproc_pool, interruptor, limits);
    }
    return &js_runner;
}

scoped_ptr_t<profile::trace_t> maybe_make_profile_trace(profile_bool_t profile) {
    return profile == profile_bool_t::PROFILE
        ? make_scoped<profile::trace_t>()
        : scoped_ptr_t<profile::trace_t>();
}

env_t::env_t(rdb_context_t *ctx, signal_t *_interruptor,
             std::map<std::string, wire_func_t> optargs,
             profile::trace_t *_trace)
    : evals_since_yield(0),
      global_optargs(std::move(optargs)),
<<<<<<< HEAD
      limits(from_optargs(ctx, _interruptor, global_optargs)),
=======
      limits(from_optargs(ctx, _interruptor, &global_optargs)),
>>>>>>> ae1189c5
      reql_version(reql_version_t::LATEST),
      interruptor(_interruptor),
      trace(_trace),
      rdb_ctx(ctx),
      eval_callback(NULL) {
    rassert(ctx != NULL);
    rassert(interruptor != NULL);
}


// Used in constructing the env for rdb_update_single_sindex and many unit tests.
env_t::env_t(signal_t *_interruptor, reql_version_t _reql_version)
    : evals_since_yield(0),
      global_optargs(),
      reql_version(_reql_version),
      interruptor(_interruptor),
      trace(NULL),
      rdb_ctx(NULL),
      eval_callback(NULL) {
    rassert(interruptor != NULL);
}

profile_bool_t profile_bool_optarg(const protob_t<Query> &query) {
    rassert(query.has());
    counted_t<const datum_t> profile_arg = static_optarg("profile", query);
    if (profile_arg.has() && profile_arg->get_type() == datum_t::type_t::R_BOOL &&
        profile_arg->as_bool()) {
        return profile_bool_t::PROFILE;
    } else {
        return profile_bool_t::DONT_PROFILE;
    }
}

env_t::~env_t() { }

void env_t::maybe_yield() {
    if (++evals_since_yield > EVALS_BEFORE_YIELD) {
        evals_since_yield = 0;
        coro_t::yield();
    }
}


} // namespace ql<|MERGE_RESOLUTION|>--- conflicted
+++ resolved
@@ -140,11 +140,7 @@
              profile::trace_t *_trace)
     : evals_since_yield(0),
       global_optargs(std::move(optargs)),
-<<<<<<< HEAD
-      limits(from_optargs(ctx, _interruptor, global_optargs)),
-=======
       limits(from_optargs(ctx, _interruptor, &global_optargs)),
->>>>>>> ae1189c5
       reql_version(reql_version_t::LATEST),
       interruptor(_interruptor),
       trace(_trace),
