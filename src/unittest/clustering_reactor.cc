--- conflicted
+++ resolved
@@ -140,16 +140,10 @@
 template<class protocol_t>
 class test_reactor_t : private master_t<protocol_t>::ack_checker_t {
 public:
-    test_reactor_t(reactor_test_cluster_t<protocol_t> *r, const blueprint_t<protocol_t> &initial_blueprint, store_view_t<protocol_t> *store_view)
-<<<<<<< HEAD
-        : blueprint_watchable(initial_blueprint),
-          reactor(&r->mailbox_manager, this, r->directory_manager.get_root_view()->subview(field_lens(&test_cluster_directory_t<protocol_t>::reactor_directory)), 
-=======
-        : reactor_test_cluster(r),
+    test_reactor_t(reactor_test_cluster_t<protocol_t> *r, const blueprint_t<protocol_t> &initial_blueprint, store_view_t<protocol_t> *store_view) :
           blueprint_watchable(initial_blueprint),
-          reactor(&r->mailbox_manager,
+          reactor(&r->mailbox_manager, this,
                   translate_into_watchable(r->directory_manager.get_root_view()->subview(field_lens(&test_cluster_directory_t<protocol_t>::reactor_directory))), 
->>>>>>> e3eff980
                   r->directory_manager.get_root_view()->subview(field_lens(&test_cluster_directory_t<protocol_t>::master_directory)),
                   r->semilattice_manager_branch_history.get_root_view(), blueprint_watchable.get_watchable(), store_view),
           write_copier(reactor.get_reactor_directory()->subview(&test_reactor_t<protocol_t>::wrap_in_optional),
@@ -158,14 +152,10 @@
         rassert(store_view->get_region() == a_thru_z_region());
     }
 
-<<<<<<< HEAD
     bool is_acceptable_ack_set(const std::set<peer_id_t> &acks) {
         return acks.size() >= 1;
     }
 
-=======
-    reactor_test_cluster_t<protocol_t> *reactor_test_cluster;
->>>>>>> e3eff980
     watchable_variable_t<blueprint_t<protocol_t> > blueprint_watchable;
     reactor_t<protocol_t> reactor;
     watchable_write_copier_t<boost::optional<directory_echo_wrapper_t<reactor_business_card_t<protocol_t> > > > write_copier;
@@ -281,9 +271,9 @@
     void wait_until_blueprint_is_satisfied(const blueprint_t<protocol_t> &bp) {
         try {
 #ifdef VALGRIND
-	    const int timeout = 8000;
+        const int timeout = 8000;
 #else
-	    const int timeout = 2000;
+        const int timeout = 2000;
 #endif
 
             signal_timer_t timer(timeout);
