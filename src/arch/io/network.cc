// Copyright 2010-2013 RethinkDB, all rights reserved.
#ifndef _WIN32

// WINDOWS TODO

#include "arch/io/network.hpp"

#ifndef _WIN32
#include <arpa/inet.h>
#include <net/if.h>
#include <netdb.h>
#include <netinet/tcp.h>
#include <sys/ioctl.h>
#include <sys/socket.h>
#else
#include "windows.hpp"
#include <ws2tcpip.h>
#include <iphlpapi.h>
#endif
#include <errno.h>
#include <fcntl.h>
#include <string.h>
#include <sys/types.h>

#include "utils.hpp"
#include <boost/bind.hpp>

#include "arch/runtime/runtime.hpp"
#include "arch/runtime/thread_pool.hpp"
#include "arch/timing.hpp"
#include "arch/types.hpp"
#include "concurrency/auto_drainer.hpp"
#include "concurrency/exponential_backoff.hpp"
#include "concurrency/wait_any.hpp"
#include "containers/printf_buffer.hpp"
#include "logger.hpp"
#include "perfmon/perfmon.hpp"
#include "errors.hpp"

/* TODO ATN
#define winsock_debugf debugf /*/
#define winsock_debugf(...) ((void)0) //*/

#ifdef _WIN32
LPFN_CONNECTEX get_ConnectEx(SOCKET s) {
    static LPFN_CONNECTEX ConnectEx = nullptr;
    if (!ConnectEx) {
        DWORD size = 0;
        GUID id = WSAID_CONNECTEX;
        DWORD res = WSAIoctl(s, SIO_GET_EXTENSION_FUNCTION_POINTER,
                             &id, sizeof(id), &ConnectEx, sizeof(ConnectEx),
                             &size, nullptr, nullptr);
        guarantee_winerr(res == 0, "WSAIoctl failed");
    }
    return ConnectEx;
}

LPFN_ACCEPTEX get_AcceptEx(SOCKET s) {
    static LPFN_ACCEPTEX AcceptEx = nullptr;
    if (!AcceptEx) {
        DWORD size = 0;
        GUID id = WSAID_ACCEPTEX;
        DWORD res = WSAIoctl(s, SIO_GET_EXTENSION_FUNCTION_POINTER,
                             &id, sizeof(id), &AcceptEx, sizeof(AcceptEx),
                             &size, nullptr, nullptr);
        guarantee_winerr(res == 0, "WSAIoctl failed");
    }
    return AcceptEx;
}
#endif

void async_connect(fd_t socket, sockaddr *sa, size_t sa_len,
                   event_watcher_t *event_watcher, signal_t *interuptor) {
#ifdef _WIN32
    overlapped_operation_t op(event_watcher);
    winsock_debugf("ATN: connecting socket %x\n", socket);
    DWORD bytes_sent; // TODO ATN: is this needed?
    BOOL res = get_ConnectEx(socket)(socket, sa, sa_len, nullptr, 0, &bytes_sent, &op.overlapped);
    DWORD error = GetLastError();
    if (!res && error != ERROR_IO_PENDING) {
        op.set_cancel();
        logERR("connect failed: %s", winerr_string(error).c_str());
        throw linux_tcp_conn_t::connect_failed_exc_t(EIO); // TODO ATN: winerr -> errno
    }
    winsock_debugf("ATN: waiting for connection on %x\n",socket);
    op.wait_interruptible(interuptor);
    if (op.error != NO_ERROR) {
        logERR("ConnectEx failed: %s", winerr_string(op.error).c_str());
        throw linux_tcp_conn_t::connect_failed_exc_t(EIO); // TODO ATN: winerr -> errno
    }
    winsock_debugf("ATN: connected %x\n", socket);
#else
    int res;
    do {
        res = connect(socket, sa, sa_len);
    } while (res == -1 && get_errno() == EINTR);

    if (res != 0) {
        if (get_errno() == EINPROGRESS) {
            linux_event_watcher_t::watch_t watch(event_watcher, poll_event_out);
            wait_interruptible(&watch, interuptor);
            int error;
            socklen_t error_size = sizeof(error);
            int getsockoptres = getsockopt(socket, SOL_SOCKET, SO_ERROR, &error, &error_size);
            if (getsockoptres != 0) {
                throw linux_tcp_conn_t::connect_failed_exc_t(error);
            }
            if (error != 0) {
                throw linux_tcp_conn_t::connect_failed_exc_t(error);
            }
        } else {
            throw linux_tcp_conn_t::connect_failed_exc_t(get_errno());
        }
    }
#endif
}

void connect_ipv4_internal(fd_t socket, int local_port, const in_addr &addr, int port, event_watcher_t *event_watcher, signal_t *interuptor) {
    struct sockaddr_in sa;
    socklen_t sa_len(sizeof(sa));
    memset(&sa, 0, sa_len);
    sa.sin_family = AF_INET;

#ifdef _WIN32
    sa.sin_port = htons(local_port);
    sa.sin_addr.s_addr = INADDR_ANY;
    // TODO ATN: on Windows at least, bind can block. Can it block in this use case?
    winsock_debugf("ATN: binding socket for connect %x\n", socket);
    if (bind(socket, reinterpret_cast<sockaddr *>(&sa), sa_len) != 0) {
        logWRN("Failed to bind to local port %d: %s", local_port, winerr_string(GetLastError()).c_str());
    }
#else
    if (local_port != 0) {
        sa.sin_port = htons(local_port);
        sa.sin_addr.s_addr = INADDR_ANY;
        if (bind(socket, reinterpret_cast<sockaddr *>(&sa), sa_len) != 0) {
            logWRN("Failed to bind to local port %d: %s", local_port, errno_string(get_errno()).c_str());
        }
    }
#endif

    sa.sin_port = htons(port);
    sa.sin_addr = addr;

    async_connect(socket, reinterpret_cast<sockaddr *>(&sa), sa_len, event_watcher, interuptor);
}

void connect_ipv6_internal(fd_t socket, int local_port, const in6_addr &addr, int port, uint32_t scope_id, event_watcher_t *event_watcher, signal_t *interuptor) {
    struct sockaddr_in6 sa;
    socklen_t sa_len(sizeof(sa));
    memset(&sa, 0, sa_len);
    sa.sin6_family = AF_INET6;

#ifdef _WIN32
    sa.sin6_port = htons(local_port);
    sa.sin6_addr = in6addr_any;
    winsock_debugf("ATN: binding socket for connect %x\n", socket);
    if (bind(socket, reinterpret_cast<sockaddr *>(&sa), sa_len) != 0) {
        logWRN("Failed to bind to local port %d: %s", local_port, winerr_string(GetLastError()).c_str());
    }
#else
    if (local_port != 0) {
        sa.sin6_port = htons(local_port);
        sa.sin6_addr = in6addr_any;
        if (bind(socket, reinterpret_cast<sockaddr *>(&sa), sa_len) != 0) {
            logWRN("Failed to bind to local port %d: %s", local_port, errno_string(get_errno()).c_str());
        }
    }
#endif

    sa.sin6_port = htons(port);
    sa.sin6_addr = addr;
    sa.sin6_scope_id = scope_id;

    async_connect(socket, reinterpret_cast<sockaddr *>(&sa), sa_len, event_watcher, interuptor);
}

fd_t create_socket_wrapper(int address_family) {
#ifdef _WIN32
    // fd_t res = WSASocket(address_family, SOCK_STREAM, IPPROTO_TCP, nullptr, 0, WSA_FLAG_OVERLAPPED);
    // TODO ATN: maybe replace this by above, or at least use address_family instead of AF_INET
    fd_t res = socket(address_family, SOCK_STREAM, IPPROTO_TCP);
    winsock_debugf("ATN: new socket %x\n", res); // TODO ATN
    if (res == INVALID_FD) {
        DWORD err = GetLastError();
        // TODO ATN: if (err != WSAEAFNOSUPPORT || address_family == AF_INET) {
        logERR("Failed to create socket: %s", winerr_string(err).c_str());
        //}
        throw linux_tcp_conn_t::connect_failed_exc_t(EIO); // TODO: winerr -> errno
    }
    return res;
#else
    fd_t res = socket(address_family, SOCK_STREAM, 0);
    if (res == INVALID_FD) {
        // Let the user know something is wrong - except in the case where
        // TCP doesn't support AF_INET6, which may be fairly common and spammy
        if (get_errno() != EAFNOSUPPORT || address_family == AF_INET) {
            logERR("Failed to create socket: %s", errno_string(get_errno()).c_str());
        }
        throw linux_tcp_conn_t::connect_failed_exc_t(get_errno());
    }
#endif
    return res;
}

// Network connection object
linux_tcp_conn_t::linux_tcp_conn_t(const ip_address_t &peer,
                                   int port,
                                   signal_t *interruptor,
                                   int local_port) THROWS_ONLY(connect_failed_exc_t, interrupted_exc_t) :
write_perfmon(NULL),
    sock(create_socket_wrapper(peer.get_address_family())),
    event_watcher(new event_watcher_t(sock.get(), this)),
    read_in_progress(false), write_in_progress(false),
    read_buffer(IO_BUFFER_SIZE),
    write_handler(this),
    write_queue_limiter(WRITE_QUEUE_MAX_SIZE),
                                       write_coro_pool(1, &write_queue, &write_handler),
                                       current_write_buffer(get_write_buffer()),
    drainer(new auto_drainer_t) {
#ifndef _WIN32 // TODO ATN
    guarantee_err(fcntl(sock.get(), F_SETFL, O_NONBLOCK) == 0, "Could not make socket non-blocking");
#endif

    if (local_port != 0) {
        // Set the socket to reusable so we don't block out other sockets from this port
        int reuse = 1;
        if (setsockopt(sock.get(), SOL_SOCKET, SO_REUSEADDR, reinterpret_cast<char*>(&reuse), sizeof(reuse)) != 0)
            logWRN("Failed to set socket reuse to true: %s", errno_string(get_errno()).c_str());
    }
    {
        // Disable Nagle algorithm just as in the listener case
        int sockoptval = 1;
        int res = setsockopt(sock.get(), IPPROTO_TCP, TCP_NODELAY, reinterpret_cast<char*>(&sockoptval), sizeof(sockoptval));
        guarantee_err(res != -1, "Could not set TCP_NODELAY option");
    }

    if (peer.is_ipv4()) {
        connect_ipv4_internal(sock.get(), local_port, peer.get_ipv4_addr(), port, event_watcher.get(), interruptor);
    } else {
        connect_ipv6_internal(sock.get(), local_port, peer.get_ipv6_addr(), port,
                              peer.get_ipv6_scope_id(), event_watcher.get(), interruptor);
    }
}

linux_tcp_conn_t::linux_tcp_conn_t(fd_t s) :
    write_perfmon(NULL),
    sock(s),
    event_watcher(new event_watcher_t(sock.get(), this)),
    read_in_progress(false), write_in_progress(false),
    read_buffer(IO_BUFFER_SIZE),
    write_handler(this),
    write_queue_limiter(WRITE_QUEUE_MAX_SIZE),
    write_coro_pool(1, &write_queue, &write_handler),
    current_write_buffer(get_write_buffer()),
    drainer(new auto_drainer_t) {
    rassert(sock.get() != INVALID_FD);

#ifndef _WIN32 // TODO ATN
    int res = fcntl(sock.get(), F_SETFL, O_NONBLOCK);
    guarantee_err(res == 0, "Could not make socket non-blocking");
#endif
}

void linux_tcp_conn_t::enable_keepalive() {
    int optval = 1;
#ifdef _WIN32 // TODO ATN
    int res = setsockopt(sock.get(), SOL_SOCKET, SO_KEEPALIVE, reinterpret_cast<char*>(&optval), sizeof(optval));
#else
    int res = setsockopt(sock.get(), SOL_SOCKET, SO_KEEPALIVE, &optval, sizeof(optval));
#endif
    guarantee(res != -1, "Could not set SO_KEEPALIVE option.");
}

linux_tcp_conn_t::write_buffer_t * linux_tcp_conn_t::get_write_buffer() {
    write_buffer_t *buffer;

    if (unused_write_buffers.empty()) {
        buffer = new write_buffer_t;
    } else {
        buffer = unused_write_buffers.head();
        unused_write_buffers.pop_front();
    }
    buffer->size = 0;
    return buffer;
}

linux_tcp_conn_t::write_queue_op_t * linux_tcp_conn_t::get_write_queue_op() {
    write_queue_op_t *op;

    if (unused_write_queue_ops.empty()) {
        op = new write_queue_op_t;
    } else {
        op = unused_write_queue_ops.head();
        unused_write_queue_ops.pop_front();
    }
    return op;
}

void linux_tcp_conn_t::release_write_buffer(write_buffer_t *buffer) {
    unused_write_buffers.push_front(buffer);
}

void linux_tcp_conn_t::release_write_queue_op(write_queue_op_t *op) {
    op->keepalive = auto_drainer_t::lock_t();
    unused_write_queue_ops.push_front(op);
}

size_t linux_tcp_conn_t::read_internal(void *buffer, size_t size) THROWS_ONLY(tcp_conn_read_closed_exc_t) {
    assert_thread();
    rassert(!read_closed.is_pulsed());

#ifdef _WIN32
    // TODO ATN: handle all cases
    overlapped_operation_t op(event_watcher.get());
    winsock_debugf("ATN: request read %d bytes on %x\n", size, sock.get());
    // TODO ATN: WSARecv may be more efficient
    BOOL res = ReadFile(sock.get(), buffer, size, nullptr, &op.overlapped);
    DWORD error = GetLastError();
    if (res || error == ERROR_IO_PENDING) {
        op.wait_abortable(&read_closed);
        error = op.error;
    } else {
        op.set_result(0, error);
    }
    if (read_closed.is_pulsed()) {
        throw tcp_conn_read_closed_exc_t();
    }
    if (error != NO_ERROR) {
        logERR("Could not read from socket: %s", winerr_string(error).c_str());
        on_shutdown_read();
        throw tcp_conn_read_closed_exc_t();
    } else if(op.nb_bytes == 0) {
        on_shutdown_read();
        throw tcp_conn_read_closed_exc_t();
    } else {
        winsock_debugf("ATN: read complete, %d/%d on %x\n", op.nb_bytes, size, sock.get());
        return op.nb_bytes;
    }
#else
    while (true) {
        ssize_t res = ::read(sock.get(), buffer, size);

        if (res == -1 && (get_errno() == EAGAIN || get_errno() == EWOULDBLOCK)) {
            /* There's no data available right now, so we must wait for a notification from the
               epoll queue, or for an order to shut down. */

            linux_event_watcher_t::watch_t watch(event_watcher.get(), poll_event_in);
            wait_any_t waiter(&watch, &read_closed);
            waiter.wait_lazily_unordered();

            if (read_closed.is_pulsed()) {
                /* We were closed for whatever reason. Something else has already called
                   on_shutdown_read(). In fact, we were probably signalled by on_shutdown_read(). */
                throw tcp_conn_read_closed_exc_t();
            }

            /* Go around the loop and try to read again */

        } else if (res == 0 || (res == -1 && (get_errno() == ECONNRESET || get_errno() == ENOTCONN))) {
            /* We were closed. This is the first notification that the kernel has given us, so we
               must call on_shutdown_read(). */
            on_shutdown_read();
            throw tcp_conn_read_closed_exc_t();

        } else if (res == -1) {
            /* Unknown error. This is not expected, but it will probably happen sometime so we
               shouldn't crash. */
            logERR("Could not read from socket: %s", errno_string(get_errno()).c_str());
            on_shutdown_read();
            throw tcp_conn_read_closed_exc_t();

        } else {
            /* We read some data, whooo */
            return res;
        }
    }
#endif
}

size_t linux_tcp_conn_t::read_some(void *buf, size_t size, signal_t *closer) THROWS_ONLY(tcp_conn_read_closed_exc_t) {
    rassert(size > 0);
    read_op_wrapper_t sentry(this, closer);

    if (read_buffer.size()) {
        /* Return the data from the peek buffer */
        size_t read_buffer_bytes = std::min(read_buffer.size(), size);
        memcpy(buf, read_buffer.data(), read_buffer_bytes);
        read_buffer.erase_front(read_buffer_bytes);
        return read_buffer_bytes;
    } else {
        /* Go to the kernel _once_. */
        return read_internal(buf, size);
    }
}

void linux_tcp_conn_t::read(void *buf, size_t size, signal_t *closer) THROWS_ONLY(tcp_conn_read_closed_exc_t) {
    read_op_wrapper_t sentry(this, closer);

    /* First, consume any data in the peek buffer */
    int read_buffer_bytes = std::min(read_buffer.size(), size);
    memcpy(buf, read_buffer.data(), read_buffer_bytes);
    read_buffer.erase_front(read_buffer_bytes);
    buf = reinterpret_cast<void *>(reinterpret_cast<char *>(buf) + read_buffer_bytes);
    size -= read_buffer_bytes;

    /* Now go to the kernel for any more data that we need */
    while (size > 0) {
        size_t delta = read_internal(buf, size);
        rassert(delta <= size);
        buf = reinterpret_cast<void *>(reinterpret_cast<char *>(buf) + delta);
        size -= delta;
    }
}

void linux_tcp_conn_t::read_more_buffered(signal_t *closer) THROWS_ONLY(tcp_conn_read_closed_exc_t) {
    read_op_wrapper_t sentry(this, closer);

    size_t old_size = read_buffer.size();
    read_buffer.resize(old_size + IO_BUFFER_SIZE);
    size_t delta = read_internal(read_buffer.data() + old_size, IO_BUFFER_SIZE);

    read_buffer.resize(old_size + delta);
}

const_charslice linux_tcp_conn_t::peek() const THROWS_ONLY(tcp_conn_read_closed_exc_t) {
    assert_thread();
    rassert(!read_in_progress);   // Is there a read already in progress?
    if (read_closed.is_pulsed()) throw tcp_conn_read_closed_exc_t();

    return const_charslice(read_buffer.data(), read_buffer.data() + read_buffer.size());
}

const_charslice linux_tcp_conn_t::peek(size_t size, signal_t *closer) THROWS_ONLY(tcp_conn_read_closed_exc_t) {
    while (read_buffer.size() < size) {
        read_more_buffered(closer);
    }
    return const_charslice(read_buffer.data(), read_buffer.data() + size);
}

void linux_tcp_conn_t::pop(size_t len, signal_t *closer) THROWS_ONLY(tcp_conn_read_closed_exc_t) {
    assert_thread();
    rassert(!read_in_progress);
    if (read_closed.is_pulsed()) throw tcp_conn_read_closed_exc_t();

    peek(len, closer);
    read_buffer.erase_front(len);
}

void linux_tcp_conn_t::shutdown_read() {
    assert_thread();
#ifdef _WIN32 // TODO ATN
    int res = ::shutdown(sock.get(), SD_RECEIVE);
    if (res != 0 && GetLastError() != WSAENOTCONN) {
        logERR("Could not shutdown socket for reading: %s", winerr_string(GetLastError()).c_str());
    }
#else
    int res = ::shutdown(sock.get(), SHUT_RD);
    if (res != 0 && get_errno() != ENOTCONN) {
        logERR("Could not shutdown socket for reading: %s", errno_string(get_errno()).c_str());
    }
#endif
    on_shutdown_read();
}

void linux_tcp_conn_t::on_shutdown_read() {
    assert_thread();
    rassert(!read_closed.is_pulsed());
    read_closed.pulse();
}

bool linux_tcp_conn_t::is_read_open() const {
    assert_thread();
    return !read_closed.is_pulsed();
}

linux_tcp_conn_t::write_handler_t::write_handler_t(linux_tcp_conn_t *_parent) :
    parent(_parent)
{ }

void linux_tcp_conn_t::write_handler_t::coro_pool_callback(write_queue_op_t *operation, UNUSED signal_t *interruptor) {
    if (operation->buffer != NULL) {
        parent->perform_write(operation->buffer, operation->size);
        if (operation->dealloc != NULL) {
            parent->release_write_buffer(operation->dealloc);
            parent->write_queue_limiter.unlock(operation->size);
        }
    }

    if (operation->cond != NULL) {
        operation->cond->pulse();
    }
    if (operation->dealloc != NULL) {
        parent->release_write_queue_op(operation);
    }
}

void linux_tcp_conn_t::internal_flush_write_buffer() {
    write_queue_op_t *op = get_write_queue_op();
    assert_thread();
    rassert(write_in_progress);

    /* Swap in a new write buffer, and set up the old write buffer to be
       released once the write is over. */
    op->buffer = current_write_buffer->buffer;
    op->size = current_write_buffer->size;
    op->dealloc = current_write_buffer.release();
    op->cond = NULL;
    op->keepalive = auto_drainer_t::lock_t(drainer.get());
    current_write_buffer.init(get_write_buffer());

    /* Acquire the write semaphore so the write queue doesn't get too long
       to be released once the write is completed by the coroutine pool */
    rassert(op->size <= WRITE_CHUNK_SIZE);
    rassert(WRITE_CHUNK_SIZE < WRITE_QUEUE_MAX_SIZE);
    write_queue_limiter.co_lock(op->size);

    write_queue.push(op);
}

void linux_tcp_conn_t::perform_write(const void *buf, size_t size) {
    assert_thread();

    if (write_closed.is_pulsed()) {
        /* The write end of the connection was closed, but there are still
           operations in the write queue; we are one of those operations. Just
           don't do anything. */
        return;
    }

#ifdef _WIN32 // TODO ATN
    // TODO ATN
    overlapped_operation_t op(event_watcher.get());
    WSABUF wsabuf;
    wsabuf.len = size;
    wsabuf.buf = const_cast<char*>(reinterpret_cast<const char*>(buf));
    DWORD flags = 0;
    winsock_debugf("ATN: write on %x\n", sock.get());
    int res = WSASend(sock.get(), &wsabuf, 1, nullptr, flags, &op.overlapped, nullptr);
    DWORD error = GetLastError();
    if (res == 0 || error == ERROR_IO_PENDING) {
        op.wait_abortable(&write_closed);
        error = op.error;
    } else {
        op.set_result(0, error);
    }
    if (write_closed.is_pulsed()) {
        return;
    }
    /* ATN TODO:
       if (res == -1 && (get_errno() == EPIPE || get_errno() == ENOTCONN || get_errno() == EHOSTUNREACH ||
       get_errno() == ENETDOWN || get_errno() == EHOSTDOWN || get_errno() == ECONNRESET)) {
       on_shutdown_write();
    */
    if (error != NO_ERROR) {
        logERR("Could not write to socket %x: %s", sock.get(), winerr_string(error).c_str());
        on_shutdown_write();
    } else if (op.nb_bytes == 0) {
        // TODO ATN: does 0 bytes written mean eof?
        on_shutdown_write();
    } else {
        if (write_perfmon) write_perfmon->record(op.nb_bytes);
        rassert(op.nb_bytes == size);  // TODO ATN: does windows guarantee this?
    }
#else
    while (size > 0) {
        ssize_t res = ::write(sock.get(), buf, size);

        if (res == -1 && (get_errno() == EAGAIN || get_errno() == EWOULDBLOCK)) {
            /* Wait for a notification from the event queue, or for an order to
               shut down */
            linux_event_watcher_t::watch_t watch(event_watcher.get(), poll_event_out);
            wait_any_t waiter(&watch, &write_closed);
            waiter.wait_lazily_unordered();

            if (write_closed.is_pulsed()) {
                /* We were closed for whatever reason. Whatever signalled us has already called
                   on_shutdown_write(). */
                break;
            }

            /* Go around the loop and try to write again */

        } else if (res == -1 && (get_errno() == EPIPE || get_errno() == ENOTCONN || get_errno() == EHOSTUNREACH ||
                                 get_errno() == ENETDOWN || get_errno() == EHOSTDOWN || get_errno() == ECONNRESET)) {
            /* These errors are expected to happen at some point in practice */
            on_shutdown_write();
            break;

        } else if (res == -1) {
            /* In theory this should never happen, but it probably will. So we write a log message
               and then shut down normally. */
            logERR("Could not write to socket: %s", errno_string(get_errno()).c_str());
            on_shutdown_write();
            break;

        } else if (res == 0) {
            /* This should never happen either, but it's better to write an error message than to
               crash completely. */
            logERR("Didn't expect write() to return 0.");
            on_shutdown_write();
            break;

        } else {
            rassert(res <= static_cast<ssize_t>(size));
            buf = reinterpret_cast<const void *>(reinterpret_cast<const char *>(buf) + res);
            size -= res;
            if (write_perfmon) write_perfmon->record(res);
        }
    }
#endif
}

void linux_tcp_conn_t::write(const void *buf, size_t size, signal_t *closer) THROWS_ONLY(tcp_conn_write_closed_exc_t) {
    write_op_wrapper_t sentry(this, closer);

    write_queue_op_t op;
    cond_t to_signal_when_done;

    /* Flush out any data that's been buffered, so that things don't get out of order */
    if (current_write_buffer->size > 0) internal_flush_write_buffer();

    /* Don't bother acquiring the write semaphore because we're going to block
       until the write is done anyway */

    /* Enqueue the write so it will happen eventually */
    op.buffer = buf;
    op.size = size;
    op.dealloc = NULL;
    op.cond = &to_signal_when_done;
    write_queue.push(&op);

    /* Wait for the write to be done. If the write half of the network connection
       is closed before or during our write, then `perform_write()` will turn into a
       no-op, so the cond will still get pulsed. */
    to_signal_when_done.wait();

    if (write_closed.is_pulsed()) throw tcp_conn_write_closed_exc_t();
}

void linux_tcp_conn_t::write_buffered(const void *vbuf, size_t size, signal_t *closer) THROWS_ONLY(tcp_conn_write_closed_exc_t) {
    write_op_wrapper_t sentry(this, closer);

    /* Convert to `char` for ease of pointer arithmetic */
    const char *buf = reinterpret_cast<const char *>(vbuf);

    while (size > 0) {
        /* Insert the largest chunk that fits in this block */
        size_t chunk = std::min(size, WRITE_CHUNK_SIZE - current_write_buffer->size);

        memcpy(current_write_buffer->buffer + current_write_buffer->size, buf, chunk);
        current_write_buffer->size += chunk;

        rassert(current_write_buffer->size <= WRITE_CHUNK_SIZE);
        if (current_write_buffer->size == WRITE_CHUNK_SIZE) internal_flush_write_buffer();

        buf += chunk;
        size -= chunk;
    }

    if (write_closed.is_pulsed()) throw tcp_conn_write_closed_exc_t();
}

void linux_tcp_conn_t::writef(signal_t *closer, const char *format, ...) THROWS_ONLY(tcp_conn_write_closed_exc_t) {
    va_list ap;
    va_start(ap, format);

    printf_buffer_t b(ap, format);
    write(b.data(), b.size(), closer);

    va_end(ap);
}

void linux_tcp_conn_t::flush_buffer(signal_t *closer) THROWS_ONLY(tcp_conn_write_closed_exc_t) {
    write_op_wrapper_t sentry(this, closer);

    /* Flush the write buffer; it might be half-full. */
    if (current_write_buffer->size > 0) internal_flush_write_buffer();

    /* Wait until we know that the write buffer has gone out over the network.
       If the write half of the connection is closed, then the call to
       `perform_write()` that `internal_flush_write_buffer()` will turn into a no-op,
       but the queue will continue to be pumped and so our cond will still get
       pulsed. */
    write_queue_op_t op;
    cond_t to_signal_when_done;
    op.buffer = NULL;
    op.dealloc = NULL;
    op.cond = &to_signal_when_done;
    write_queue.push(&op);
    to_signal_when_done.wait();

    if (write_closed.is_pulsed()) throw tcp_conn_write_closed_exc_t();
}

void linux_tcp_conn_t::flush_buffer_eventually(signal_t *closer) THROWS_ONLY(tcp_conn_write_closed_exc_t) {
    write_op_wrapper_t sentry(this, closer);

    /* Flush the write buffer; it might be half-full. */
    if (current_write_buffer->size > 0) internal_flush_write_buffer();

    if (write_closed.is_pulsed()) throw tcp_conn_write_closed_exc_t();
}

void linux_tcp_conn_t::shutdown_write() {
    assert_thread();

#ifdef _WIN32 // TODO ATN
    int res = ::shutdown(sock.get(), SD_SEND);
    if (res != 0 && GetLastError() != WSAENOTCONN) {
        logERR("Could not shutdown socket for writing: %s", winerr_string(GetLastError()).c_str());
    }
#else
    int res = ::shutdown(sock.get(), SHUT_WR);
    if (res != 0 && get_errno() != ENOTCONN) {
        logERR("Could not shutdown socket for writing: %s", errno_string(get_errno()).c_str());
    }
#endif

    on_shutdown_write();
}

void linux_tcp_conn_t::on_shutdown_write() {
    assert_thread();
    rassert(!write_closed.is_pulsed());
    write_closed.pulse();

    /* We don't flush out the write queue or stop the write coro pool explicitly.
       But by pulsing `write_closed`, we turn all `perform_write()` operations into
       no-ops, so in practice the write queue empties. */
}

bool linux_tcp_conn_t::is_write_open() const {
    assert_thread();
    return !write_closed.is_pulsed();
}

linux_tcp_conn_t::~linux_tcp_conn_t() THROWS_NOTHING {
    assert_thread();

    // Tell the readers and writers to stop.  The auto drainer will
    // wait for them to stop.
    if (is_read_open()) shutdown_read();
    if (is_write_open()) shutdown_write();
}

void linux_tcp_conn_t::rethread(threadnum_t new_thread) {
    if (home_thread() == get_thread_id() && new_thread == INVALID_THREAD) {
        rassert(!read_in_progress);
        rassert(!write_in_progress);
        rassert(event_watcher.has());
#ifdef _WIN32
        event_watcher->rethread(new_thread);
#else
        event_watcher.reset();
#endif

    } else if (home_thread() == INVALID_THREAD && new_thread == get_thread_id()) {
#ifdef _WIN32
        event_watcher->rethread(new_thread);
#else
        rassert(!event_watcher.has());
        event_watcher.init(new event_watcher_t(sock.get(), this));
#endif

    } else {
        crash("linux_tcp_conn_t can be rethread()ed from no thread to the current thread or "
              "from the current thread to no thread, but no other combination is legal. The "
              "current thread is %" PRIi32 "; the old thread is %" PRIi32 "; the new thread "
              "is %" PRIi32 ".\n",
              get_thread_id().threadnum, home_thread().threadnum, new_thread.threadnum);
    }

    real_home_thread = new_thread;

    read_closed.rethread(new_thread);
    write_closed.rethread(new_thread);
    write_coro_pool.rethread(new_thread);

    if (drainer.has()) {
        drainer->rethread(new_thread);
    }
}

bool linux_tcp_conn_t::getpeername(ip_and_port_t *ip_and_port) {
    struct sockaddr_storage addr;
    socklen_t addr_len = sizeof(addr);

    int res = ::getpeername(sock.get(), reinterpret_cast<sockaddr *>(&addr), &addr_len);
    if (res == 0) {
        *ip_and_port = ip_and_port_t(reinterpret_cast<sockaddr *>(&addr));
        return true;
    }

    return false;
}

void linux_tcp_conn_t::on_event(int /* events */) {
    assert_thread();

    /* This is called by linux_event_watcher_t when error events occur. Ordinary
       poll_event_in/poll_event_out events are not sent through this function. */

    if (is_write_open()) {
        shutdown_write();
    }

    if (is_read_open()) {
        shutdown_read();
    }

    event_watcher->stop_watching_for_errors();
}

linux_tcp_conn_descriptor_t::linux_tcp_conn_descriptor_t(fd_t fd) : fd_(fd) {
    rassert(fd != INVALID_FD);
}

linux_tcp_conn_descriptor_t::~linux_tcp_conn_descriptor_t() {
    rassert(fd_ == INVALID_FD);
}

void linux_tcp_conn_descriptor_t::make_overcomplicated(scoped_ptr_t<linux_tcp_conn_t> *tcp_conn) {
    tcp_conn->init(new linux_tcp_conn_t(fd_));
    fd_ = -1;
}

void linux_tcp_conn_descriptor_t::make_overcomplicated(linux_tcp_conn_t **tcp_conn_out) {
    *tcp_conn_out = new linux_tcp_conn_t(fd_);
    fd_ = -1;
}

/* Network listener object */
linux_nonthrowing_tcp_listener_t::linux_nonthrowing_tcp_listener_t(
                                                                   const std::set<ip_address_t> &bind_addresses, int _port,
                                                                   const std::function<void(scoped_ptr_t<linux_tcp_conn_descriptor_t> &)> &cb) :
    callback(cb),
    local_addresses(bind_addresses),
    port(_port),
    bound(false),
    socks(),
    last_used_socket_index(0),
    event_watchers(),
    log_next_error(true)
{
#ifdef _WIN32 // TODO ATN: this is for testing
    local_addresses = std::set<ip_address_t>{ ip_address_t::any(AF_INET) }; // TODO: maybe use gethostbyname
#endif
    // If no addresses were supplied, default to 'any'
    if (local_addresses.empty()) {
        local_addresses.insert(ip_address_t::any(AF_INET6));
    }
}

bool linux_nonthrowing_tcp_listener_t::begin_listening() {
    if (!bound) {
        try {
            bind_sockets();
        } catch (const tcp_socket_exc_t &) {
            return false;
        }
    }

    const int RDB_LISTEN_BACKLOG = 256;

    // Start listening to connections
    for (size_t i = 0; i < socks.size(); ++i) {
        winsock_debugf("ATN: listening on socket %x\n", socks[i].get()); // TODO ATN
        int res = listen(socks[i].get(), RDB_LISTEN_BACKLOG);
        guarantee_err(res == 0, "Couldn't listen to the socket"); // TODO ATN: on windows, GetLastError instead of errno

#ifndef _WIN32 // TODO ATN
        res = fcntl(socks[i].get(), F_SETFL, O_NONBLOCK);
        guarantee_err(res == 0, "Could not make socket non-blocking");
#endif
    }

    // Start the accept loop
    accept_loop_drainer.init(new auto_drainer_t);
    coro_t::spawn_sometime(std::bind(
                                     &linux_nonthrowing_tcp_listener_t::accept_loop, this, auto_drainer_t::lock_t(accept_loop_drainer.get())));

    return true;
}

bool linux_nonthrowing_tcp_listener_t::is_bound() const {
    return bound;
}

int linux_nonthrowing_tcp_listener_t::get_port() const {
    return port;
}

int linux_nonthrowing_tcp_listener_t::init_sockets() {
    event_watchers.reset();
    event_watchers.init(local_addresses.size());
    socks.reset();
    socks.init(local_addresses.size());

    size_t i = 0;
    for (auto addr = local_addresses.begin(); addr != local_addresses.end(); ++addr, ++i) {
        if (event_watchers[i].has()) {
            event_watchers[i].reset();
        }

#ifdef _WIN32
        // socks[i].reset(WSASocket(addr->get_address_family(), SOCK_STREAM, IPPROTO_TCP, nullptr, 0, WSA_FLAG_OVERLAPPED));
        // TODO ATN: maybe restore above line
        socks[i].reset(socket(addr->get_address_family(), SOCK_STREAM, IPPROTO_TCP));
        winsock_debugf("ATN: new socket for listening: %x\n", socks[i]);
        if (socks[i].get() == INVALID_FD) {
            logERR("socket failed: %s", winerr_string(GetLastError()));
            return EIO; // TODO ATN: winerr -> errno
        }
#else
        socks[i].reset(socket(addr->get_address_family(), SOCK_STREAM, 0));
        if (socks[i].get() == INVALID_FD) {
            return get_errno();
        }
#endif

        event_watchers[i].init(new event_watcher_t(socks[i].get(), this));

        fd_t sock_fd = socks[i].get();
        guarantee_err(sock_fd != INVALID_FD, "Couldn't create socket");

#ifndef _WIN32 // TODO ATN
        int sockoptval = 1;
        int res = setsockopt(sock_fd, SOL_SOCKET, SO_REUSEADDR, &sockoptval, sizeof(sockoptval)); 
        guarantee_err(res != -1, "Could not set REUSEADDR option");

        /* XXX Making our socket NODELAY prevents the problem where responses to
         * pipelined requests are delayed, since the TCP Nagle algorithm will
         * notice when we send multiple small packets and try to coalesce them. But
         * if we are only sending a few of these small packets quickly, like during
         * pipeline request responses, then Nagle delays for around 40 ms before
         * sending out those coalesced packets if they don't reach the max window
         * size. So for latency's sake we want to disable Nagle.
         *
         * This might decrease our throughput, so perhaps we should add a
         * runtime option for it.
         */
        res = setsockopt(sock_fd, IPPROTO_TCP, TCP_NODELAY, &sockoptval, sizeof(sockoptval));
        guarantee_err(res != -1, "Could not set TCP_NODELAY option");
#endif
    }
    return 0;
}

int bind_ipv4_interface(fd_t sock, int *port_out, const struct in_addr &addr) {
    sockaddr_in serv_addr;
    socklen_t sa_len(sizeof(serv_addr));
    memset(&serv_addr, 0, sa_len);
    serv_addr.sin_family = AF_INET;
    serv_addr.sin_port = htons(*port_out);
    serv_addr.sin_addr = addr;

    int res = bind(sock, reinterpret_cast<sockaddr *>(&serv_addr), sa_len);
    winsock_debugf("ATN: bound socket %x\n", sock);
    if (res != 0) {
#ifdef _WIN32 // ATN TODO
        logWRN("bind(4) failed: %s", winerr_string(GetLastError()).c_str());
        res = EIO;
#else
        res = get_errno();
#endif
    } else if (*port_out == ANY_PORT) {
        res = ::getsockname(sock, reinterpret_cast<sockaddr *>(&serv_addr), &sa_len);
        guarantee_err(res != -1, "Could not determine socket local port number");
        *port_out = ntohs(serv_addr.sin_port);
    }

    return res;
}

int bind_ipv6_interface(fd_t sock, int *port_out, const ip_address_t &addr) {
    sockaddr_in6 serv_addr;
    socklen_t sa_len(sizeof(serv_addr));
    memset(&serv_addr, 0, sa_len);
    serv_addr.sin6_family = AF_INET6;
    serv_addr.sin6_port = htons(*port_out);
    serv_addr.sin6_addr = addr.get_ipv6_addr();
    serv_addr.sin6_scope_id = addr.get_ipv6_scope_id();

    int res = bind(sock, reinterpret_cast<sockaddr *>(&serv_addr), sa_len);
    if (res != 0) {
#ifdef _WIN32
        logWRN("bind(6) failed: %s", winerr_string(GetLastError()).c_str());
        res = EIO;
#else
        res = get_errno();
#endif
    } else if (*port_out == ANY_PORT) {
        res = ::getsockname(sock, reinterpret_cast<sockaddr *>(&serv_addr), &sa_len);
        guarantee_err(res != -1, "Could not determine socket local port number");
        *port_out = ntohs(serv_addr.sin6_port);
    }

    return res;
}

void fallback_to_ipv4(std::set<ip_address_t> *addrs, int err, int port) {
    bool ipv6_address_found = false;

    // Fallback to IPv4 only - remove any IPv6 addresses and resize dependant arrays
    for (auto it = addrs->begin(); it != addrs->end();) {
        if (it->get_address_family() == AF_INET6) {
            if (it->is_any()) {
                addrs->insert(ip_address_t::any(AF_INET));
            }
            addrs->erase(*(it++));
            ipv6_address_found = true;
        } else {
            ++it;
        }
    }

    if (!ipv6_address_found) {
        throw tcp_socket_exc_t(err, port);
    }
    logERR("Failed to create sockets for listener on port %d, "
           "falling back to IPv4 only", port);
}

void linux_nonthrowing_tcp_listener_t::bind_sockets() {
    // It may take multiple attempts to get all the sockets onto the same port
    int local_port = port;

    for (uint32_t attempts = (port == ANY_PORT) ? MAX_BIND_ATTEMPTS : 1;
         attempts > 0; --attempts) {
        local_port = port;
        int res = init_sockets();
        if (res == EAFNOSUPPORT) {
            ++attempts; // This attempt doesn't count
            fallback_to_ipv4(&local_addresses, res, port);
            continue;
        } else if (res != 0) {
            throw tcp_socket_exc_t(res, port);
        }

        size_t i = 0;
        for (std::set<ip_address_t>::iterator addr = local_addresses.begin();
             addr != local_addresses.end(); ++i, ++addr) {
            switch (addr->get_address_family()) {
            case AF_INET:
                res = bind_ipv4_interface(socks[i].get(), &local_port, addr->get_ipv4_addr());
                break;
            case AF_INET6:
                res = bind_ipv6_interface(socks[i].get(), &local_port, *addr);
                break;
            default:
                unreachable();
            }

            if (res == EADDRNOTAVAIL) {
                ++attempts; // This attempt doesn't count
                fallback_to_ipv4(&local_addresses, res, port);
                break;
            } else if (res == EADDRINUSE || res == EACCES) {
                break;
            } else if (res != 0) {
                throw tcp_socket_exc_t(res, port);
            }
        }

        if (i == local_addresses.size()) {
            bound = true;
            port = local_port;
            return;
        }
    }
    throw tcp_socket_exc_t(EADDRINUSE, port);
}

#ifndef _WIN32
fd_t linux_nonthrowing_tcp_listener_t::wait_for_any_socket(const auto_drainer_t::lock_t &lock) {
    scoped_array_t<scoped_ptr_t<linux_event_watcher_t::watch_t> > watches(event_watchers.size());
    wait_any_t waiter(lock.get_drain_signal());

    for (size_t i = 0; i < event_watchers.size(); ++i) {
        watches[i].init(new linux_event_watcher_t::watch_t(event_watchers[i].get(), poll_event_in));
        waiter.add(watches[i].get());
    }

    waiter.wait_lazily_unordered();

    if (lock.get_drain_signal()->is_pulsed()) {
        return -1;
    }

    for (size_t i = 0; i < watches.size(); ++i) {
        // This rather convoluted expression is to make sure we don't starve out higher-indexed interfaces
        //  because connections are coming in too fast on the lower interfaces, unlikely but valid
        size_t index = (last_used_socket_index + i + 1) % watches.size();
        if (watches[index]->is_pulsed()) {
            last_used_socket_index = index;
            return socks[index].get();
        }
    }

    // This should never happen, but it shouldn't be much of a problem
    return -1;
}
#endif

void linux_nonthrowing_tcp_listener_t::accept_loop(auto_drainer_t::lock_t lock) {
    exponential_backoff_t backoff(10, 160, 2.0, 0.5);

#ifdef _WIN32 // TODO ATN
    static const int ADDRESS_SIZE = INET6_ADDRSTRLEN + 16;
    struct accept_op_t { // TODO ATN: ugh
        accept_op_t(fd_t sock, event_watcher_t *event_watcher)
            : listening_sock(sock), op(event_watcher) {
            WSAPROTOCOL_INFO pinfo;
            int pinfo_size = sizeof(pinfo);
            guarantee_winerr(0 == getsockopt(sock, SOL_SOCKET, SO_PROTOCOL_INFO, reinterpret_cast<char*>(&pinfo), &pinfo_size), "getsockopt failed");
            address_family = pinfo.iAddressFamily;

            queue_accept();
        }

        void queue_accept() {
            op.reset();
            new_sock = WSASocket(address_family, SOCK_STREAM, IPPROTO_TCP, nullptr, 0, WSA_FLAG_OVERLAPPED);
            winsock_debugf("ATN: new socket for accepting: %x\n", new_sock);
            guarantee_winerr(new_sock != INVALID_FD, "WSASocket failed");
            winsock_debugf("ATN: accepting on socket %x\n", listening_sock);
            BOOL res = get_AcceptEx(listening_sock)(listening_sock, new_sock, addresses, 0, ADDRESS_SIZE, ADDRESS_SIZE, &bytes_recieved, &op.overlapped);
            if (res) {
                op.set_result(0, NO_ERROR);
            } else {
                DWORD error = GetLastError();
                if (error != ERROR_IO_PENDING) {
                    op.set_result(0, error);
                }
            }
        }

        ~accept_op_t() {
            if (!op.get_completed_signal()->is_pulsed()) {
                op.abort();
            }
        }

        fd_t listening_sock;
        int address_family;
        char addresses[ADDRESS_SIZE][2];
        overlapped_operation_t op;
        fd_t new_sock;
        DWORD bytes_recieved;
    };

    scoped_array_t<object_buffer_t<accept_op_t>> accept_ops(socks.size());
    for (size_t i = 0; i < socks.size(); i++) {
        accept_ops[i].create(socks[i].get(), event_watchers[i].get());
    }

    while(!lock.get_drain_signal()->is_pulsed()) {
        {
            wait_any_t waiter(lock.get_drain_signal());
            for (size_t i = 0; i < accept_ops.size(); i++) {
                waiter.add(accept_ops[i]->op.get_completed_signal());
            }
            waiter.wait_lazily_unordered();
        }

        if (lock.get_drain_signal()->is_pulsed()) {
            return;
        }

        for (size_t i = 0; i < accept_ops.size(); i++) {
            accept_op_t *accepted = accept_ops[(i + last_used_socket_index + 1) % accept_ops.size()].get();
            if (accepted->op.get_completed_signal()->is_pulsed()) {
                if (accepted->op.error != NO_ERROR) {
                    logERR("AcceptEx failed: %s", winerr_string(accepted->op.error).c_str());
                    try {
                        backoff.failure(lock.get_drain_signal());
                    } catch (const interrupted_exc_t &) {
                        return;
                    }
                    accepted->queue_accept();
                } else {
                    winsock_debugf("ATN: accepted %x from %x\n", accepted->new_sock, accepted->listening_sock);
                    fd_t new_sock = accepted->new_sock;
                    accepted->queue_accept();
                    coro_t::spawn_now_dangerously(std::bind(&linux_nonthrowing_tcp_listener_t::handle, this, new_sock));
                    backoff.success();
                }
            }
        }
    }
#else
    fd_t active_fd = socks[0].get();
    while(!lock.get_drain_signal()->is_pulsed()) {
        fd_t new_sock = accept(active_fd, NULL, NULL);

        if (new_sock != INVALID_FD) {
            coro_t::spawn_now_dangerously(std::bind(&linux_nonthrowing_tcp_listener_t::handle, this, new_sock));
            backoff.success();

            /* Assume that if there was a problem before, it's gone now because accept()
               is working. */
            log_next_error = true;

        } else if (get_errno() == EAGAIN || get_errno() == EWOULDBLOCK) {
            active_fd = wait_for_any_socket(lock);

        } else if (get_errno() == EINTR) {
            /* Harmless error; just try again. */

        } else {
            /* Unexpected error. Log it unless it's a repeat error. */
            if (log_next_error) {
                logERR("accept() failed: %s.",
                       errno_string(get_errno()).c_str());
                log_next_error = false;
            }

            /* Delay before retrying. */
            try {
                backoff.failure(lock.get_drain_signal());
            } catch (const interrupted_exc_t &) {
                return;
            }
        }
    }
#endif
}

void linux_nonthrowing_tcp_listener_t::handle(fd_t socket) {
    scoped_ptr_t<linux_tcp_conn_descriptor_t> nconn(new linux_tcp_conn_descriptor_t(socket));
    callback(nconn);
}

linux_nonthrowing_tcp_listener_t::~linux_nonthrowing_tcp_listener_t() {
    /* Interrupt the accept loop */
    accept_loop_drainer.reset();

    // scoped_fd_t destructor will close() the socket
}

void linux_nonthrowing_tcp_listener_t::on_event(int) {
    /* This is only called in cases of error; normal input events are recieved
       via event_listener.watch(). */
}

void noop_fun(UNUSED const scoped_ptr_t<linux_tcp_conn_descriptor_t> &arg) { }

linux_tcp_bound_socket_t::linux_tcp_bound_socket_t(const std::set<ip_address_t> &bind_addresses, int port) :
    listener(new linux_nonthrowing_tcp_listener_t(bind_addresses, port, noop_fun))
{
    listener->bind_sockets();
}

int linux_tcp_bound_socket_t::get_port() const {
    return listener->get_port();
}

linux_tcp_listener_t::linux_tcp_listener_t(const std::set<ip_address_t> &bind_addresses, int port,
                                           const std::function<void(scoped_ptr_t<linux_tcp_conn_descriptor_t> &)> &callback) :
    listener(new linux_nonthrowing_tcp_listener_t(bind_addresses, port, callback))
{
    if (!listener->begin_listening()) {
        throw address_in_use_exc_t("localhost", listener->get_port());
    }
}

linux_tcp_listener_t::linux_tcp_listener_t(
                                           linux_tcp_bound_socket_t *bound_socket,
                                           const std::function<void(scoped_ptr_t<linux_tcp_conn_descriptor_t> &)> &callback) :
    listener(bound_socket->listener.release())
{
    listener->callback = callback;
    if (!listener->begin_listening()) {
        throw address_in_use_exc_t("localhost", listener->get_port());
    }
}

int linux_tcp_listener_t::get_port() const {
    return listener->get_port();
}

linux_repeated_nonthrowing_tcp_listener_t::linux_repeated_nonthrowing_tcp_listener_t(
                                                                                     const std::set<ip_address_t> &bind_addresses,
                                                                                     int port,
                                                                                     const std::function<void(scoped_ptr_t<linux_tcp_conn_descriptor_t> &)> &callback) :
    listener(bind_addresses, port, callback)
{ }

int linux_repeated_nonthrowing_tcp_listener_t::get_port() const {
    return listener.get_port();
}

void linux_repeated_nonthrowing_tcp_listener_t::begin_repeated_listening_attempts() {
    auto_drainer_t::lock_t lock(&drainer);
    coro_t::spawn_sometime(
                           std::bind(&linux_repeated_nonthrowing_tcp_listener_t::retry_loop, this, lock));
}

void linux_repeated_nonthrowing_tcp_listener_t::retry_loop(auto_drainer_t::lock_t lock) {
    try {
        bool bound = listener.begin_listening();

        for (int retry_interval = 1;
             !bound;
             retry_interval = std::min(10, retry_interval + 2)) {
            logNTC("Will retry binding to port %d in %d seconds.\n",
                   listener.get_port(),
                   retry_interval);
            nap(retry_interval * 1000, lock.get_drain_signal());
            bound = listener.begin_listening();
        }

        bound_cond.pulse();
    } catch (const interrupted_exc_t &e) {
        // ignore
    }
}

signal_t *linux_repeated_nonthrowing_tcp_listener_t::get_bound_signal() {
    return &bound_cond;
}

std::vector<std::string> get_ips() {
    std::vector<std::string> ret;

#ifdef _WIN32 // TODO ATN
    // TODO ATN: see example here: https://msdn.microsoft.com/en-us/library/windows/desktop/aa365915(v=vs.85).aspx
    const ULONG SIZE_INCREMENT = 15000;
    scoped_malloc_t<IP_ADAPTER_ADDRESSES> addresses_buffer;
    UINT res;
    for (int i = 1; i < 10; i++) {
        ULONG buf_size = i * SIZE_INCREMENT;
        addresses_buffer = scoped_malloc_t<IP_ADAPTER_ADDRESSES>(buf_size);
        res = GetAdaptersAddresses(AF_UNSPEC, GAA_FLAG_SKIP_ANYCAST | GAA_FLAG_SKIP_MULTICAST | GAA_FLAG_SKIP_DNS_SERVER, nullptr, addresses_buffer.get(), &buf_size);
        if (res != ERROR_BUFFER_OVERFLOW) {
            break;
        }
    }
    guarantee_winerr(res == NO_ERROR, "GetAdaptersAddresses failed");
    for (IP_ADAPTER_ADDRESSES *addresses = addresses_buffer.get(); addresses != nullptr; addresses = addresses->Next) {
        for (IP_ADAPTER_UNICAST_ADDRESS *unicast = addresses->FirstUnicastAddress; unicast != nullptr; unicast = unicast->Next) {
            SOCKADDR *addr = unicast->Address.lpSockaddr;
            char buf[INET6_ADDRSTRLEN];
            const char *str;
            switch (addr->sa_family) {
            case AF_INET: {
                auto sa = reinterpret_cast<sockaddr_in*>(addr);
                str = InetNtop(AF_INET, &sa->sin_addr, buf, sizeof(buf));
                break;
            }
            case AF_INET6: {
                auto sa6 = reinterpret_cast<sockaddr_in6*>(addr);
                str = InetNtop(AF_INET6, &sa6->sin6_addr, buf, sizeof(buf));
                break;
            }
            default:
                // ATN TODO: what to do with unsupported address family or AF_UNSPEC?
                continue;
            }
            guarantee_winerr(str != nullptr, "InetNtop failed");
            ret.emplace_back(str);
        }
    }
#else
    struct ifaddrs *if_addrs = NULL;
    int addr_res = getifaddrs(&if_addrs);
    guarantee_err(addr_res == 0, "getifaddrs failed, could not determine local ip addresses");

    for (ifaddrs *p = if_addrs; p != NULL; p = p->ifa_next) {
        if (p->ifa_addr == NULL) {
            continue;
        } else if (p->ifa_addr->sa_family == AF_INET) {
            if (!(p->ifa_flags & IFF_LOOPBACK)) {
                struct sockaddr_in *in_addr = reinterpret_cast<sockaddr_in *>(p->ifa_addr);
                // I don't think the "+ 1" is necessary, we're being
                // paranoid about weak documentation.
                const int buflength = INET_ADDRSTRLEN;
                char buf[buflength + 1] = { 0 };
                const char *res = inet_ntop(AF_INET, &in_addr->sin_addr, buf, buflength);

                guarantee_err(res != NULL, "inet_ntop failed");

                ret.push_back(std::string(buf));
            }
        } else if (p->ifa_addr->sa_family == AF_INET6) {
            if (!(p->ifa_flags & IFF_LOOPBACK)) {
                struct sockaddr_in6 *in6_addr = reinterpret_cast<sockaddr_in6 *>(p->ifa_addr);

                const int buflength = INET6_ADDRSTRLEN;
                scoped_array_t<char> buf(buflength + 1);
                memset(buf.data(), 0, buf.size());
                const char *res = inet_ntop(AF_INET6, &in6_addr->sin6_addr, buf.data(), buflength);

                guarantee_err(res != NULL, "inet_ntop failed on an ipv6 address");

                ret.push_back(std::string(buf.data()));
            }
        }
    }

    freeifaddrs(if_addrs);
#endif

    return ret;
<<<<<<< HEAD
}

#endif
=======
}
>>>>>>> 10a18556
<|MERGE_RESOLUTION|>--- conflicted
+++ resolved
@@ -1,7 +1,4 @@
 // Copyright 2010-2013 RethinkDB, all rights reserved.
-#ifndef _WIN32
-
-// WINDOWS TODO
 
 #include "arch/io/network.hpp"
 
@@ -1403,10 +1400,4 @@
 #endif
 
     return ret;
-<<<<<<< HEAD
-}
-
-#endif
-=======
-}
->>>>>>> 10a18556
+}