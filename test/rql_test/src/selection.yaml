--- conflicted
+++ resolved
@@ -244,11 +244,7 @@
     - cd: tbl.between(2).count()
       ot:
         cd: err('ReqlCompileError', 'Expected 3 arguments but found 2.', '[]')
-<<<<<<< HEAD
-        js: err('ReqlDriverError', 'Expected 2 arguments (not including options) but found 1.', '[]')
-=======
         js: err('ReqlCompileError', 'Expected 2 arguments (not including options) but found 1.', '[]')
->>>>>>> c963fdaf
 
     # test between with null bounds (allowed in old versions, now an error)
     - cd:
