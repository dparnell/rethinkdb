// Copyright 2010-2015 RethinkDB, all rights reserved.
#ifndef UTILS_HPP_
#define UTILS_HPP_

#include <stdio.h>
#include <stdlib.h>

#include <array>
#include <functional>
#include <string>
#include <boost/optional.hpp>

#include "debug.hpp"
#include "arch/compiler.hpp"
#include "config/args.hpp"

<<<<<<< HEAD
#ifdef _MSC_VER
=======
#ifdef _MSC_VER // ATN: TODO: feature macro
>>>>>>> 10a18556
#include <BaseTsd.h>
#include <random>
typedef SSIZE_T ssize_t;
#endif

#ifdef _WIN32
#define PATH_SEPERATOR "\\"
#else
#define PATH_SEPERATOR "/"
#endif

class printf_buffer_t;

namespace ph = std::placeholders;

class startup_shutdown_t {
public:
    startup_shutdown_t();
    ~startup_shutdown_t();
};

struct const_charslice {
    const char *beg, *end;
    const_charslice(const char *_beg, const char *_end) : beg(_beg), end(_end) { }
    const_charslice() : beg(NULL), end(NULL) { }
};

void *raw_malloc_aligned(size_t size, size_t alignment);
void raw_free_aligned(void *ptr);

#ifndef _WIN32
void *raw_malloc_page_aligned(size_t size);
#endif

/* Calls `malloc()` and checks its return value to crash if the allocation fails. */
void *rmalloc(size_t size);
/* Calls `realloc()` and checks its return value to crash if the allocation fails. */
void *rrealloc(void *ptr, size_t size);

/* Forwards to the isfinite macro, or std::isfinite. */
bool risfinite(double);

enum class query_state_t { FAILED, INDETERMINATE };

class rng_t {
public:
// ATN : fix comment
// Returns a random number in [0, n).  Is not perfectly uniform; the
// bias tends to get worse when RAND_MAX is far from a multiple of n.
    int randint(int n);
    uint64_t randuint64(uint64_t n);
    double randdouble();

#ifndef _WIN32
    typedef std::array<unsigned short, 3> state_t;
#else
    typedef std::ranlux48 state_t;
#endif

<<<<<<< HEAD
    explicit rng_t(int seed);
    rng_t() : rng_t(-1) { }
    rng_t(rng_t&&) = default;
    rng_t(const state_t& s) : state(s) { };
private:
    state_t state;
=======
	explicit rng_t(int seed);
	rng_t() : rng_t(-1) { }
	rng_t(rng_t&&) = default;
	rng_t(const state_t& s) : state(s) { };
private:
	state_t state;
>>>>>>> 10a18556
    DISABLE_COPYING(rng_t);
};

// Reads from /dev/urandom.  Use this sparingly, please.
void system_random_bytes(void *out, int64_t nbytes);

int randint(int n); // In range [0, n)
uint64_t randuint64(uint64_t n);
size_t randsize(size_t n);
double randdouble();

bool begins_with_minus(const char *string);
// strtoul() and strtoull() will for some reason not fail if the input begins
// with a minus sign. strtou64_strict() does.  Also we fix the constness of the
// end parameter.
int64_t strtoi64_strict(const char *string, const char **end, int base);
uint64_t strtou64_strict(const char *string, const char **end, int base);

// These functions return false and set the result to 0 if the conversion fails or
// does not consume the whole string.
MUST_USE bool strtoi64_strict(const std::string &str, int base, int64_t *out_result);
MUST_USE bool strtou64_strict(const std::string &str, int base, uint64_t *out_result);

std::string strprintf(const char *format, ...) ATTR_FORMAT(printf, 1, 2);
std::string vstrprintf(const char *format, va_list ap) ATTR_FORMAT(printf, 1, 0);


// formatted time:
// yyyy-mm-ddThh:mm:ss.nnnnnnnnn   (29 characters)
const size_t formatted_time_length = 29;    // not including null

enum class local_or_utc_time_t { local, utc };
void format_time(struct timespec time, printf_buffer_t *buf, local_or_utc_time_t zone);
std::string format_time(struct timespec time, local_or_utc_time_t zone);

bool parse_time(
    const std::string &str, local_or_utc_time_t zone,
    struct timespec *out, std::string *errmsg_out);

/* Printing binary data to stderr in a nice format */
void print_hexdump(const void *buf, size_t offset, size_t length);



/* `with_priority_t` changes the priority of the current coroutine to the
 value given in its constructor. When it is destructed, it restores the
 original priority of the coroutine. */

class with_priority_t {
public:
    explicit with_priority_t(int priority);
    ~with_priority_t();
private:
    int previous_priority;
};


template <class InputIterator, class UnaryPredicate>
bool all_match_predicate(InputIterator begin, InputIterator end, UnaryPredicate f) {
    bool res = true;
    for (; begin != end; begin++) {
        res &= f(*begin);
    }
    return res;
}

template <class T, class UnaryPredicate>
bool all_in_container_match_predicate (const T &container, UnaryPredicate f) {
    return all_match_predicate(container.begin(), container.end(), f);
}

bool notf(bool x);

/* Translates to and from `0123456789ABCDEF`. */
bool hex_to_int(char c, int *out);
char int_to_hex(int i);

std::string blocking_read_file(const char *path);
bool blocking_read_file(const char *path, std::string *contents_out);

template <class T>
class assignment_sentry_t {
public:
    assignment_sentry_t() : var(nullptr), old_value() { }
    assignment_sentry_t(T *v, const T &value) :
            var(v), old_value(*var) {
        *var = value;
    }
    ~assignment_sentry_t() {
        reset();
    }
    void reset(T *v, const T &value) {
        reset();
        var = v;
        old_value = *var;
        *var = value;
    }
    void reset() {
        if (var != nullptr) {
            *var = old_value;
            var = nullptr;
        }
    }
private:
    T *var;
    T old_value;
};

std::string errno_string(int errsv);

std::string sanitize_for_logger(const std::string &s);
static inline std::string time2str(const time_t &t) {
    const int TIMEBUF_SIZE = 26; // As specified in man 3 ctime and by MSDN
    char timebuf[TIMEBUF_SIZE];
#ifdef _WIN32
    errno_t ret = ctime_s(timebuf, sizeof timebuf, &t);
    guarantee_err(ret == 0, "time2str: invalid time");
    return timebuf;
#else
    return ctime_r(&t, timebuf);
#endif
}

// Contains the name of the directory in which all data is stored.
class base_path_t {
public:
    // Constructs an empty path.
    base_path_t() { }
    explicit base_path_t(const std::string& path);
    const std::string& path() const;

    // Make this base_path_t into an absolute path (useful for daemonizing)
    // This can only be done if the path already exists, which is why we don't do it at construction
    void make_absolute();
private:
    std::string path_;
};

static const char *TEMPORARY_DIRECTORY_NAME = "tmp";

class serializer_filepath_t;

namespace unittest {
serializer_filepath_t manual_serializer_filepath(const std::string& permanent_path,
                                                 const std::string& temporary_path);
}  // namespace unittest

// Contains the name of a serializer file.
class serializer_filepath_t {
public:
    serializer_filepath_t(const base_path_t& directory, const std::string& relative_path)
        : permanent_path_(directory.path() + PATH_SEPERATOR + relative_path),
          temporary_path_(directory.path() + PATH_SEPERATOR + TEMPORARY_DIRECTORY_NAME + PATH_SEPERATOR + relative_path + ".create") {
        guarantee(!relative_path.empty());
    }

    // A serializer_file_opener_t will first open the file in a temporary location, then move it to
    // the permanent location when it's finished being created.  These give the names of those
    // locations.
    std::string permanent_path() const { return permanent_path_; }
    std::string temporary_path() const { return temporary_path_; }

private:
    friend serializer_filepath_t unittest::manual_serializer_filepath(const std::string& permanent_path,
                                                                      const std::string& temporary_path);
    serializer_filepath_t(const std::string& _permanent_path, const std::string& _temporary_path)
        : permanent_path_(_permanent_path), temporary_path_(_temporary_path) { }

    const std::string permanent_path_;
    const std::string temporary_path_;
};

void recreate_temporary_directory(const base_path_t& base_path);

void remove_directory_recursive(const char *path);

#define MSTR(x) stringify(x) // Stringify a macro
#if defined __clang__
#define COMPILER_STR "CLANG " __clang_version__
#elif defined __GNUC__
#define COMPILER_STR "GCC " MSTR(__GNUC__) "." MSTR(__GNUC_MINOR__) "." MSTR(__GNUC_PATCHLEVEL__)
#elif defined _MSC_VER
#define COMPILER_STR "MSC " MSTR(_MSC_FULL_VER)
#else
#define COMPILER_STR "UNKNOWN COMPILER"
#endif

#ifndef NDEBUG
#define RETHINKDB_VERSION_STR "rethinkdb " RETHINKDB_VERSION " (debug)" " (" COMPILER_STR ")"
#else
#define RETHINKDB_VERSION_STR "rethinkdb " RETHINKDB_VERSION " (" COMPILER_STR ")"
#endif

#define ANY_PORT 0

<<<<<<< HEAD
template <class T>
T clone(const T& x) {
=======
class defer_t {
public:
	explicit defer_t(std::function<void()> f) : f_(f) { }
	defer_t(defer_t& d) {
		f_.swap(d.f_);
	}
	defer_t& operator =(defer_t& d) {
		boost::optional<std::function<void()>> tmp;
		tmp.swap(d.f_);
		f_.swap(tmp);
		return *this;
	}
	~defer_t() {
		if (f_)
			(*f_)();
	}
private:
	boost::optional<std::function<void()>> f_;
	DISABLE_COPYING(defer_t);
};

template <class T>
T make_copy(const T &x){
>>>>>>> 10a18556
    return x;
}

#endif // UTILS_HPP_<|MERGE_RESOLUTION|>--- conflicted
+++ resolved
@@ -14,11 +14,7 @@
 #include "arch/compiler.hpp"
 #include "config/args.hpp"
 
-<<<<<<< HEAD
 #ifdef _MSC_VER
-=======
-#ifdef _MSC_VER // ATN: TODO: feature macro
->>>>>>> 10a18556
 #include <BaseTsd.h>
 #include <random>
 typedef SSIZE_T ssize_t;
@@ -78,21 +74,12 @@
     typedef std::ranlux48 state_t;
 #endif
 
-<<<<<<< HEAD
     explicit rng_t(int seed);
     rng_t() : rng_t(-1) { }
     rng_t(rng_t&&) = default;
     rng_t(const state_t& s) : state(s) { };
 private:
     state_t state;
-=======
-	explicit rng_t(int seed);
-	rng_t() : rng_t(-1) { }
-	rng_t(rng_t&&) = default;
-	rng_t(const state_t& s) : state(s) { };
-private:
-	state_t state;
->>>>>>> 10a18556
     DISABLE_COPYING(rng_t);
 };
 
@@ -288,34 +275,8 @@
 
 #define ANY_PORT 0
 
-<<<<<<< HEAD
 template <class T>
 T clone(const T& x) {
-=======
-class defer_t {
-public:
-	explicit defer_t(std::function<void()> f) : f_(f) { }
-	defer_t(defer_t& d) {
-		f_.swap(d.f_);
-	}
-	defer_t& operator =(defer_t& d) {
-		boost::optional<std::function<void()>> tmp;
-		tmp.swap(d.f_);
-		f_.swap(tmp);
-		return *this;
-	}
-	~defer_t() {
-		if (f_)
-			(*f_)();
-	}
-private:
-	boost::optional<std::function<void()>> f_;
-	DISABLE_COPYING(defer_t);
-};
-
-template <class T>
-T make_copy(const T &x){
->>>>>>> 10a18556
     return x;
 }
 
