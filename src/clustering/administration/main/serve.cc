// Copyright 2010-2014 RethinkDB, all rights reserved.
#include "clustering/administration/main/serve.hpp"

#include <stdio.h>

#include "arch/arch.hpp"
#include "arch/io/network.hpp"
#include "arch/os_signal.hpp"
#include "buffer_cache/alt/cache_balancer.hpp"
#include "clustering/administration/admin_tracker.hpp"
#include "clustering/administration/artificial_reql_cluster_interface.hpp"
#include "clustering/administration/http/server.hpp"
#include "clustering/administration/issues/local.hpp"
#include "clustering/administration/logger.hpp"
#include "clustering/administration/main/file_based_svs_by_namespace.hpp"
#include "clustering/administration/main/initial_join.hpp"
#include "clustering/administration/main/ports.hpp"
#include "clustering/administration/main/watchable_fields.hpp"
#include "clustering/administration/metadata.hpp"
#include "clustering/administration/perfmon_collection_repo.hpp"
#include "clustering/administration/persist.hpp"
#include "clustering/administration/proc_stats.hpp"
#include "clustering/administration/reactor_driver.hpp"
#include "clustering/administration/real_reql_cluster_interface.hpp"
#include "clustering/administration/servers/auto_reconnect.hpp"
#include "clustering/administration/servers/name_server.hpp"
#include "clustering/administration/servers/name_client.hpp"
#include "clustering/administration/servers/network_logger.hpp"
#include "clustering/administration/sys_stats.hpp"
#include "clustering/administration/tables/table_config.hpp"
#include "clustering/administration/tables/table_status.hpp"
#include "containers/incremental_lenses.hpp"
#include "extproc/extproc_pool.hpp"
#include "rdb_protocol/query_server.hpp"
#include "rpc/connectivity/cluster.hpp"
#include "rpc/directory/read_manager.hpp"
#include "rpc/directory/write_manager.hpp"
#include "rpc/semilattice/semilattice_manager.hpp"
#include "rpc/semilattice/view/field.hpp"

peer_address_set_t look_up_peers_addresses(const std::vector<host_and_port_t> &names) {
    peer_address_set_t peers;
    for (size_t i = 0; i < names.size(); ++i) {
        peer_address_t peer(std::set<host_and_port_t>(&names[i], &names[i+1]));
        if (peers.find(peer) != peers.end()) {
            logWRN("Duplicate peer in --join parameters, ignoring: '%s:%d'",
                   names[i].host().c_str(), names[i].port().value());
        } else {
            peers.insert(peer);
        }
    }
    return peers;
}

std::string service_address_ports_t::get_addresses_string() const {
    std::set<ip_address_t> actual_addresses = local_addresses;
    bool first = true;
    std::string result;

    // Get the actual list for printing if we're listening on all addresses.
    if (is_bind_all()) {
        actual_addresses = get_local_ips(std::set<ip_address_t>(), true);
    }

    for (std::set<ip_address_t>::const_iterator i = actual_addresses.begin(); i != actual_addresses.end(); ++i) {
        result += (first ? "" : ", " ) + i->to_string();
        first = false;
    }

    return result;
}

bool service_address_ports_t::is_bind_all() const {
    // If the set is empty, it means we're listening on all addresses.
    return local_addresses.empty();
}

bool do_serve(io_backender_t *io_backender,
              bool i_am_a_server,
              // NB. filepath & persistent_file are used only if i_am_a_server is true.
              const base_path_t &base_path,
              metadata_persistence::cluster_persistent_file_t *cluster_metadata_file,
              metadata_persistence::auth_persistent_file_t *auth_metadata_file,
              uint64_t total_cache_size,
              const serve_info_t &serve_info,
              os_signal_cond_t *stop_cond) {
    try {
        extproc_pool_t extproc_pool(get_num_threads());

        local_issue_tracker_t local_issue_tracker;

        thread_pool_log_writer_t log_writer(&local_issue_tracker);

        cluster_semilattice_metadata_t cluster_metadata;
        auth_semilattice_metadata_t auth_metadata;
        machine_id_t machine_id = generate_uuid();

        if (cluster_metadata_file != NULL) {
            machine_id = cluster_metadata_file->read_machine_id();
            cluster_metadata = cluster_metadata_file->read_metadata();
        }
        if (auth_metadata_file != NULL) {
            auth_metadata = auth_metadata_file->read_metadata();
        }
#ifndef NDEBUG
        logINF("Our machine ID is %s", uuid_to_str(machine_id).c_str());
#endif

        connectivity_cluster_t connectivity_cluster;

        mailbox_manager_t mailbox_manager(&connectivity_cluster, 'M');

        semilattice_manager_t<cluster_semilattice_metadata_t>
            semilattice_manager_cluster(&connectivity_cluster, 'S', cluster_metadata);

        semilattice_manager_t<auth_semilattice_metadata_t>
            semilattice_manager_auth(&connectivity_cluster, 'A', auth_metadata);

        directory_read_manager_t<cluster_directory_metadata_t> directory_read_manager(
            &connectivity_cluster, 'D');

        log_server_t log_server(&mailbox_manager, &log_writer);

<<<<<<< HEAD
        scoped_ptr_t<server_name_server_t> server_name_server;
        if (i_am_a_server) {
            server_name_server.init(new server_name_server_t(
                &mailbox_manager,
                machine_id,
                directory_read_manager.get_root_view(),
                metadata_field(
                    &cluster_semilattice_metadata_t::machines,
                    semilattice_manager_cluster.get_root_view())));
        }

        server_name_client_t server_name_client(&mailbox_manager,
            directory_read_manager.get_root_view(),
            metadata_field(
                &cluster_semilattice_metadata_t::machines,
                semilattice_manager_cluster.get_root_view()));
=======
        outdated_index_issue_server_t outdated_index_server(&mailbox_manager);
>>>>>>> e50556c7

        // Initialize the stat manager before the directory manager so that we
        // could initialize the cluster directory metadata with the proper
        // stat_manager mailbox address
        stat_manager_t stat_manager(&mailbox_manager);

<<<<<<< HEAD
        scoped_ptr_t<cluster_directory_metadata_t> initial_directory(
            new cluster_directory_metadata_t(
                machine_id,
                connectivity_cluster.get_me(),
                total_cache_size,
                get_ips(),
                stat_manager.get_address(),
                log_server.get_business_card(),
                i_am_a_server
                    ? boost::make_optional(server_name_server->get_business_card())
                    : boost::optional<server_name_business_card_t>(),
                i_am_a_server ? SERVER_PEER : PROXY_PEER));
=======
        metadata_change_handler_t<cluster_semilattice_metadata_t>
            metadata_change_handler(&mailbox_manager,
                                    semilattice_manager_cluster.get_root_view());
        metadata_change_handler_t<auth_semilattice_metadata_t>
            auth_change_handler(&mailbox_manager,
                                auth_manager_cluster.get_root_view());

        scoped_ptr_t<cluster_directory_metadata_t> initial_directory(
            new cluster_directory_metadata_t(machine_id,
                                             connectivity_cluster.get_me(),
                                             total_cache_size,
                                             get_ips(),
                                             stat_manager.get_address(),
                                             metadata_change_handler.get_request_mailbox_address(),
                                             auth_change_handler.get_request_mailbox_address(),
                                             outdated_index_server.get_request_mailbox_address(),
                                             log_server.get_business_card(),
                                             i_am_a_server ? SERVER_PEER : PROXY_PEER));
>>>>>>> e50556c7

        watchable_variable_t<cluster_directory_metadata_t>
            our_root_directory_variable(*initial_directory);

        directory_write_manager_t<cluster_directory_metadata_t> directory_write_manager(
            &connectivity_cluster, 'D', our_root_directory_variable.get_watchable());

        network_logger_t network_logger(
            connectivity_cluster.get_me(),
            directory_read_manager.get_root_view(),
            metadata_field(&cluster_semilattice_metadata_t::machines,
                           semilattice_manager_cluster.get_root_view()));

        admin_tracker_t admin_tracker(&mailbox_manager,
                                      semilattice_manager_cluster.get_root_view(),
                                      auth_manager_cluster.get_root_view(),
                                      directory_read_manager.get_root_view());

        outdated_index_server.attach_local_client(&admin_tracker.outdated_index_client);

        scoped_ptr_t<connectivity_cluster_t::run_t> connectivity_cluster_run;

        try {
            connectivity_cluster_run.init(new connectivity_cluster_t::run_t(
                &connectivity_cluster,
                serve_info.ports.local_addresses,
                serve_info.ports.canonical_addresses,
                serve_info.ports.port,
                serve_info.ports.client_port));

            // Update the directory with the ip addresses that we are passing to peers
            std::set<ip_and_port_t> ips = connectivity_cluster_run->get_ips();
            initial_directory->ips.clear();
            for (auto it = ips.begin(); it != ips.end(); ++it) {
                initial_directory->ips.push_back(it->ip().to_string());
            }

            our_root_directory_variable.set_value(*initial_directory);
            initial_directory.reset();
        } catch (const address_in_use_exc_t &ex) {
            throw address_in_use_exc_t(strprintf("Could not bind to cluster port: %s", ex.what()));
        }

        // If (0 == port), then we asked the OS to give us a port number.
        if (serve_info.ports.port != 0) {
            guarantee(serve_info.ports.port == connectivity_cluster_run->get_port());
        }
        logINF("Listening for intracluster connections on port %d\n",
            connectivity_cluster_run->get_port());

        auto_reconnector_t auto_reconnector(
            &connectivity_cluster,
            connectivity_cluster_run.get(),
            directory_read_manager.get_root_view()->incremental_subview(
                incremental_field_getter_t<machine_id_t, cluster_directory_metadata_t>(&cluster_directory_metadata_t::machine_id)),
            metadata_field(&cluster_semilattice_metadata_t::machines, semilattice_manager_cluster.get_root_view()));

        field_copier_t<std::list<local_issue_t>, cluster_directory_metadata_t> copy_local_issues_to_cluster(
            &cluster_directory_metadata_t::local_issues,
            local_issue_tracker.get_issues_watchable(),
            &our_root_directory_variable);

<<<<<<< HEAD
        admin_tracker_t admin_tracker(semilattice_manager_cluster.get_root_view(),
                                      semilattice_manager_auth.get_root_view(),
                                      directory_read_manager.get_root_view());

=======
>>>>>>> e50556c7
        perfmon_collection_t proc_stats_collection;
        perfmon_membership_t proc_stats_membership(&get_global_perfmon_collection(), &proc_stats_collection, "proc");

        proc_stats_collector_t proc_stats_collector(&proc_stats_collection);

        scoped_ptr_t<perfmon_collection_t> sys_stats_collection;
        scoped_ptr_t<perfmon_membership_t> sys_stats_membership;
        scoped_ptr_t<sys_stats_collector_t> sys_stats_collector;
        if (i_am_a_server) {
            sys_stats_collection.init(new perfmon_collection_t);
            sys_stats_membership.init(new perfmon_membership_t(
                &get_global_perfmon_collection(),
                sys_stats_collection.get(),
                "sys"));
            sys_stats_collector.init(new sys_stats_collector_t(
                base_path, sys_stats_collection.get()));
        }

        scoped_ptr_t<initial_joiner_t> initial_joiner;
        if (!serve_info.peers.empty()) {
            initial_joiner.init(new initial_joiner_t(&connectivity_cluster,
                                                     connectivity_cluster_run.get(),
                                                     serve_info.peers));
            try {
                wait_interruptible(initial_joiner->get_ready_signal(), stop_cond);
            } catch (const interrupted_exc_t &) {
                return false;
            }
        }

        perfmon_collection_repo_t perfmon_repo(&get_global_perfmon_collection());

        // ReQL evaluation context and supporting structures
        rdb_context_t rdb_ctx(&extproc_pool,
                              &mailbox_manager,
                              NULL,   /* we'll fill this in later */
                              semilattice_manager_auth.get_root_view(),
                              &get_global_perfmon_collection(),
                              serve_info.reql_http_proxy);

        real_reql_cluster_interface_t real_reql_cluster_interface(
                &mailbox_manager,
                machine_id,
                semilattice_manager_cluster.get_root_view(),
                directory_read_manager.get_root_view(),
                &rdb_ctx,
                &server_name_client);

        admin_artificial_tables_t admin_tables(
                &real_reql_cluster_interface,
                machine_id,
                semilattice_manager_cluster.get_root_view(),
                directory_read_manager.get_root_view(),
                &server_name_client);

        //This is an annoying chicken and egg problem here
        rdb_ctx.cluster_interface = admin_tables.get_reql_cluster_interface();

        {
            scoped_ptr_t<cache_balancer_t> cache_balancer;

            if (i_am_a_server) {
                // Proxies do not have caches to balance
                cache_balancer.init(new alt_cache_balancer_t(total_cache_size));
            }

            // Reactor drivers

            // RDB
            scoped_ptr_t<file_based_svs_by_namespace_t> rdb_svs_source;
            scoped_ptr_t<reactor_driver_t> rdb_reactor_driver;
            scoped_ptr_t<field_copier_t<namespaces_directory_metadata_t, cluster_directory_metadata_t> >
                rdb_reactor_directory_copier;

            if (i_am_a_server) {
                rdb_svs_source.init(new file_based_svs_by_namespace_t(
                    io_backender, cache_balancer.get(), base_path,
                    &admin_tracker.outdated_index_client));
                rdb_reactor_driver.init(new reactor_driver_t(
                        base_path,
                        io_backender,
                        &mailbox_manager,
                        directory_read_manager.get_root_view()->incremental_subview(
                            incremental_field_getter_t<namespaces_directory_metadata_t,
                                                       cluster_directory_metadata_t>(&cluster_directory_metadata_t::rdb_namespaces)),
                        cluster_metadata_file->get_rdb_branch_history_manager(),
                        metadata_field(&cluster_semilattice_metadata_t::rdb_namespaces,
                                       semilattice_manager_cluster.get_root_view()),
                        &server_name_client,
                        server_name_server->get_permanently_removed_signal(),
                        rdb_svs_source.get(),
                        &perfmon_repo,
                        &rdb_ctx));
                rdb_reactor_directory_copier.init(new field_copier_t<namespaces_directory_metadata_t, cluster_directory_metadata_t>(
                    &cluster_directory_metadata_t::rdb_namespaces,
                    rdb_reactor_driver->get_watchable(),
                    &our_root_directory_variable));
            }

            {
                rdb_query_server_t rdb_query_server(
                    serve_info.ports.local_addresses,
                    serve_info.ports.reql_port,
                    &rdb_ctx);
                logINF("Listening for client driver connections on port %d\n",
                       rdb_query_server.get_port());

                scoped_ptr_t<metadata_persistence::semilattice_watching_persister_t<cluster_semilattice_metadata_t> >
                    cluster_metadata_persister;
                scoped_ptr_t<metadata_persistence::semilattice_watching_persister_t<auth_semilattice_metadata_t> >
                    auth_metadata_persister;

                if (i_am_a_server) {
                    cluster_metadata_persister.init(new metadata_persistence::semilattice_watching_persister_t<cluster_semilattice_metadata_t>(
                        cluster_metadata_file,
                        semilattice_manager_cluster.get_root_view()));
                    auth_metadata_persister.init(new metadata_persistence::semilattice_watching_persister_t<auth_semilattice_metadata_t>(
                        auth_metadata_file,
                        semilattice_manager_auth.get_root_view()));
                }

                {
                    scoped_ptr_t<administrative_http_server_manager_t> admin_server_ptr;
                    if (serve_info.ports.http_admin_is_disabled) {
                        logINF("Administrative HTTP connections are disabled.\n");
                    } else {
                        // TODO: Pardon me what, but is this how we fail here?
                        guarantee(serve_info.ports.http_port < 65536);
                        admin_server_ptr.init(
                            new administrative_http_server_manager_t(
                                serve_info.ports.local_addresses,
                                serve_info.ports.http_port,
                                &mailbox_manager,
                                semilattice_manager_cluster.get_root_view(),
                                semilattice_manager_auth.get_root_view(),
                                directory_read_manager.get_root_view(),
                                &real_reql_cluster_interface,
                                &admin_tracker,
                                rdb_query_server.get_http_app(),
                                machine_id,
                                serve_info.web_assets));
                        logINF("Listening for administrative HTTP connections on port %d\n",
                               admin_server_ptr->get_port());
                    }

                    const std::string addresses_string = serve_info.ports.get_addresses_string();
                    logINF("Listening on addresses: %s\n", addresses_string.c_str());

                    if (!serve_info.ports.is_bind_all()) {
                        logINF("To fully expose RethinkDB on the network, bind to all addresses");
                        if(serve_info.config_file) {
                            logINF("by adding `bind=all' to the config file (%s).",
                                   (*serve_info.config_file).c_str());
                        } else {
                            logINF("by running rethinkdb with the `--bind all` command line option.");
                        }
                    }

                    logINF("Server ready\n");

                    stop_cond->wait_lazily_unordered();


                    if (stop_cond->get_source_signo() == SIGINT) {
                        logINF("Server got SIGINT from pid %d, uid %d; shutting down...\n",
                               stop_cond->get_source_pid(), stop_cond->get_source_uid());
                    } else if (stop_cond->get_source_signo() == SIGTERM) {
                        logINF("Server got SIGTERM from pid %d, uid %d; shutting down...\n",
                               stop_cond->get_source_pid(), stop_cond->get_source_uid());

                    } else {
                        logINF("Server got signal %d from pid %d, uid %d; shutting down...\n",
                               stop_cond->get_source_signo(),
                               stop_cond->get_source_pid(), stop_cond->get_source_uid());
                    }

                }

                cond_t non_interruptor;
                if (i_am_a_server) {
                    cluster_metadata_persister->stop_and_flush(&non_interruptor);
                    auth_metadata_persister->stop_and_flush(&non_interruptor);
                }

                logINF("Shutting down client connections...\n");
            }
            logINF("All client connections closed.\n");

            logINF("Shutting down storage engine... (This may take a while if you had a lot of unflushed data in the writeback cache.)\n");
        }
        logINF("Storage engine shut down.\n");

    } catch (const address_in_use_exc_t &ex) {
        logERR("%s.\n", ex.what());
        return false;
    } catch (const tcp_socket_exc_t &ex) {
        logERR("%s.\n", ex.what());
        return false;
    }

    return true;
}

bool serve(io_backender_t *io_backender,
           const base_path_t &base_path,
           metadata_persistence::cluster_persistent_file_t *cluster_persistent_file,
           metadata_persistence::auth_persistent_file_t *auth_persistent_file,
           uint64_t total_cache_size,
           const serve_info_t &serve_info,
           os_signal_cond_t *stop_cond) {
    return do_serve(io_backender,
                    true,
                    base_path,
                    cluster_persistent_file,
                    auth_persistent_file,
                    total_cache_size,
                    serve_info,
                    stop_cond);
}

bool serve_proxy(const serve_info_t &serve_info,
                 os_signal_cond_t *stop_cond) {
    // TODO: filepath doesn't _seem_ ignored.
    // filepath and persistent_file are ignored for proxies, so we use the empty string & NULL respectively.
    return do_serve(NULL,
                    false,
                    base_path_t(""),
                    NULL,
                    NULL,
                    0,
                    serve_info,
                    stop_cond);
}<|MERGE_RESOLUTION|>--- conflicted
+++ resolved
@@ -121,7 +121,6 @@
 
         log_server_t log_server(&mailbox_manager, &log_writer);
 
-<<<<<<< HEAD
         scoped_ptr_t<server_name_server_t> server_name_server;
         if (i_am_a_server) {
             server_name_server.init(new server_name_server_t(
@@ -138,16 +137,14 @@
             metadata_field(
                 &cluster_semilattice_metadata_t::machines,
                 semilattice_manager_cluster.get_root_view()));
-=======
+
         outdated_index_issue_server_t outdated_index_server(&mailbox_manager);
->>>>>>> e50556c7
 
         // Initialize the stat manager before the directory manager so that we
         // could initialize the cluster directory metadata with the proper
         // stat_manager mailbox address
         stat_manager_t stat_manager(&mailbox_manager);
 
-<<<<<<< HEAD
         scoped_ptr_t<cluster_directory_metadata_t> initial_directory(
             new cluster_directory_metadata_t(
                 machine_id,
@@ -155,31 +152,12 @@
                 total_cache_size,
                 get_ips(),
                 stat_manager.get_address(),
+                outdated_index_server.get_request_mailbox_address(),
                 log_server.get_business_card(),
                 i_am_a_server
                     ? boost::make_optional(server_name_server->get_business_card())
                     : boost::optional<server_name_business_card_t>(),
                 i_am_a_server ? SERVER_PEER : PROXY_PEER));
-=======
-        metadata_change_handler_t<cluster_semilattice_metadata_t>
-            metadata_change_handler(&mailbox_manager,
-                                    semilattice_manager_cluster.get_root_view());
-        metadata_change_handler_t<auth_semilattice_metadata_t>
-            auth_change_handler(&mailbox_manager,
-                                auth_manager_cluster.get_root_view());
-
-        scoped_ptr_t<cluster_directory_metadata_t> initial_directory(
-            new cluster_directory_metadata_t(machine_id,
-                                             connectivity_cluster.get_me(),
-                                             total_cache_size,
-                                             get_ips(),
-                                             stat_manager.get_address(),
-                                             metadata_change_handler.get_request_mailbox_address(),
-                                             auth_change_handler.get_request_mailbox_address(),
-                                             outdated_index_server.get_request_mailbox_address(),
-                                             log_server.get_business_card(),
-                                             i_am_a_server ? SERVER_PEER : PROXY_PEER));
->>>>>>> e50556c7
 
         watchable_variable_t<cluster_directory_metadata_t>
             our_root_directory_variable(*initial_directory);
@@ -195,7 +173,7 @@
 
         admin_tracker_t admin_tracker(&mailbox_manager,
                                       semilattice_manager_cluster.get_root_view(),
-                                      auth_manager_cluster.get_root_view(),
+                                      semilattice_manager_auth.get_root_view(),
                                       directory_read_manager.get_root_view());
 
         outdated_index_server.attach_local_client(&admin_tracker.outdated_index_client);
@@ -242,13 +220,6 @@
             local_issue_tracker.get_issues_watchable(),
             &our_root_directory_variable);
 
-<<<<<<< HEAD
-        admin_tracker_t admin_tracker(semilattice_manager_cluster.get_root_view(),
-                                      semilattice_manager_auth.get_root_view(),
-                                      directory_read_manager.get_root_view());
-
-=======
->>>>>>> e50556c7
         perfmon_collection_t proc_stats_collection;
         perfmon_membership_t proc_stats_membership(&get_global_perfmon_collection(), &proc_stats_collection, "proc");
 
