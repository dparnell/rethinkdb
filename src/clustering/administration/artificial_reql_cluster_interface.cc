--- conflicted
+++ resolved
@@ -319,17 +319,8 @@
     server_status_backend.init(new server_status_artificial_table_backend_t(
         metadata_field(&cluster_semilattice_metadata_t::servers,
             _semilattice_view),
-<<<<<<< HEAD
-        _name_client,
+        _server_config_client,
         _directory_map_view));
-=======
-        _server_config_client,
-        _directory_view,
-        metadata_field(&cluster_semilattice_metadata_t::rdb_namespaces,
-            _semilattice_view),
-        metadata_field(&cluster_semilattice_metadata_t::databases,
-            _semilattice_view)));
->>>>>>> 7972bcd5
     backends[name_string_t::guarantee_valid("server_status")] =
         std::make_pair(server_status_backend.get(), server_status_backend.get());
 
@@ -379,7 +370,7 @@
     debug_stats_backend.init(new debug_stats_artificial_table_backend_t(
         metadata_field(&cluster_semilattice_metadata_t::servers,
             _semilattice_view),
-        _name_client,
+        _server_config_client,
         _directory_map_view,
         _mailbox_manager));
     backends[name_string_t::guarantee_valid("_debug_stats")] =
