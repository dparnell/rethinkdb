// Copyright 2010-2014 RethinkDB, all rights reserved.
#ifndef RDB_PROTOCOL_PROTOCOL_HPP_
#define RDB_PROTOCOL_PROTOCOL_HPP_

#include <algorithm>
#include <list>
#include <map>
#include <set>
#include <string>
#include <utility>
#include <vector>

#include "errors.hpp"
#include <boost/shared_ptr.hpp>
#include <boost/variant.hpp>
#include <boost/optional.hpp>

#include "btree/secondary_operations.hpp"
#include "concurrency/cond_var.hpp"
#include "perfmon/perfmon.hpp"
#include "protocol_api.hpp"
#include "rdb_protocol/changefeed.hpp"
#include "rdb_protocol/configured_limits.hpp"
#include "rdb_protocol/context.hpp"
#include "rdb_protocol/datum.hpp"
#include "rdb_protocol/erase_range.hpp"
#include "rdb_protocol/geo/ellipsoid.hpp"
#include "rdb_protocol/geo/lon_lat_types.hpp"
#include "rdb_protocol/shards.hpp"
#include "region/region.hpp"
#include "repli_timestamp.hpp"
#include "rpc/mailbox/typed.hpp"

class store_t;
class buf_lock_t;
template <class> class clone_ptr_t;
template <class> class cow_ptr_t;
template <class> class cross_thread_watchable_variable_t;
class cross_thread_signal_t;
struct secondary_index_t;
class traversal_progress_combiner_t;
template <class> class watchable_t;
class Term;
class Datum;
class Backtrace;


namespace unittest { struct make_sindex_read_t; }

enum class profile_bool_t {
    PROFILE,
    DONT_PROFILE
};
ARCHIVE_PRIM_MAKE_RANGED_SERIALIZABLE(
        profile_bool_t, int8_t,
        profile_bool_t::PROFILE, profile_bool_t::DONT_PROFILE);

enum class point_write_result_t {
    STORED,
    DUPLICATE
};
ARCHIVE_PRIM_MAKE_RANGED_SERIALIZABLE(
        point_write_result_t, int8_t,
        point_write_result_t::STORED, point_write_result_t::DUPLICATE);

enum class point_delete_result_t {
    DELETED,
    MISSING
};
ARCHIVE_PRIM_MAKE_RANGED_SERIALIZABLE(
        point_delete_result_t, int8_t,
        point_delete_result_t::DELETED, point_delete_result_t::MISSING);

enum class sindex_rename_result_t {
    OLD_NAME_DOESNT_EXIST,
    NEW_NAME_EXISTS,
    SUCCESS
};
ARCHIVE_PRIM_MAKE_RANGED_SERIALIZABLE(
        sindex_rename_result_t, int8_t,
        sindex_rename_result_t::OLD_NAME_DOESNT_EXIST, sindex_rename_result_t::SUCCESS);

#define RDB_DECLARE_PROTOB_SERIALIZABLE(pb_t) \
    void serialize_protobuf(write_message_t *wm, const pb_t &p); \
    MUST_USE archive_result_t deserialize_protobuf(read_stream_t *s, pb_t *p)

RDB_DECLARE_PROTOB_SERIALIZABLE(Term);
RDB_DECLARE_PROTOB_SERIALIZABLE(Datum);
RDB_DECLARE_PROTOB_SERIALIZABLE(Backtrace);

class key_le_t {
public:
    explicit key_le_t(sorting_t _sorting) : sorting(_sorting) { }
    bool is_le(const store_key_t &key1, const store_key_t &key2) const {
        return (!reversed(sorting) && key1 <= key2)
            || (reversed(sorting) && key2 <= key1);
    }
private:
    sorting_t sorting;
};

namespace ql {
class datum_t;
class env_t;
class primary_readgen_t;
class readgen_t;
class sindex_readgen_t;
class intersecting_readgen_t;
} // namespace ql

struct backfill_atom_t {
    store_key_t key;
    ql::datum_t value;
    repli_timestamp_t recency;

    backfill_atom_t() { }
    backfill_atom_t(const store_key_t &_key,
                    const ql::datum_t &_value,
                    const repli_timestamp_t &_recency) :
        key(_key),
        value(_value),
        recency(_recency)
    { }
};
RDB_DECLARE_SERIALIZABLE(backfill_atom_t);

enum class sindex_multi_bool_t { SINGLE = 0, MULTI = 1};
enum class sindex_geo_bool_t { REGULAR = 0, GEO = 1};

ARCHIVE_PRIM_MAKE_RANGED_SERIALIZABLE(sindex_multi_bool_t, int8_t,
        sindex_multi_bool_t::SINGLE, sindex_multi_bool_t::MULTI);
ARCHIVE_PRIM_MAKE_RANGED_SERIALIZABLE(sindex_geo_bool_t, int8_t,
        sindex_geo_bool_t::REGULAR, sindex_geo_bool_t::GEO);

namespace rdb_protocol {

void bring_sindexes_up_to_date(
        const std::set<sindex_name_t> &sindexes_to_bring_up_to_date,
        store_t *store,
        buf_lock_t *sindex_block)
    THROWS_NOTHING;

struct single_sindex_status_t {
    single_sindex_status_t()
        : blocks_processed(0),
          blocks_total(0), ready(true), outdated(false),
          geo(sindex_geo_bool_t::REGULAR), multi(sindex_multi_bool_t::SINGLE)
    { }
    single_sindex_status_t(size_t _blocks_processed, size_t _blocks_total, bool _ready)
        : blocks_processed(_blocks_processed),
          blocks_total(_blocks_total), ready(_ready) { }
    size_t blocks_processed, blocks_total;
    bool ready;
    bool outdated;
    sindex_geo_bool_t geo;
    sindex_multi_bool_t multi;
    std::string func;
};

} // namespace rdb_protocol

RDB_DECLARE_SERIALIZABLE_FOR_CLUSTER(rdb_protocol::single_sindex_status_t);

struct point_read_response_t {
    ql::datum_t data;
    point_read_response_t() { }
    explicit point_read_response_t(ql::datum_t _data)
        : data(_data) { }
};
RDB_DECLARE_SERIALIZABLE_FOR_CLUSTER(point_read_response_t);

struct rget_read_response_t {
    ql::result_t result;
    ql::skey_version_t skey_version;
    bool truncated;
    store_key_t last_key;

    rget_read_response_t()
        : skey_version(ql::skey_version_t::pre_1_16), truncated(false) { }
    explicit rget_read_response_t(const ql::exc_t &ex)
        : result(ex), skey_version(ql::skey_version_t::pre_1_16), truncated(false) { }
};
RDB_DECLARE_SERIALIZABLE_FOR_CLUSTER(rget_read_response_t);

struct intersecting_geo_read_response_t {
    boost::variant<ql::datum_t, ql::exc_t> results_or_error;

    intersecting_geo_read_response_t() { }
    intersecting_geo_read_response_t(
            const ql::datum_t &_results)
        : results_or_error(_results) { }
    intersecting_geo_read_response_t(
            const ql::exc_t &_error)
        : results_or_error(_error) { }
};
RDB_DECLARE_SERIALIZABLE_FOR_CLUSTER(intersecting_geo_read_response_t);

struct nearest_geo_read_response_t {
    typedef std::pair<double, ql::datum_t> dist_pair_t;
    typedef std::vector<dist_pair_t> result_t;
    boost::variant<result_t, ql::exc_t> results_or_error;

    nearest_geo_read_response_t() { }
    explicit nearest_geo_read_response_t(result_t &&_results) {
        // Implement "move" on _results through std::vector<...>::swap to avoid
        // problems with boost::variant not supporting move assignment.
        results_or_error = result_t();
        boost::get<result_t>(&results_or_error)->swap(_results);
    }
    explicit nearest_geo_read_response_t(const ql::exc_t &_error)
        : results_or_error(_error) { }
};
RDB_DECLARE_SERIALIZABLE_FOR_CLUSTER(nearest_geo_read_response_t);

void scale_down_distribution(size_t result_limit, std::map<store_key_t, int64_t> *key_counts);

struct distribution_read_response_t {
    // Supposing the map has keys:
    // k1, k2 ... kn
    // with k1 < k2 < .. < kn
    // Then k1 == left_key
    // and key_counts[ki] = the number of keys in [ki, ki+1) if i < n
    // key_counts[kn] = the number of keys in [kn, right_key)
    region_t region;
    std::map<store_key_t, int64_t> key_counts;
};
RDB_DECLARE_SERIALIZABLE_FOR_CLUSTER(distribution_read_response_t);

struct sindex_list_response_t {
    sindex_list_response_t() { }
    std::vector<std::string> sindexes;
};
RDB_DECLARE_SERIALIZABLE_FOR_CLUSTER(sindex_list_response_t);

struct sindex_status_response_t {
    sindex_status_response_t()
    { }
    std::map<std::string, rdb_protocol::single_sindex_status_t> statuses;
};
RDB_DECLARE_SERIALIZABLE_FOR_CLUSTER(sindex_status_response_t);

struct changefeed_subscribe_response_t {
    changefeed_subscribe_response_t() { }
    std::set<uuid_u> server_uuids;
    std::set<ql::changefeed::server_t::addr_t> addrs;
};
RDB_DECLARE_SERIALIZABLE_FOR_CLUSTER(changefeed_subscribe_response_t);

struct changefeed_stamp_response_t {
    changefeed_stamp_response_t() { }
    // The `uuid_u` below is the uuid of the changefeed `server_t`.  (We have
    // different timestamps for each `server_t` because they're on different
    // servers and don't synchronize with each other.)
    std::map<uuid_u, uint64_t> stamps;
};

RDB_DECLARE_SERIALIZABLE_FOR_CLUSTER(changefeed_stamp_response_t);

struct changefeed_limit_subscribe_response_t {
    int64_t shards;
    std::vector<ql::changefeed::server_t::limit_addr_t> limit_addrs;

    changefeed_limit_subscribe_response_t() { }
    changefeed_limit_subscribe_response_t(
        int64_t _shards, decltype(limit_addrs) _limit_addrs)
        : shards(_shards), limit_addrs(std::move(_limit_addrs)) { }
};
RDB_DECLARE_SERIALIZABLE(changefeed_limit_subscribe_response_t);

struct changefeed_point_stamp_response_t {
    changefeed_point_stamp_response_t() { }
    // The `uuid_u` below is the uuid of the changefeed `server_t`.  (We have
    // different timestamps for each `server_t` because they're on different
    // servers and don't synchronize with each other.)
    std::pair<uuid_u, uint64_t> stamp;
    ql::datum_t initial_val;
};

RDB_DECLARE_SERIALIZABLE(changefeed_point_stamp_response_t);

struct dummy_read_response_t {
    // dummy read always succeeds
};

RDB_DECLARE_SERIALIZABLE_FOR_CLUSTER(dummy_read_response_t);

struct read_response_t {
    typedef boost::variant<point_read_response_t,
                           rget_read_response_t,
                           nearest_geo_read_response_t,
                           changefeed_subscribe_response_t,
                           changefeed_limit_subscribe_response_t,
                           changefeed_stamp_response_t,
                           changefeed_point_stamp_response_t,
                           distribution_read_response_t,
                           sindex_list_response_t,
                           sindex_status_response_t,
                           dummy_read_response_t> variant_t;
    variant_t response;
    profile::event_log_t event_log;
    size_t n_shards;

    read_response_t() { }
    explicit read_response_t(const variant_t &r)
        : response(r) { }
};
RDB_DECLARE_SERIALIZABLE_FOR_CLUSTER(read_response_t);

class point_read_t {
public:
    point_read_t() { }
    explicit point_read_t(const store_key_t& _key) : key(_key) { }

    store_key_t key;
};
RDB_DECLARE_SERIALIZABLE_FOR_CLUSTER(point_read_t);

// `dummy_read_t` can be used to poll for table readiness - it will go through all
// the clustering layers, but is a no-op in the protocol layer.
class dummy_read_t {
public:
    dummy_read_t() : region(region_t::universe()) { }
    region_t region;
};

RDB_DECLARE_SERIALIZABLE_FOR_CLUSTER(dummy_read_t);

struct sindex_rangespec_t {
    sindex_rangespec_t() { }
    sindex_rangespec_t(const std::string &_id,
                       // This is the region in the sindex keyspace.  It's
                       // sometimes smaller than the datum range below when
                       // dealing with truncated keys.
                       boost::optional<region_t> &&_region,
                       const ql::datum_range_t _original_range)
        : id(_id), region(std::move(_region)), original_range(_original_range) { }
    std::string id; // What sindex we're using.
    // What keyspace we're currently operating on.  If empty, assume the
    // original range and create the readgen on the shards.
    boost::optional<region_t> region;
    ql::datum_range_t original_range; // For dealing with truncation.
};
RDB_DECLARE_SERIALIZABLE_FOR_CLUSTER(sindex_rangespec_t);

class rget_read_t {
public:
    rget_read_t() : batchspec(ql::batchspec_t::empty()) { }

    rget_read_t(const region_t &_region,
                const std::map<std::string, ql::wire_func_t> &_optargs,
                const std::string &_table_name,
                const ql::batchspec_t &_batchspec,
                const std::vector<ql::transform_variant_t> &_transforms,
                boost::optional<ql::terminal_variant_t> &&_terminal,
                boost::optional<sindex_rangespec_t> &&_sindex,
                sorting_t _sorting)
        : region(_region),
          optargs(_optargs),
          table_name(_table_name),
          batchspec(_batchspec),
          transforms(_transforms),
          terminal(std::move(_terminal)),
          sindex(std::move(_sindex)),
          sorting(_sorting) { }

    region_t region; // We need this even for sindex reads due to sharding.
    std::map<std::string, ql::wire_func_t> optargs;
    std::string table_name;
    ql::batchspec_t batchspec; // used to size batches

    // We use these two for lazy maps, reductions, etc.
    std::vector<ql::transform_variant_t> transforms;
    boost::optional<ql::terminal_variant_t> terminal;

    // This is non-empty if we're doing an sindex read.
    // TODO: `read_t` should maybe be multiple types.  Determining the type
    // of read by branching on whether an optional is full sucks.
    boost::optional<sindex_rangespec_t> sindex;

    sorting_t sorting; // Optional sorting info (UNORDERED means no sorting).
};
RDB_DECLARE_SERIALIZABLE_FOR_CLUSTER(rget_read_t);

class intersecting_geo_read_t {
public:
    intersecting_geo_read_t() : batchspec(ql::batchspec_t::empty()) { }

    intersecting_geo_read_t(
            const region_t &_region,
            const std::map<std::string, ql::wire_func_t> &_optargs,
            const std::string &_table_name,
            const ql::batchspec_t &_batchspec,
            const std::vector<ql::transform_variant_t> &_transforms,
            boost::optional<ql::terminal_variant_t> &&_terminal,
            sindex_rangespec_t &&_sindex,
            const ql::datum_t &_query_geometry)
        : region(_region),
          optargs(_optargs),
          table_name(_table_name),
          batchspec(_batchspec),
          transforms(_transforms),
          terminal(std::move(_terminal)),
          sindex(std::move(_sindex)),
          query_geometry(_query_geometry) { }

    region_t region; // Primary key range. We need this because of sharding.
    std::map<std::string, ql::wire_func_t> optargs;
    std::string table_name;
    ql::batchspec_t batchspec; // used to size batches

    // We use these two for lazy maps, reductions, etc.
    std::vector<ql::transform_variant_t> transforms;
    boost::optional<ql::terminal_variant_t> terminal;

    sindex_rangespec_t sindex;

    ql::datum_t query_geometry; // Tested for intersection
};
RDB_DECLARE_SERIALIZABLE_FOR_CLUSTER(intersecting_geo_read_t);

class nearest_geo_read_t {
public:
    nearest_geo_read_t() { }

    nearest_geo_read_t(
            const region_t &_region,
            lon_lat_point_t _center, double _max_dist, uint64_t _max_results,
            const ellipsoid_spec_t &_geo_system, const std::string &_table_name,
            const std::string &_sindex_id,
            const std::map<std::string, ql::wire_func_t> &_optargs)
        : optargs(_optargs), center(_center), max_dist(_max_dist),
          max_results(_max_results), geo_system(_geo_system),
          region(_region), table_name(_table_name),
          sindex_id(_sindex_id) { }

    std::map<std::string, ql::wire_func_t> optargs;

    lon_lat_point_t center;
    double max_dist;
    uint64_t max_results;
    ellipsoid_spec_t geo_system;

    region_t region; // We need this even for sindex reads due to sharding.
    std::string table_name;

    std::string sindex_id;
};
RDB_DECLARE_SERIALIZABLE_FOR_CLUSTER(nearest_geo_read_t);

class distribution_read_t {
public:
    distribution_read_t()
        : max_depth(0), result_limit(0), region(region_t::universe())
    { }
    distribution_read_t(int _max_depth, size_t _result_limit)
        : max_depth(_max_depth), result_limit(_result_limit),
          region(region_t::universe())
    { }

    int max_depth;
    size_t result_limit;
    region_t region;
};
RDB_DECLARE_SERIALIZABLE_FOR_CLUSTER(distribution_read_t);

struct sindex_list_t {
    sindex_list_t() { }
};
RDB_DECLARE_SERIALIZABLE_FOR_CLUSTER(sindex_list_t);

struct sindex_status_t {
    sindex_status_t() { }
    explicit sindex_status_t(const std::set<std::string> &_sindexes)
        : sindexes(_sindexes), region(region_t::universe())
    { }
    std::set<std::string> sindexes;
    region_t region;
};
RDB_DECLARE_SERIALIZABLE_FOR_CLUSTER(sindex_status_t);

struct changefeed_subscribe_t {
    changefeed_subscribe_t() { }
    explicit changefeed_subscribe_t(ql::changefeed::client_t::addr_t _addr)
        : addr(_addr), region(region_t::universe()) { }
    ql::changefeed::client_t::addr_t addr;
    region_t region;
};
RDB_DECLARE_SERIALIZABLE_FOR_CLUSTER(changefeed_subscribe_t);

struct changefeed_limit_subscribe_t {
    changefeed_limit_subscribe_t() { }
    explicit changefeed_limit_subscribe_t(
        ql::changefeed::client_t::addr_t _addr,
        uuid_u _uuid,
        ql::changefeed::keyspec_t::limit_t _spec,
        std::string _table,
        std::map<std::string, ql::wire_func_t> _optargs,
        region_t pkey_region)
        : addr(std::move(_addr)),
          uuid(std::move(_uuid)),
          spec(std::move(_spec)),
          table(std::move(_table)),
          optargs(std::move(_optargs)),
          region(std::move(pkey_region)) { }
    ql::changefeed::client_t::addr_t addr;
    uuid_u uuid;
    ql::changefeed::keyspec_t::limit_t spec;
    std::string table;
    std::map<std::string, ql::wire_func_t> optargs;
    region_t region;
};
RDB_DECLARE_SERIALIZABLE(changefeed_limit_subscribe_t);

struct changefeed_stamp_t {
    changefeed_stamp_t() : region(region_t::universe()) { }
    explicit changefeed_stamp_t(
        ql::changefeed::client_t::addr_t _addr)
        : addr(std::move(_addr)),
          region(region_t::universe()) { }
    ql::changefeed::client_t::addr_t addr;
    region_t region;
};
RDB_DECLARE_SERIALIZABLE_FOR_CLUSTER(changefeed_stamp_t);

// This is a separate class because it needs to shard and unshard differently.
struct changefeed_point_stamp_t {
    ql::changefeed::client_t::addr_t addr;
    store_key_t key;
};
RDB_DECLARE_SERIALIZABLE_FOR_CLUSTER(changefeed_point_stamp_t);

struct read_t {
    typedef boost::variant<point_read_t,
                           rget_read_t,
                           intersecting_geo_read_t,
                           nearest_geo_read_t,
                           changefeed_subscribe_t,
                           changefeed_stamp_t,
                           changefeed_limit_subscribe_t,
                           changefeed_point_stamp_t,
                           distribution_read_t,
                           sindex_list_t,
                           sindex_status_t,
                           dummy_read_t> variant_t;
    variant_t read;
    profile_bool_t profile;

    region_t get_region() const THROWS_NOTHING;
    // Returns true if the read has any operation for this region.  Returns
    // false if read_out has not been touched.
    bool shard(const region_t &region,
               read_t *read_out) const THROWS_NOTHING;

    void unshard(read_response_t *responses, size_t count,
                 read_response_t *response, rdb_context_t *ctx,
                 signal_t *interruptor) const
        THROWS_ONLY(interrupted_exc_t);

    read_t() { }
    template<class T>
    read_t(T &&_read, profile_bool_t _profile)
        : read(std::forward<T>(_read)), profile(_profile) { }

    // We use snapshotting for queries that acquire-and-hold large portions of the
    // table, so that they don't block writes.
    bool use_snapshot() const THROWS_NOTHING;

    // Returns true if this read should be sent to every replica.
    bool all_read() const THROWS_NOTHING { return boost::get<sindex_status_t>(&read); }
};
RDB_DECLARE_SERIALIZABLE_FOR_CLUSTER(read_t);

struct point_write_response_t {
    point_write_result_t result;

    point_write_response_t() { }
    explicit point_write_response_t(point_write_result_t _result)
        : result(_result)
    { }
};
RDB_DECLARE_SERIALIZABLE_FOR_CLUSTER(point_write_response_t);

struct point_delete_response_t {
    point_delete_result_t result;
    point_delete_response_t() {}
    explicit point_delete_response_t(point_delete_result_t _result)
        : result(_result)
    { }
};
RDB_DECLARE_SERIALIZABLE_FOR_CLUSTER(point_delete_response_t);

// TODO we're reusing the enums from row writes and reads to avoid name
// shadowing. Nothing really wrong with this but maybe they could have a
// more generic name.
struct sindex_create_response_t {
    bool success;
};
RDB_DECLARE_SERIALIZABLE_FOR_CLUSTER(sindex_create_response_t);

struct sindex_drop_response_t {
    bool success;
};
RDB_DECLARE_SERIALIZABLE_FOR_CLUSTER(sindex_drop_response_t);

struct sindex_rename_response_t {
    sindex_rename_result_t result;
};
RDB_DECLARE_SERIALIZABLE_FOR_CLUSTER(sindex_rename_response_t);

struct sync_response_t {
    // sync always succeeds
};
RDB_DECLARE_SERIALIZABLE_FOR_CLUSTER(sync_response_t);

struct dummy_write_response_t {
    // dummy write always succeeds
};

RDB_DECLARE_SERIALIZABLE_FOR_CLUSTER(dummy_write_response_t);

typedef ql::datum_t batched_replace_response_t;

struct write_response_t {
    boost::variant<batched_replace_response_t,
                   // batched_replace_response_t is also for batched_insert
                   point_write_response_t,
                   point_delete_response_t,
                   sindex_create_response_t,
                   sindex_drop_response_t,
                   sindex_rename_response_t,
                   sync_response_t,
                   dummy_write_response_t> response;

    profile::event_log_t event_log;
    size_t n_shards;

    write_response_t() { }
    template<class T>
    explicit write_response_t(const T &t) : response(t) { }
};
RDB_DECLARE_SERIALIZABLE_FOR_CLUSTER(write_response_t);

struct batched_replace_t {
    batched_replace_t() { }
    batched_replace_t(
            std::vector<store_key_t> &&_keys,
            const std::string &_pkey,
            const counted_t<const ql::func_t> &func,
            const std::map<std::string, ql::wire_func_t > &_optargs,
            return_changes_t _return_changes)
        : keys(std::move(_keys)), pkey(_pkey), f(func), optargs(_optargs),
          return_changes(_return_changes) {
        r_sanity_check(keys.size() != 0);
    }
    std::vector<store_key_t> keys;
    std::string pkey;
    ql::wire_func_t f;
    std::map<std::string, ql::wire_func_t > optargs;
    return_changes_t return_changes;
};
RDB_DECLARE_SERIALIZABLE_FOR_CLUSTER(batched_replace_t);

struct batched_insert_t {
    batched_insert_t() { }
    batched_insert_t(
            std::vector<ql::datum_t> &&_inserts,
            const std::string &_pkey, conflict_behavior_t _conflict_behavior,
            const ql::configured_limits_t &_limits,
            return_changes_t _return_changes)
        : inserts(std::move(_inserts)), pkey(_pkey),
          conflict_behavior(_conflict_behavior), limits(_limits),
          return_changes(_return_changes) {
        r_sanity_check(inserts.size() != 0);
#ifndef NDEBUG
        // These checks are done above us, but in debug mode we do them
        // again.  (They're slow.)  We do them above us because the code in
        // val.cc knows enough to report the write errors correctly while
        // still doing the other writes.
        for (auto it = inserts.begin(); it != inserts.end(); ++it) {
            ql::datum_t keyval =
                it->get_field(datum_string_t(pkey), ql::NOTHROW);
            r_sanity_check(keyval.has());
            try {
                keyval.print_primary(); // ERROR CHECKING
                continue;
            } catch (const ql::base_exc_t &e) {
            }
            r_sanity_check(false); // throws, so can't do this in exception handler
        }
#endif // NDEBUG
    }
    std::vector<ql::datum_t> inserts;
    std::string pkey;
    conflict_behavior_t conflict_behavior;
    ql::configured_limits_t limits;
    return_changes_t return_changes;
};
RDB_DECLARE_SERIALIZABLE_FOR_CLUSTER(batched_insert_t);

class point_write_t {
public:
    point_write_t() { }
    point_write_t(const store_key_t& _key,
                  ql::datum_t _data,
                  bool _overwrite = true)
        : key(_key), data(_data), overwrite(_overwrite) { }

    store_key_t key;
    ql::datum_t data;
    bool overwrite;
};
RDB_DECLARE_SERIALIZABLE(point_write_t);

class point_delete_t {
public:
    point_delete_t() { }
    explicit point_delete_t(const store_key_t& _key)
        : key(_key) { }

    store_key_t key;
};
RDB_DECLARE_SERIALIZABLE(point_delete_t);

class sindex_create_t {
public:
    sindex_create_t() { }
    sindex_create_t(const std::string &_id, const ql::map_wire_func_t &_mapping,
                    sindex_multi_bool_t _multi, sindex_geo_bool_t _geo)
        : id(_id), mapping(_mapping), region(region_t::universe()),
          multi(_multi), geo(_geo)
    { }

    std::string id;
    ql::map_wire_func_t mapping;
    region_t region;
    sindex_multi_bool_t multi;
    sindex_geo_bool_t geo;
};
RDB_DECLARE_SERIALIZABLE_FOR_CLUSTER(sindex_create_t);

class sindex_drop_t {
public:
    sindex_drop_t() { }
    explicit sindex_drop_t(const std::string &_id)
        : id(_id), region(region_t::universe())
    { }

    std::string id;
    region_t region;
};
RDB_DECLARE_SERIALIZABLE(sindex_drop_t);

class sindex_rename_t {
public:
    sindex_rename_t() { }
    sindex_rename_t(const std::string &_old_name,
                    const std::string &_new_name,
                    bool _overwrite) :
        old_name(_old_name),
        new_name(_new_name),
        overwrite(_overwrite),
        region(region_t::universe()) { }

    std::string old_name;
    std::string new_name;
    bool overwrite;
    region_t region;
};
RDB_DECLARE_SERIALIZABLE_FOR_CLUSTER(sindex_rename_t);

class sync_t {
public:
    sync_t()
        : region(region_t::universe())
    { }

    region_t region;
};
RDB_DECLARE_SERIALIZABLE(sync_t);

// `dummy_write_t` can be used to poll for table readiness - it will go through all
// the clustering layers, but is a no-op in the protocol layer.
class dummy_write_t {
public:
    dummy_write_t() : region(region_t::universe()) { }
    region_t region;
};
RDB_DECLARE_SERIALIZABLE(dummy_write_t);

struct write_t {
    typedef boost::variant<batched_replace_t,
                           batched_insert_t,
                           point_write_t,
                           point_delete_t,
                           sindex_create_t,
                           sindex_drop_t,
                           sindex_rename_t,
                           sync_t,
                           dummy_write_t> variant_t;
    variant_t write;

    durability_requirement_t durability_requirement;
    profile_bool_t profile;
    ql::configured_limits_t limits;

    region_t get_region() const THROWS_NOTHING;
    // Returns true if the write had any side effects applicable to the
    // region, and a non-empty write was written to write_out.
    bool shard(const region_t &region,
               write_t *write_out) const THROWS_NOTHING;
    void unshard(write_response_t *responses, size_t count,
                 write_response_t *response, rdb_context_t *cache, signal_t *)
        const THROWS_NOTHING;

    durability_requirement_t durability() const { return durability_requirement; }

<<<<<<< HEAD
    static write_t make_sync() {
        return write_t(
            sync_t(),
=======
    /* The clustering layer calls this. */
    static write_t make_sync(const region_t &region) {
        sync_t sync;
        sync.region = region;
        return write_t(
            sync,
>>>>>>> 21584b81
            DURABILITY_REQUIREMENT_HARD,
            profile_bool_t::DONT_PROFILE,
            ql::configured_limits_t());
    }

    write_t() : durability_requirement(DURABILITY_REQUIREMENT_DEFAULT), limits() {}
    /*  Note that for durability != DURABILITY_REQUIREMENT_HARD, sync might
     *  not have the desired effect (of writing unsaved data to disk).
     *  However there are cases where we use sync internally (such as when
     *  splitting up batched replaces/inserts) and want it to only have an
     *  effect if DURABILITY_REQUIREMENT_DEFAULT resolves to hard
     *  durability. */
    template<class T>
    write_t(T &&t,
            durability_requirement_t durability,
            profile_bool_t _profile,
            const ql::configured_limits_t &_limits)
        : write(std::forward<T>(t)),
          durability_requirement(durability), profile(_profile),
          limits(_limits) { }
    template<class T>
    write_t(T &&t, profile_bool_t _profile,
            const ql::configured_limits_t &_limits)
        : write(std::forward<T>(t)),
          durability_requirement(DURABILITY_REQUIREMENT_DEFAULT),
          profile(_profile),
          limits(_limits) { }
};
RDB_DECLARE_SERIALIZABLE_FOR_CLUSTER(write_t);

struct backfill_chunk_t {
    struct delete_key_t {
        store_key_t key;
        repli_timestamp_t recency;

        delete_key_t() { }
        delete_key_t(const store_key_t& _key, const repli_timestamp_t& _recency) : key(_key), recency(_recency) { }
    };
    struct delete_range_t {
        region_t range;
        delete_range_t() { }
        explicit delete_range_t(const region_t& _range) : range(_range) { }
    };
    struct key_value_pairs_t {
        std::vector<backfill_atom_t> backfill_atoms;

        key_value_pairs_t() { }
        explicit key_value_pairs_t(std::vector<backfill_atom_t> &&_backfill_atoms)
            : backfill_atoms(std::move(_backfill_atoms)) { }
    };
    struct sindexes_t {
        std::map<std::string, secondary_index_t> sindexes;

        sindexes_t() { }
        explicit sindexes_t(const std::map<std::string, secondary_index_t> &_sindexes)
            : sindexes(_sindexes) { }
    };

    typedef boost::variant<delete_range_t, delete_key_t, key_value_pairs_t, sindexes_t> value_t;

    backfill_chunk_t() { }
    explicit backfill_chunk_t(const value_t &_val) : val(_val) { }
    value_t val;

    static backfill_chunk_t delete_range(const region_t& range) {
        return backfill_chunk_t(delete_range_t(range));
    }
    static backfill_chunk_t delete_key(const store_key_t& key, const repli_timestamp_t& recency) {
        return backfill_chunk_t(delete_key_t(key, recency));
    }
    static backfill_chunk_t set_keys(std::vector<backfill_atom_t> &&keys) {
        return backfill_chunk_t(key_value_pairs_t(std::move(keys)));
    }

    static backfill_chunk_t sindexes(const std::map<std::string, secondary_index_t> &sindexes) {
        return backfill_chunk_t(sindexes_t(sindexes));
    }
};

RDB_DECLARE_SERIALIZABLE_FOR_CLUSTER(backfill_chunk_t::delete_key_t);
RDB_DECLARE_SERIALIZABLE_FOR_CLUSTER(backfill_chunk_t::delete_range_t);
RDB_DECLARE_SERIALIZABLE_FOR_CLUSTER(backfill_chunk_t::key_value_pairs_t);
RDB_DECLARE_SERIALIZABLE_FOR_CLUSTER(backfill_chunk_t::sindexes_t);
RDB_DECLARE_SERIALIZABLE_FOR_CLUSTER(backfill_chunk_t);


class store_t;

namespace rdb_protocol {
const size_t MAX_PRIMARY_KEY_SIZE = 128;

// Construct a region containing only the specified key
region_t monokey_region(const store_key_t &k);

// Constructs a region which will query an sindex for matches to a specific key
// TODO consider relocating this
key_range_t sindex_key_range(const store_key_t &start,
                             const store_key_t &end);

region_t cpu_sharding_subspace(int subregion_number, int num_cpu_shards);
}  // namespace rdb_protocol


namespace rdb_protocol {
/* TODO: This might be redundant. I thought that `key_tester_t` was only
originally necessary because in v1.1.x the hashing scheme might be different
between the source and destination servers. */
struct range_key_tester_t : public key_tester_t {
    explicit range_key_tester_t(const region_t *_delete_range) : delete_range(_delete_range) { }
    virtual ~range_key_tester_t() { }
    bool key_should_be_erased(const btree_key_t *key);

    const region_t *delete_range;
};
} // namespace rdb_protocol

#endif  // RDB_PROTOCOL_PROTOCOL_HPP_<|MERGE_RESOLUTION|>--- conflicted
+++ resolved
@@ -814,18 +814,12 @@
 
     durability_requirement_t durability() const { return durability_requirement; }
 
-<<<<<<< HEAD
-    static write_t make_sync() {
-        return write_t(
-            sync_t(),
-=======
     /* The clustering layer calls this. */
     static write_t make_sync(const region_t &region) {
         sync_t sync;
         sync.region = region;
         return write_t(
             sync,
->>>>>>> 21584b81
             DURABILITY_REQUIREMENT_HARD,
             profile_bool_t::DONT_PROFILE,
             ql::configured_limits_t());
