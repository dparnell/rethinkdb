#include "rdb_protocol/changefeed.hpp"

#include <queue>

#include "boost_utils.hpp"
#include "btree/reql_specific.hpp"
#include "concurrency/cross_thread_signal.hpp"
#include "concurrency/interruptor.hpp"
#include "containers/archive/boost_types.hpp"
#include "rdb_protocol/artificial_table/backend.hpp"
#include "rdb_protocol/btree.hpp"
#include "rdb_protocol/env.hpp"
#include "rdb_protocol/protocol.hpp"
#include "rdb_protocol/val.hpp"
#include "rpc/mailbox/typed.hpp"

#include "debug.hpp"

namespace ql {

namespace changefeed {

struct indexed_datum_t {
    indexed_datum_t(datum_t _val, datum_t _index, boost::optional<uint64_t> _tag_num)
        : val(std::move(_val)), index(std::move(_index)), tag_num(std::move(_tag_num)) {
        guarantee(val.has());
    }
    datum_t val, index;
    boost::optional<uint64_t> tag_num;
    // This should be true, but older versions of boost don't support `move`
    // well in optionals.
    // MOVABLE_BUT_NOT_COPYABLE(indexed_datum_t);
};

struct stamped_range_t {
    stamped_range_t(uint64_t _next_expected_stamp)
        : next_expected_stamp(_next_expected_stamp),
          left_fencepost(store_key_t::min()) { }
    const store_key_t &get_right_fencepost() {
        return ranges.size() == 0 ? left_fencepost : ranges.back().first.right.key;
    }
    uint64_t next_expected_stamp;
    store_key_t left_fencepost;
    std::deque<std::pair<key_range_t, uint64_t> > ranges;
    // This should be true, but it breaks with GCC 4.6's STL.  (The cost of
    // copying is low because if you look below we only ever copy
    // `stamped_range_t` before populating `ranges`.)
    // MOVABLE_BUT_NOT_COPYABLE(stamped_range_t);
};

struct change_val_t {
    change_val_t(std::pair<uuid_u, uint64_t> _source_stamp,
                 store_key_t _pkey,
                 boost::optional<indexed_datum_t> _old_val,
                 boost::optional<indexed_datum_t> _new_val
                 DEBUG_ONLY(, boost::optional<std::string> _sindex))
        : source_stamp(std::move(_source_stamp)),
          pkey(std::move(_pkey)),
          old_val(std::move(_old_val)),
          new_val(std::move(_new_val))
          DEBUG_ONLY(, sindex(std::move(_sindex))) {
        guarantee(old_val || new_val);
        if (old_val && new_val) {
            guarantee(old_val->index.has() == new_val->index.has());
            rassert(old_val->val != new_val->val);
        }
    }
    std::pair<uuid_u, uint64_t> source_stamp;
    store_key_t pkey;
    boost::optional<indexed_datum_t> old_val, new_val;
    DEBUG_ONLY(boost::optional<std::string> sindex;);
    // This should be true, but older versions of boost don't support `move`
    // well in optionals.
    // MOVABLE_BUT_NOT_COPYABLE(change_val_t);
};

namespace debug {
std::string print(const uuid_u &u) {
    printf_buffer_t buf;
    debug_print(&buf, u);
    return strprintf("uuid(%s)", buf.c_str());
}
std::string print(const datum_t &d) {
    return "datum(" + d.print() + ")";
}
std::string print(const indexed_datum_t &d) {
    return strprintf("indexed_datum_t(val: %s, index: %s)",
                     print(d.val).c_str(),
                     print(d.index).c_str());
}
std::string print(const std::string &s) {
    return "str(" + s + ")";
}
std::string print(uint64_t i) {
<<<<<<< HEAD
    return strprintf("%zu", (size_t)i);
=======
    return strprintf("%" PRIu64, i);
>>>>>>> 79a58a24
}
std::string print(const key_range_t &rng) {
    return rng.print();
}
template<class A, class B>
std::string print(const std::pair<A, B> &p) {
    return strprintf("pair(%s, %s)", print(p.first).c_str(), print(p.second).c_str());
}
template<class T>
std::string print(const boost::optional<T> &t) {
    return strprintf("opt(%s)\n", t ? print(*t).c_str() : "");
}
std::string print(const msg_t::limit_change_t &change) {
    return strprintf("limit_change_t(%s, %s, %s)",
                     print(change.sub).c_str(),
                     print(change.old_key).c_str(),
                     print(change.new_val).c_str());
}
template<class T>
std::string print(const T &d) {
    std::string s = "[";
    for (const auto &t : d) {
        if (s.size() != 1) s += ", ";
        s += print(t);
    }
    s += "]";
    return s;
}
std::string print(const store_key_t &key) {
    printf_buffer_t buf;
    debug_print(&buf, key);
    return strprintf("store_key_t(%s)", buf.c_str());
}
std::string print(const stamped_range_t &srng) {
<<<<<<< HEAD
    return strprintf("stamped_range_t(%zu, %s, %s)",
                     (size_t)srng.next_expected_stamp,
=======
    return strprintf("stamped_range_t(%" PRIu64 ", %s, %s)",
                     srng.next_expected_stamp,
>>>>>>> 79a58a24
                     key_to_debug_str(srng.left_fencepost).c_str(),
                     print(srng.ranges).c_str());
}
std::string print(const change_val_t &cv) {
    return strprintf("change_val_t(%s, %s, %s, %s)\n",
                     print(cv.source_stamp).c_str(),
                     print(cv.pkey).c_str(),
                     print(cv.old_val).c_str(),
                     print(cv.new_val).c_str());
}
} // namespace debug

datum_t vals_to_change(
    datum_t old_val,
    datum_t new_val,
    bool discard_old_val = false,
    bool discard_new_val = false) {
    if (discard_old_val && discard_new_val) {
        return datum_t();
    } else {
        std::map<datum_string_t, datum_t> ret;
        if (!discard_old_val) {
            ret[datum_string_t("old_val")] = std::move(old_val);
        }
        if (!discard_new_val) {
            ret[datum_string_t("new_val")] = std::move(new_val);
        }
        guarantee(ret.size() != 0);
        return datum_t(std::move(ret));
    }
}

datum_t change_val_to_change(
    const change_val_t &change,
    bool discard_old_val = false,
    bool discard_new_val = false) {
    return vals_to_change(
        change.old_val ? change.old_val->val : datum_t::null(),
        change.new_val ? change.new_val->val : datum_t::null(),
        discard_old_val,
        discard_new_val);
}

enum class pop_type_t { RANGE, POINT };
class maybe_squashing_queue_t {
public:
    virtual ~maybe_squashing_queue_t() { }
    virtual void add(change_val_t change_val) = 0;
    virtual size_t size() const = 0;
    virtual void clear() = 0;
    virtual change_val_t pop() = 0;
    virtual const change_val_t &peek() = 0;
};

class squashing_queue_t : public maybe_squashing_queue_t {
    virtual void add(change_val_t change_val) {
        auto it = queue.find(change_val.pkey);
        if (it == queue.end()) {
            auto pair = std::make_pair(std::move(change_val.pkey),
                                       std::move(change_val));
            it = queue.insert(std::move(pair)).first;
        } else {
            change_val.old_val = std::move(it->second.old_val);
            it->second = std::move(change_val);
            bool has_old_val = it->second.old_val
                && it->second.old_val->val.get_type() != datum_t::R_NULL;
            bool has_new_val = it->second.new_val
                && it->second.new_val->val.get_type() != datum_t::R_NULL;
            if ((!has_old_val && !has_new_val)
                || (it->second.old_val && it->second.new_val
                    && it->second.old_val->val == it->second.new_val->val)) {
                queue.erase(it);
            }
        }
    }
    virtual size_t size() const {
        return queue.size();
    }
    virtual void clear() {
        queue.clear();
    }
    virtual const change_val_t &peek() {
        guarantee(size() != 0);
        auto it = queue.begin();
        return it->second;
    }
    virtual change_val_t pop() {
        guarantee(size() != 0);
        auto it = queue.begin();
        auto ret = std::move(it->second);
        queue.erase(it);
        return ret;
    }
    std::map<store_key_t, change_val_t> queue;
};

class nonsquashing_queue_t : public maybe_squashing_queue_t {
    virtual void add(change_val_t change_val) {
        queue.push_back(std::move(change_val));
    }
    virtual size_t size() const {
        return queue.size();
    }
    virtual void clear() {
        queue.clear();
    }
    virtual const change_val_t &peek() {
        guarantee(size() != 0);
        return queue.front();
    }
    virtual change_val_t pop() {
        guarantee(size() != 0);
        auto ret = std::move(queue.front());
        queue.pop_front();
        return ret;
    }
    std::deque<change_val_t> queue;
};

scoped_ptr_t<maybe_squashing_queue_t> make_maybe_squashing_queue(bool squash) {
    return squash
        ? scoped_ptr_t<maybe_squashing_queue_t>(new squashing_queue_t())
        : scoped_ptr_t<maybe_squashing_queue_t>(new nonsquashing_queue_t());
}

boost::optional<datum_t> apply_ops(
    const datum_t &val,
    const std::vector<scoped_ptr_t<op_t> > &ops,
    env_t *env,
    const datum_t &key) THROWS_NOTHING {
    try {
        groups_t groups;
        groups[datum_t()] = std::vector<datum_t>{val};
        for (const auto &op : ops) {
            (*op)(env, &groups, key);
        }
        // TODO: when we support `.group.changes` this will need to change.
        guarantee(groups.size() <= 1);
        std::vector<datum_t> *vec = &groups[datum_t()];
        guarantee(groups.size() == 1);
        // TODO: when we support `.concatmap.changes` this will need to change.
        guarantee(vec->size() <= 1);
        if (vec->size() == 1) {
            return (*vec)[0];
        } else {
            return boost::none;
        }
    } catch (const base_exc_t &) {
        // Do nothing.  This is similar to index behavior where we drop a row if
        // we fail to execute the code required to produce the index.  (In this
        // case, if you change the value of a row so that one of the
        // transformations errors on it, we report the row as being deleted from
        // the selection you asked for changes on.)
        return boost::none;
    }
}

server_t::client_info_t::client_info_t()
    : limit_clients(&opt_lt<std::string>),
      limit_clients_lock(new rwlock_t()) { }

server_t::server_t(mailbox_manager_t *_manager)
    : uuid(generate_uuid()),
      manager(_manager),
      stop_mailbox(manager,
                   std::bind(&server_t::stop_mailbox_cb, this, ph::_1, ph::_2)),
      limit_stop_mailbox(manager, std::bind(&server_t::limit_stop_mailbox_cb,
                                            this, ph::_1, ph::_2, ph::_3, ph::_4)) { }

server_t::~server_t() { }

void server_t::stop_mailbox_cb(signal_t *, client_t::addr_t addr) {
    rwlock_in_line_t spot(&clients_lock, access_t::read);
    spot.read_signal()->wait_lazily_unordered();
    auto it = clients.find(addr);
    // The client might have already been removed from e.g. a peer disconnect or
    // drainer destruction.  (Also, if we have multiple shards per btree this
    // will be called twice, and the second time it should be a no-op.)
    if (it != clients.end()) {
        it->second.cond->pulse_if_not_already_pulsed();
    }
}

void server_t::limit_stop_mailbox_cb(signal_t *,
                                     client_t::addr_t addr,
                                     boost::optional<std::string> sindex,
                                     uuid_u limit_uuid) {
    std::vector<scoped_ptr_t<limit_manager_t> > destroyable_lms;
    auto_drainer_t::lock_t lock(&drainer);
    rwlock_in_line_t spot(&clients_lock, access_t::read);
    spot.read_signal()->wait_lazily_unordered();
    auto it = clients.find(addr);
    // The client might have already been removed from e.g. a peer disconnect or
    // drainer destruction.  (Also, if we have multiple shards per btree this
    // will be called twice, and the second time it should be a no-op.)
    if (it != clients.end()) {
        // It's OK not to have a drainer here because we're still holding a read
        // lock on `clients_lock`.
        rwlock_in_line_t lspot(it->second.limit_clients_lock.get(), access_t::write);
        lspot.read_signal()->wait_lazily_unordered();
        auto vec_it = it->second.limit_clients.find(sindex);
        if (vec_it != it->second.limit_clients.end()) {
            for (size_t i = 0; i < vec_it->second.size(); ++i) {
                auto *lm = &vec_it->second[i];
                guarantee((*lm).has());
                if ((*lm)->is_aborted()) {
                    continue;
                } else if ((*lm)->uuid == limit_uuid) {
                    lspot.write_signal()->wait_lazily_unordered();
                    auto *vec = &vec_it->second;
                    while (i < vec->size()) {
                        if (vec->back()->is_aborted()) {
                            vec->pop_back();
                        } else {
                            std::swap((*lm), vec->back());
                            // No need to hold onto the locks while we're
                            // freeing the limit managers.
                            destroyable_lms.push_back(std::move(vec->back()));
                            vec->pop_back();
                            break;
                        }
                    }
                    if (vec_it->second.size() == 0) {
                        it->second.limit_clients.erase(vec_it);
                    }
                    return;
                }
            }
        }
    }
}

void server_t::add_client(const client_t::addr_t &addr, region_t region) {
    auto_drainer_t::lock_t lock(&drainer);
    rwlock_in_line_t spot(&clients_lock, access_t::write);
    spot.write_signal()->wait_lazily_unordered();
    client_info_t *info = &clients[addr];

    // We do this regardless of whether there's already an entry for this
    // address, because we might be subscribed to multiple regions if we're
    // oversharded.  This will have to become smarter once you can unsubscribe
    // at finer granularity (i.e. when we support changefeeds on selections).
    info->regions.push_back(std::move(region));

    // The entry might already exist if we have multiple shards per btree, but
    // that's fine.
    if (!info->cond.has()) {
        info->stamp = 0;
        cond_t *stopped = new cond_t();
        info->cond.init(stopped);
        // We spawn now so the auto drainer lock is acquired immediately.
        // Passing the raw pointer `stopped` is safe because `add_client_cb` is
        // the only function which can remove an entry from the map.
        coro_t::spawn_now_dangerously(
            std::bind(&server_t::add_client_cb, this, stopped, addr));
    }
}

void server_t::add_limit_client(
    const client_t::addr_t &addr,
    const region_t &region,
    const std::string &table,
    rdb_context_t *ctx,
    std::map<std::string, wire_func_t> optargs,
    const uuid_u &client_uuid,
    const keyspec_t::limit_t &spec,
    limit_order_t lt,
    std::vector<item_t> &&item_vec) {
    auto_drainer_t::lock_t lock(&drainer);
    rwlock_in_line_t spot(&clients_lock, access_t::read);
    spot.read_signal()->wait_lazily_unordered();
    auto it = clients.find(addr);

    // It's entirely possible the peer disconnected by the time we got here.
    if (it != clients.end()) {
        rwlock_in_line_t lspot(it->second.limit_clients_lock.get(), access_t::write);
        lspot.read_signal()->wait_lazily_unordered();
        auto *vec = &it->second.limit_clients[spec.range.sindex];
        auto lm = make_scoped<limit_manager_t>(
            &spot,
            region,
            table,
            ctx,
            std::move(optargs),
            client_uuid,
            this,
            it->first,
            spec,
            std::move(lt),
            std::move(item_vec));
        lspot.write_signal()->wait_lazily_unordered();
        vec->push_back(std::move(lm));
    }
}

void server_t::add_client_cb(signal_t *stopped, client_t::addr_t addr) {
    auto_drainer_t::lock_t coro_lock(&drainer);
    {
        disconnect_watcher_t disconnect(manager, addr.get_peer());
        wait_any_t wait_any(
            &disconnect, stopped, coro_lock.get_drain_signal());
        wait_any.wait_lazily_unordered();
    }
    rwlock_in_line_t coro_spot(&clients_lock, access_t::write);
    coro_spot.read_signal()->wait_lazily_unordered();
    auto it = clients.find(addr);
    // We can be removed more than once safely (e.g. in the case of oversharding).
    if (it != clients.end()) {
        send_one_with_lock(coro_lock, &*it, msg_t(msg_t::stop_t()));
    }
    coro_spot.write_signal()->wait_lazily_unordered();
    size_t erased = clients.erase(addr);
    // This is true even if we have multiple shards per btree because
    // `add_client` only spawns one of us.
    guarantee(erased == 1);
}

struct stamped_msg_t {
    stamped_msg_t() { }
    stamped_msg_t(uuid_u _server_uuid, uint64_t _stamp, msg_t _submsg)
        : server_uuid(std::move(_server_uuid)),
          stamp(_stamp),
          submsg(std::move(_submsg)) { }
    uuid_u server_uuid;
    uint64_t stamp;
    msg_t submsg;
};

RDB_MAKE_SERIALIZABLE_3(stamped_msg_t, server_uuid, stamp, submsg);

// This function takes a `lock_t` to make sure you have one.  (We can't just
// always acquire a drainer lock before sending because we sometimes send a
// `stop_t` during destruction, and you can't acquire a drain lock on a draining
// `auto_drainer_t`.)
void server_t::send_one_with_lock(
    const auto_drainer_t::lock_t &,
    std::pair<const client_t::addr_t, client_info_t> *client,
    msg_t msg) {
    uint64_t stamp;
    {
        // We don't need a write lock as long as we make sure the coroutine
        // doesn't block between reading and updating the stamp.
        ASSERT_NO_CORO_WAITING;
        stamp = client->second.stamp++;
    }
    send(manager, client->first, stamped_msg_t(uuid, stamp, std::move(msg)));
}

void server_t::send_all(const msg_t &msg,
                        const store_key_t &key,
                        rwlock_in_line_t *stamp_spot) {
    auto_drainer_t::lock_t lock(&drainer);
    stamp_spot->guarantee_is_for_lock(&stamp_lock);
    stamp_spot->write_signal()->wait_lazily_unordered();

    rwlock_acq_t acq(&clients_lock, access_t::read);
    std::map<client_t::addr_t, uint64_t> stamps;
    for (auto &&pair : clients) {
        // We don't need a write lock as long as we make sure the coroutine
        // doesn't block between reading and updating the stamp.
        ASSERT_NO_CORO_WAITING;
        if (std::any_of(pair.second.regions.begin(),
                        pair.second.regions.end(),
                        std::bind(&region_contains_key, ph::_1, std::cref(key)))) {
            stamps[pair.first] = pair.second.stamp++;
        }
    }
    acq.reset();
    stamp_spot->reset(); // Done stamping, no need to hold onto it while we send.
    for (const auto &pair : stamps) {
        send(manager, pair.first, stamped_msg_t(uuid, pair.second, msg));
    }
}

void server_t::stop_all() {
    auto_drainer_t::lock_t lock(&drainer);
    rwlock_in_line_t spot(&clients_lock, access_t::read);
    spot.read_signal()->wait_lazily_unordered();
    for (auto it = clients.begin(); it != clients.end(); ++it) {
        it->second.cond->pulse_if_not_already_pulsed();
    }
}

server_t::addr_t server_t::get_stop_addr() {
    return stop_mailbox.get_address();
}

server_t::limit_addr_t server_t::get_limit_stop_addr() {
    return limit_stop_mailbox.get_address();
}

boost::optional<uint64_t> server_t::get_stamp(const client_t::addr_t &addr) {
    auto_drainer_t::lock_t lock(&drainer);
    rwlock_acq_t stamp_acq(&stamp_lock, access_t::read);
    rwlock_acq_t client_acq(&clients_lock, access_t::read);
    auto it = clients.find(addr);
    if (it == clients.end()) {
        return boost::none;
    } else {
        return it->second.stamp;
    }
}

uuid_u server_t::get_uuid() {
    return uuid;
}

bool server_t::has_limit(const boost::optional<std::string> &sindex) {
    auto_drainer_t::lock_t lock(&drainer);
    auto spot = make_scoped<rwlock_in_line_t>(&clients_lock, access_t::read);
    spot->read_signal()->wait_lazily_unordered();
    for (auto &&client : clients) {
        // We don't need a drainer lock here because we're still holding a read
        // lock on `clients_lock`.
        rwlock_in_line_t lspot(client.second.limit_clients_lock.get(), access_t::read);
        lspot.read_signal()->wait_lazily_unordered();
        client_info_t *info = &client.second;
        auto it = info->limit_clients.find(sindex);
        if (it != info->limit_clients.end()) {
            return true;
        }
    }
    return false;
}

void server_t::foreach_limit(const boost::optional<std::string> &sindex,
                             const store_key_t *pkey,
                             std::function<void(rwlock_in_line_t *,
                                                rwlock_in_line_t *,
                                                rwlock_in_line_t *,
                                                limit_manager_t *)> f) THROWS_NOTHING {
    auto_drainer_t::lock_t lock(&drainer);
    auto spot = make_scoped<rwlock_in_line_t>(&clients_lock, access_t::read);
    spot->read_signal()->wait_lazily_unordered();
    for (auto &&client : clients) {
        // We don't need a drainer lock here because we're still holding a read
        // lock on `clients_lock`.
        rwlock_in_line_t lspot(client.second.limit_clients_lock.get(), access_t::read);
        lspot.read_signal()->wait_lazily_unordered();
        client_info_t *info = &client.second;
        auto it = info->limit_clients.find(sindex);
        if (it == info->limit_clients.end()) {
            continue;
        }
        for (size_t i = 0; i < it->second.size(); ++i) {
            auto *lc = &it->second[i];
            guarantee((*lc).has());
            if ((*lc)->is_aborted()
                || (pkey && !(*lc)->region.inner.contains_key(*pkey))) {
                continue;
            }
            auto_drainer_t::lock_t lc_lock(&(*lc)->drainer);
            rwlock_in_line_t lc_spot(&(*lc)->lock, access_t::write);
            lc_spot.write_signal()->wait_lazily_unordered();
            try {
                f(spot.get(), &lspot, &lc_spot, (*lc).get());
            } catch (const exc_t &e) {
                (*lc)->abort(e);
                auto_drainer_t::lock_t sub_lock(lock);
                auto sub_spot = make_scoped<rwlock_in_line_t>(
                    &clients_lock, access_t::read);
                guarantee(sub_spot->read_signal()->is_pulsed());
                // We spawn immediately so it can steal our locks.
                coro_t::spawn_now_dangerously(
                    std::bind(&server_t::prune_dead_limit,
                              this, &sub_lock, &sub_spot, info, sindex, i));
                guarantee(!sub_lock.has_lock());
                guarantee(!sub_spot.has());
            }
        }
    }
}

// We do this stealable stuff rather than an rvalue reference because I can't
// find a way to pass one through `bind`, and you can't pass one through a
// lambda until C++14.
void server_t::prune_dead_limit(
    auto_drainer_t::lock_t *stealable_lock,
    scoped_ptr_t<rwlock_in_line_t> *stealable_clients_read_lock,
    client_info_t *info,
    boost::optional<std::string> sindex,
    size_t offset) {
    std::vector<scoped_ptr_t<limit_manager_t> > destroyable_lms;

    auto_drainer_t::lock_t lock;
    stealable_lock->assert_is_holding(&drainer);
    std::swap(lock, *stealable_lock);
    scoped_ptr_t<rwlock_in_line_t> spot;
    guarantee(stealable_clients_read_lock->has());
    std::swap(spot, *stealable_clients_read_lock);
    guarantee(spot->read_signal()->is_pulsed());
    rwlock_in_line_t lspot(info->limit_clients_lock.get(), access_t::write);
    lspot.write_signal()->wait_lazily_unordered();

    auto it = info->limit_clients.find(sindex);
    if (it == info->limit_clients.end()) {
        return;
    }
    auto *vec = &it->second;
    while (offset < vec->size()) {
        if (vec->back()->is_aborted()) {
            vec->pop_back();
        } else if ((*vec)[offset]->is_aborted()) {
            std::swap((*vec)[offset], vec->back());
            // No need to hold onto the locks while we're freeing the limit
            // managers.
            destroyable_lms.push_back(std::move(vec->back()));
            vec->pop_back();
            break;
        }
    }
    if (vec->size() == 0) {
        info->limit_clients.erase(sindex);
    }
}

limit_order_t::limit_order_t(sorting_t _sorting)
    : sorting(std::move(_sorting)) {
    rcheck_toplevel(
        sorting != sorting_t::UNORDERED, base_exc_t::GENERIC,
        "Cannot get changes on the first elements of an unordered stream.");
}

// Produes a primary key + tag pair, mangled so that it sorts correctly and can
// be safely stored in a datum.
std::string key_to_mangled_primary(store_key_t store_key, is_primary_t is_primary) {
    std::string s, raw_str = key_to_unescaped_str(store_key);
    components_t components;
    if (is_primary == is_primary_t::YES) {
        components.primary = raw_str; // No tag.
    } else {
        components = datum_t::extract_all(raw_str);
    }
    for (auto c : components.primary) {
        // We escape 0 because there are places where we don't support NULL
        // bytes, 1 because we use it to delineate the start of the tag, and 2
        // because it's the escape character.
        if (c == 0 || c == 1 || c == 2) {
            s.push_back(2);
            s.push_back(c+2);
        } else {
            s.push_back(c);
        }
    }
    s.push_back(1); // Append regardless of whether there's a tag.
    if (components.tag_num) {
        uint64_t u = *components.tag_num;
        // Shamelessly stolen from datum.cc.
        s += strprintf("%.*" PRIx64, static_cast<int>(sizeof(uint64_t) * 2), u);
    }
    return s;
}

store_key_t mangled_primary_to_pkey(const std::string &s) {
    guarantee(s.size() > 0);
    guarantee(s[s.size() - 1] == 1);
    std::string pkey;
    for (size_t i = 0; i < s.size(); ++i) {
        if (s[i] == 2) {
            guarantee(i != s.size() - 1);
            pkey.push_back(s[++i]-2);
        } else if (s[i] == 1) {
            // Because we're unmangling a pkey, we know there's no tag.
            guarantee(i == s.size() - 1);
        } else {
            guarantee(i != s.size() - 1);
            pkey.push_back(s[i]);
        }
    }
    return store_key_t(pkey);
}

sorting_t flip(sorting_t sorting) {
    switch (sorting) {
    case sorting_t::ASCENDING: return sorting_t::DESCENDING;
    case sorting_t::DESCENDING: return sorting_t::ASCENDING;
    case sorting_t::UNORDERED: // fallthru
    default: unreachable();
    }
    unreachable();
}

std::vector<item_t> mangle_sort_truncate_stream(
    stream_t &&stream, is_primary_t is_primary, sorting_t sorting, size_t n) {
    std::vector<item_t> vec;
    vec.reserve(stream.size());
    for (auto &&item : stream) {
        guarantee(is_primary ==
                  (item.sindex_key.has() ? is_primary_t::NO : is_primary_t::YES));
        vec.push_back(
            std::make_pair(
                key_to_mangled_primary(item.key, is_primary),
                std::make_pair(
                    is_primary == is_primary_t::YES ? datum_t::null() : item.sindex_key,
                    item.data)));
    }
    // We only need to sort to resolve truncated sindexes.
    if (is_primary == is_primary_t::NO) {
        // Note that we flip the sorting.  This is intentional, because we want to
        // drop the "highest" elements even though we usually use the sorting to put
        // the lowest elements at the back.
        std::sort(vec.begin(), vec.end(), limit_order_t(flip(sorting)));
    }
    if (vec.size() > n) {
        vec.resize(n);
    }
    return vec;
}

bool limit_order_t::subop(
    const std::string &a_str, const std::pair<datum_t, datum_t> &a_pair,
    const std::string &b_str, const std::pair<datum_t, datum_t> &b_pair) const {
    int cmp = a_pair.first.cmp(b_pair.first);
    switch (sorting) {
    case sorting_t::ASCENDING:
        return cmp > 0 ? true : ((cmp < 0) ? false : (*this)(a_str, b_str));
    case sorting_t::DESCENDING:
        return cmp < 0 ? true : ((cmp > 0) ? false : (*this)(a_str, b_str));
    case sorting_t::UNORDERED: // fallthru
    default: unreachable();
    }
    unreachable();
}

bool limit_order_t::operator()(const item_t &a, const item_t &b) const {
    return subop(a.first, a.second, b.first, b.second);
}

bool limit_order_t::operator()(const const_item_t &a, const const_item_t &b) const {
    return subop(a.first, a.second, b.first, b.second);
}

bool limit_order_t::operator()(const datum_t &a, const datum_t &b) const {
    int cmp = a.cmp(b);
    switch (sorting) {
    case sorting_t::ASCENDING: return cmp > 0;
    case sorting_t::DESCENDING: return cmp < 0;
    case sorting_t::UNORDERED: // fallthru
    default: unreachable();
    }
    unreachable();
}

bool limit_order_t::operator()(const std::string &a, const std::string &b) const {
    switch (sorting) {
    case sorting_t::ASCENDING: return a > b;
    case sorting_t::DESCENDING: return a < b;
    case sorting_t::UNORDERED: // fallthru
    default: unreachable();
    }
    unreachable();
}

void limit_manager_t::send(msg_t &&msg) {
    if (!parent->drainer.is_draining()) {
        auto_drainer_t::lock_t drain_lock(&parent->drainer);
        auto it = parent->clients.find(parent_client);
        guarantee(it != parent->clients.end());
        parent->send_one_with_lock(drain_lock, &*it, std::move(msg));
    }
}

limit_manager_t::limit_manager_t(
    rwlock_in_line_t *clients_lock,
    region_t _region,
    std::string _table,
    rdb_context_t *ctx,
    std::map<std::string, wire_func_t> optargs,
    uuid_u _uuid,
    server_t *_parent,
    client_t::addr_t _parent_client,
    keyspec_t::limit_t _spec,
    limit_order_t _gt,
    std::vector<item_t> &&item_vec)
    : region(std::move(_region)),
      table(std::move(_table)),
      uuid(std::move(_uuid)),
      parent(_parent),
      parent_client(std::move(_parent_client)),
      spec(std::move(_spec)),
      gt(std::move(_gt)),
      item_queue(gt),
      aborted(false) {
    guarantee(clients_lock->read_signal()->is_pulsed());

    // The final `NULL` argument means we don't profile any work done with this `env`.
    env = make_scoped<env_t>(
        ctx, return_empty_normal_batches_t::NO,
        drainer.get_drain_signal(), std::move(optargs), nullptr);

    guarantee(ops.size() == 0);
    for (const auto &transform : spec.range.transforms) {
        ops.push_back(make_op(transform));
    }

    guarantee(item_queue.size() == 0);
    for (const auto &pair : item_vec) {
        bool inserted = item_queue.insert(pair).second;
        guarantee(inserted);
    }
    send(msg_t(msg_t::limit_start_t(uuid, std::move(item_vec))));
}

void limit_manager_t::add(
    rwlock_in_line_t *spot,
    store_key_t sk,
    is_primary_t is_primary,
    datum_t key,
    datum_t val) THROWS_NOTHING {
    guarantee(spot->write_signal()->is_pulsed());
    guarantee((is_primary == is_primary_t::NO) == static_cast<bool>(spec.range.sindex));
    if ((is_primary == is_primary_t::YES && region.inner.contains_key(sk))
        || (is_primary == is_primary_t::NO && spec.range.range.contains(key))) {
        if (boost::optional<datum_t> d = apply_ops(val, ops, env.get(), key)) {
            added.push_back(
                std::make_pair(
                    key_to_mangled_primary(sk, is_primary),
                    std::make_pair(std::move(key), *d)));
        }
    }
}

void limit_manager_t::del(
    rwlock_in_line_t *spot,
    store_key_t sk,
    is_primary_t is_primary) THROWS_NOTHING {
    guarantee(spot->write_signal()->is_pulsed());
    deleted.push_back(key_to_mangled_primary(sk, is_primary));
}

class ref_visitor_t : public boost::static_visitor<std::vector<item_t>> {
public:
    ref_visitor_t(env_t *_env,
                  std::vector<scoped_ptr_t<op_t> > *_ops,
                  const key_range_t *_pk_range,
                  const keyspec_t::limit_t *_spec,
                  sorting_t _sorting,
                  boost::optional<item_queue_t::iterator> _start,
                  size_t _n)
        : env(_env),
          ops(_ops),
          pk_range(_pk_range),
          spec(_spec),
          sorting(_sorting),
          start(std::move(_start)),
          n(_n) { }

    std::vector<item_t> operator()(const primary_ref_t &ref) {
        rget_read_response_t resp;
        key_range_t range = *pk_range;
        switch (sorting) {
        case sorting_t::ASCENDING: {
            if (start) {
                store_key_t start_key = mangled_primary_to_pkey((**start)->first);
                start_key.increment(); // open bound
                range.left = std::move(start_key);
            }
        } break;
        case sorting_t::DESCENDING: {
            if (start) {
                store_key_t start_key = mangled_primary_to_pkey((**start)->first);
                // right bound is open by default
                range.right = key_range_t::right_bound_t(std::move(start_key));
            }
        } break;
        case sorting_t::UNORDERED: // fallthru
        default: unreachable();
        }
        rdb_rget_slice(
            ref.btree,
            range,
            ref.superblock,
            env,
            batchspec_t::all(),
            std::vector<transform_variant_t>(),
            boost::optional<terminal_variant_t>(limit_read_t{
                    is_primary_t::YES, n, sorting, ops}),
            sorting,
            &resp,
            release_superblock_t::KEEP);
        auto *gs = boost::get<ql::grouped_t<ql::stream_t> >(&resp.result);
        if (gs == NULL) {
            auto *exc = boost::get<ql::exc_t>(&resp.result);
            guarantee(exc != NULL);
            throw *exc;
        }
        stream_t stream = groups_to_batch(gs->get_underlying_map());
        guarantee(stream.size() <= n);
        std::vector<item_t> item_vec = mangle_sort_truncate_stream(
            std::move(stream), is_primary_t::YES, sorting, n);
        return item_vec;
    }

    std::vector<item_t> operator()(const sindex_ref_t &ref) {
        rget_read_response_t resp;
        guarantee(spec->range.sindex);
        datum_range_t srange = spec->range.range;
        if (start) {
            datum_t dstart = (**start)->second.first;
            switch (sorting) {
            case sorting_t::ASCENDING:
                srange = srange.with_left_bound(dstart, key_range_t::bound_t::open);
                break;
            case sorting_t::DESCENDING:
                srange = srange.with_right_bound(dstart, key_range_t::bound_t::open);
                break;
            case sorting_t::UNORDERED: // fallthru
            default: unreachable();
            }
        }
        skey_version_t skey_version = skey_version_from_reql_version(
            ref.sindex_info->mapping_version_info.latest_compatible_reql_version);
        rdb_rget_secondary_slice(
            ref.btree,
            srange,
            region_t(srange.to_sindex_keyrange(skey_version)),
            ref.superblock,
            env,
            batchspec_t::all(), // Terminal takes care of early termination
            std::vector<transform_variant_t>(),
            boost::optional<terminal_variant_t>(limit_read_t{
                    is_primary_t::NO, n, sorting, ops}),
            *pk_range,
            sorting,
            *ref.sindex_info,
            &resp,
            release_superblock_t::KEEP);
        auto *gs = boost::get<ql::grouped_t<ql::stream_t> >(&resp.result);
        if (gs == NULL) {
            auto *exc = boost::get<ql::exc_t>(&resp.result);
            guarantee(exc != NULL);
            throw *exc;
        }
        stream_t stream = groups_to_batch(gs->get_underlying_map());
        std::vector<item_t> item_vec = mangle_sort_truncate_stream(
            std::move(stream), is_primary_t::NO, sorting, n);
        return item_vec;
    }

private:
    env_t *env;
    std::vector<scoped_ptr_t<op_t> > *ops;
    const key_range_t *pk_range;
    const keyspec_t::limit_t *spec;
    sorting_t sorting;
    boost::optional<item_queue_t::iterator> start;
    size_t n;
};

std::vector<item_t> limit_manager_t::read_more(
    const boost::variant<primary_ref_t, sindex_ref_t> &ref,
    sorting_t sorting,
    const boost::optional<item_queue_t::iterator> &start,
    size_t n) {
    ref_visitor_t visitor(env.get(), &ops, &region.inner, &spec, sorting, start, n);
    return boost::apply_visitor(visitor, ref);
}

void limit_manager_t::commit(
    rwlock_in_line_t *spot,
    const boost::variant<primary_ref_t, sindex_ref_t> &sindex_ref) THROWS_NOTHING {
    guarantee(spot->write_signal()->is_pulsed());
    if (added.size() == 0 && deleted.size() == 0) {
        return;
    }
    item_queue_t real_added(gt);
    std::set<std::string> real_deleted;
    for (auto &&id : deleted) {
        bool data_deleted = item_queue.del_id(id);
        if (data_deleted) {
            bool inserted = real_deleted.insert(std::move(id)).second;
            guarantee(inserted);
        }
    }
    deleted.clear();
    for (auto &&pair : added) {
        auto it = item_queue.find_id(pair.first);
        if (it != item_queue.end()) {
            // We can enter this branch if we're doing a batched update and the
            // same row is changed multiple times.  We use the later row.
            auto sub_it = real_added.find_id(pair.first);
            guarantee(sub_it != real_added.end());
            item_queue.erase(it);
            real_added.erase(sub_it);
        }
        bool inserted = item_queue.insert(pair).second;
        guarantee(inserted);
        inserted = real_added.insert(std::move(pair)).second;
        guarantee(inserted);
    }
    added.clear();

    std::vector<std::string> truncated = item_queue.truncate_top(spec.limit);
    for (auto &&id : truncated) {
        auto it = real_added.find_id(id);
        if (it != real_added.end()) {
            real_added.erase(it);
        } else {
            bool inserted = real_deleted.insert(std::move(id)).second;
            guarantee(inserted);
        }
    }
    // TODO: we should try to avoid this read if we know we only added rows.
    if (item_queue.size() < spec.limit) {
        auto data_it = item_queue.begin();
        boost::optional<item_queue_t::iterator> start;
        if (data_it != item_queue.end()) {
            start = data_it;
        }
        std::vector<item_t> s;
        boost::optional<exc_t> exc;
        try {
            s = read_more(
                sindex_ref,
                spec.range.sorting,
                start,
                spec.limit - item_queue.size());
        } catch (const exc_t &e) {
            exc = e;
        }
        // We need to do it this way because we can't do anything
        // coroutine-related in an exception handler.
        if (exc) {
            abort(*exc);
            return;
        }
        guarantee(s.size() <= spec.limit - item_queue.size());
        for (auto &&pair : s) {
            bool ins = item_queue.insert(pair).second;
            guarantee(ins);
            size_t erased = real_deleted.erase(pair.first);
            if (erased == 0) {
                ins = real_added.insert(pair).second;
                guarantee(ins);
            }
        }
    }
    std::set<std::string> remaining_deleted;
    for (auto &&id : real_deleted) {
        auto it = real_added.find_id(id);
        if (it != real_added.end()) {
            msg_t::limit_change_t msg;
            msg.sub = uuid;
            msg.old_key = id;
            msg.new_val = std::move(**it);
            real_added.erase(it);
            send(msg_t(std::move(msg)));
        } else {
            remaining_deleted.insert(std::move(id));
        }
    }
    real_deleted.clear();

    for (const auto &id : remaining_deleted) {
        msg_t::limit_change_t msg;
        msg.sub = uuid;
        msg.old_key = id;
        auto it = real_added.begin();
        if (it != real_added.end()) {
            msg.new_val = std::move(**it);
            real_added.erase(it);
        }
        send(msg_t(std::move(msg)));
    }

    for (auto &&it : real_added) {
        msg_t::limit_change_t msg;
        msg.sub = uuid;
        msg.new_val = std::move(*it);
        send(msg_t(std::move(msg)));
    }
    real_added.clear();
}

void limit_manager_t::abort(exc_t e) {
    aborted = true;
    send(msg_t(msg_t::limit_stop_t{uuid, std::move(e)}));
}

RDB_IMPL_SERIALIZABLE_1_SINCE_v1_13(msg_t, op);
RDB_IMPL_SERIALIZABLE_2(msg_t::limit_start_t, sub, start_data);
INSTANTIATE_SERIALIZABLE_FOR_CLUSTER(msg_t::limit_start_t);
RDB_IMPL_SERIALIZABLE_3(msg_t::limit_change_t, sub, old_key, new_val);
INSTANTIATE_SERIALIZABLE_FOR_CLUSTER(msg_t::limit_change_t);
RDB_IMPL_SERIALIZABLE_2(msg_t::limit_stop_t, sub, exc);
INSTANTIATE_SERIALIZABLE_FOR_CLUSTER(msg_t::limit_stop_t);
RDB_IMPL_SERIALIZABLE_5(
    msg_t::change_t,
    old_indexes, new_indexes, pkey, old_val, new_val);
INSTANTIATE_SERIALIZABLE_FOR_CLUSTER(msg_t::change_t);
RDB_IMPL_SERIALIZABLE_0_SINCE_v1_13(msg_t::stop_t);

enum class detach_t { NO, YES };

enum class state_t {
    NONE = 0,
    INITIALIZING = 1,
    READY = 2
};

datum_t initializing_datum() {
    return datum_t(
        std::map<datum_string_t, datum_t>{
            { datum_string_t("state"), datum_t("initializing") }});
}

datum_t ready_datum() {
    return datum_t(
        std::map<datum_string_t, datum_t>{
            { datum_string_t("state"), datum_t("ready") }});
}

datum_t state_datum(state_t state) {
    switch (state) {
    case state_t::INITIALIZING: return initializing_datum();
    case state_t::READY: return ready_datum();
    case state_t::NONE: // fallthru
    default: unreachable();
    }
    unreachable();
}

template<class Sub>
class stream_t : public eager_datum_stream_t {
public:
    template<class... Args>
    stream_t(scoped_ptr_t<Sub> &&_sub, Args &&... args)
        : eager_datum_stream_t(std::forward<Args>(args)...),
          sub(std::move(_sub)) { }
    virtual bool is_array() const { return false; }
    virtual bool is_exhausted() const { return false; }
    void set_notes(Response *res) const final { sub->set_notes(res); }
    feed_type_t cfeed_type() const final { return sub->cfeed_type(); }
    virtual bool is_infinite() const { return true; }
    virtual std::vector<datum_t>
    next_raw_batch(env_t *env, const batchspec_t &bs) {
        rcheck(bs.get_batch_type() == batch_type_t::NORMAL
               || bs.get_batch_type() == batch_type_t::NORMAL_FIRST,
               base_exc_t::GENERIC,
               "Cannot call a terminal (`reduce`, `count`, etc.) on an "
               "infinite stream (such as a changefeed).");
        return next_stream_batch(env, bs);
    }
protected:
    scoped_ptr_t<Sub> sub;
    virtual std::vector<datum_t> next_stream_batch(env_t *env, const batchspec_t &bs) {
        batcher_t batcher = bs.to_batcher();
        return sub->get_els(&batcher,
                            env->return_empty_normal_batches,
                            env->interruptor);
    }
};

// Uses the home thread of the subscriber, not the client.
class feed_t;
class subscription_t : public home_thread_mixin_t {
public:
    virtual ~subscription_t();
    virtual feed_type_t cfeed_type() const = 0;
    void set_notes(Response *res) const;
    std::vector<datum_t> get_els(
        batcher_t *batcher,
        return_empty_normal_batches_t return_empty_normal_batches,
        const signal_t *interruptor);
    void stop(std::exception_ptr exc, detach_t should_detach);
    virtual counted_t<datum_stream_t> to_stream(
        env_t *env,
        std::string table,
        namespace_interface_t *nif,
        const client_t::addr_t &addr,
        counted_t<datum_stream_t> maybe_src,
        scoped_ptr_t<subscription_t> &&self,
        backtrace_id_t bt) = 0;
    virtual counted_t<datum_stream_t> to_artificial_stream(
        env_t *env,
        const uuid_u &uuid,
        const std::string &primary_key_name,
        const std::vector<datum_t> &initial_vals,
        bool include_initial_vals,
        scoped_ptr_t<subscription_t> &&self,
        backtrace_id_t bt) = 0;
protected:
    explicit subscription_t(feed_t *_feed, const datum_t &squash, bool include_states);
    void maybe_signal_cond() THROWS_NOTHING;
    void destructor_cleanup(std::function<void()> del_sub) THROWS_NOTHING;

    // If an error occurs, we're detached and `exc` is set to an exception to rethrow.
    std::exception_ptr exc;
    // If we exceed the array size limit, elements are evicted from `els` and
    // `skipped` is incremented appropriately.  If `skipped` is non-0, we send
    // an error object to the user with the number of skipped elements before
    // continuing.
    size_t skipped;
    feed_t *feed; // The feed we're subscribed to.
    const bool squash; // Whether or not to squash changes.
    const bool include_states; // Whether or not to include notes about the state.
    // Whether we're in the middle of one logical batch (only matters for squashing).
    bool mid_batch;
private:
    friend class splice_stream_t;
    const double min_interval;

    virtual bool has_el() = 0;
    virtual datum_t pop_el() = 0;
    virtual void apply_queued_changes() = 0;
    virtual bool active() = 0;

    // Used to block on more changes.  NULL unless we're waiting.
    cond_t *cond;
    auto_drainer_t drainer;
    DISABLE_COPYING(subscription_t);
};

class flat_sub_t : public subscription_t {
public:
    template<class... Args>
    explicit flat_sub_t(Args &&... args)
        : subscription_t(std::forward<Args>(args)...),
          queue(make_maybe_squashing_queue(squash)) { }
    virtual void add_el(
        const uuid_u &shard_uuid,
        uint64_t stamp,
        const store_key_t &pkey,
        const boost::optional<std::string> &DEBUG_ONLY(sindex),
        boost::optional<indexed_datum_t> old_val,
        boost::optional<indexed_datum_t> new_val,
        const configured_limits_t &limits) {
        if (update_stamp(shard_uuid, stamp)) {
            queue->add(change_val_t(
                std::make_pair(shard_uuid, stamp),
                pkey,
                old_val,
                new_val
                DEBUG_ONLY(, sindex)));
            if (queue->size() > limits.array_size_limit()) {
                skipped += queue->size();
                queue->clear();
            }
            maybe_signal_cond();
        }
    }
    bool has_change_val() { return queue->size() != 0; }
    change_val_t pop_change_val() { return queue->pop(); }
    const change_val_t &peek_change_val() { return queue->peek(); }
protected:
    // The queue of changes we've accumulated since the last time we were read from.
    const scoped_ptr_t<maybe_squashing_queue_t> queue;
private:
    virtual void apply_queued_changes() { } // Changes are never queued.
    virtual bool update_stamp(const uuid_u &uuid, uint64_t new_stamp) = 0;
};

class range_sub_t;
class point_sub_t;
class limit_sub_t;

class feed_t : public home_thread_mixin_t, public slow_atomic_countable_t<feed_t> {
public:
    feed_t();
    virtual ~feed_t();

    void add_point_sub(point_sub_t *sub, const store_key_t &key) THROWS_NOTHING;
    void del_point_sub(point_sub_t *sub, const store_key_t &key) THROWS_NOTHING;

    void add_range_sub(range_sub_t *sub) THROWS_NOTHING;
    void del_range_sub(range_sub_t *sub) THROWS_NOTHING;

    void add_limit_sub(limit_sub_t *sub, const uuid_u &uuid) THROWS_NOTHING;
    void del_limit_sub(limit_sub_t *sub, const uuid_u &uuid) THROWS_NOTHING;

    void each_range_sub(const auto_drainer_t::lock_t &lock,
                        const std::function<void(range_sub_t *)> &f) THROWS_NOTHING;
    void each_active_range_sub(
        const auto_drainer_t::lock_t &lock,
        const std::function<void(range_sub_t *)> &f) THROWS_NOTHING;
    void each_point_sub(const std::function<void(point_sub_t *)> &f) THROWS_NOTHING;
    void each_limit_sub(const std::function<void(limit_sub_t *)> &f) THROWS_NOTHING;
    void each_sub(const auto_drainer_t::lock_t &lock,
                  const std::function<void(subscription_t *)> &f) THROWS_NOTHING;
    void on_point_sub(
        store_key_t key,
        const auto_drainer_t::lock_t &lock,
        const std::function<void(point_sub_t *)> &f) THROWS_NOTHING;
    void on_limit_sub(
        const uuid_u &uuid,
        const auto_drainer_t::lock_t &lock,
        const std::function<void(limit_sub_t *)> &f) THROWS_NOTHING;

    bool can_be_removed();

    const std::string pkey;
protected:
    bool detached;
    int64_t num_subs;
private:
    virtual auto_drainer_t::lock_t get_drainer_lock() = 0;
    virtual void maybe_remove_feed() = 0;
    virtual void stop_limit_sub(limit_sub_t *sub) = 0;

    void add_sub_with_lock(
        rwlock_t *rwlock, const std::function<void()> &f) THROWS_NOTHING;
    void del_sub_with_lock(
        rwlock_t *rwlock, const std::function<size_t()> &f) THROWS_NOTHING;

    template<class Sub>
    void each_sub_in_vec(
        const std::vector<std::set<Sub *> > &vec,
        rwlock_in_line_t *spot,
        const auto_drainer_t::lock_t &lock,
        const std::function<void(Sub *)> &f) THROWS_NOTHING;
    template<class Sub>
    void each_sub_in_vec_cb(const std::function<void(Sub *)> &f,
                            const std::vector<std::set<Sub *> > &vec,
                            const std::vector<int> &sub_threads,
                            int i);
    void each_point_sub_cb(const std::function<void(point_sub_t *)> &f, int i);
    void each_limit_sub_cb(const std::function<void(limit_sub_t *)> &f, int i);

    std::map<store_key_t, std::vector<std::set<point_sub_t *> > > point_subs;
    rwlock_t point_subs_lock;
    std::vector<std::set<range_sub_t *> > range_subs;
    rwlock_t range_subs_lock;
    std::map<uuid_u, std::vector<std::set<limit_sub_t *> > > limit_subs;
    rwlock_t limit_subs_lock;
};

class real_feed_t : public feed_t {
public:
    real_feed_t(auto_drainer_t::lock_t client_lock,
                client_t *client,
                mailbox_manager_t *manager,
                namespace_interface_t *ns_if,
                uuid_u uuid,
                signal_t *interruptor);
    ~real_feed_t();

    client_t::addr_t get_addr() const;
private:
    virtual auto_drainer_t::lock_t get_drainer_lock() { return drainer.lock(); }
    virtual void maybe_remove_feed() { client->maybe_remove_feed(client_lock, uuid); }
    virtual void stop_limit_sub(limit_sub_t *sub);

    void mailbox_cb(signal_t *interruptor, stamped_msg_t msg);
    void constructor_cb();

    auto_drainer_t::lock_t client_lock;
    client_t *client;
    uuid_u uuid;
    mailbox_manager_t *manager;
    mailbox_t<void(stamped_msg_t)> mailbox;
    std::vector<server_t::addr_t> stop_addrs;
    std::vector<scoped_ptr_t<disconnect_watcher_t> > disconnect_watchers;

    struct queue_t {
        queue_t(uint64_t _next) : next(_next) { }
        rwlock_t lock;
        uint64_t next;
        struct lt_t {
            bool operator()(const stamped_msg_t &left, const stamped_msg_t &right) {
                return left.stamp > right.stamp; // We want the min val to be on top.
            }
        };
        std::priority_queue<stamped_msg_t, std::vector<stamped_msg_t>, lt_t> map;
    };
    // Maps from a `server_t`'s uuid_u.  We don't need a lock for this because
    // the set of `uuid_u`s never changes after it's initialized.
    std::map<uuid_u, scoped_ptr_t<queue_t> > queues;
    cond_t queues_ready;

    auto_drainer_t drainer;
};

// This mustn't hold onto the `namespace_interface_t` after it returns.
real_feed_t::real_feed_t(auto_drainer_t::lock_t _client_lock,
                         client_t *_client,
                         mailbox_manager_t *_manager,
                         namespace_interface_t *ns_if,
                         uuid_u _uuid,
                         signal_t *interruptor)
    : client_lock(std::move(_client_lock)),
      client(_client),
      uuid(_uuid),
      manager(_manager),
      mailbox(manager, std::bind(&real_feed_t::mailbox_cb, this, ph::_1, ph::_2)) {
    try {
        read_t read(changefeed_subscribe_t(mailbox.get_address()),
                    profile_bool_t::DONT_PROFILE);
        read_response_t read_resp;
        ns_if->read(read, &read_resp, order_token_t::ignore, interruptor);
        auto resp = boost::get<changefeed_subscribe_response_t>(&read_resp.response);

        guarantee(resp != NULL);
        stop_addrs.reserve(resp->addrs.size());
        for (auto it = resp->addrs.begin(); it != resp->addrs.end(); ++it) {
            stop_addrs.push_back(std::move(*it));
        }

        std::set<peer_id_t> peers;
        for (auto it = stop_addrs.begin(); it != stop_addrs.end(); ++it) {
            peers.insert(it->get_peer());
        }
        for (auto it = peers.begin(); it != peers.end(); ++it) {
            disconnect_watchers.push_back(
                make_scoped<disconnect_watcher_t>(manager, *it));
        }

        for (const auto &server_uuid : resp->server_uuids) {
            auto res = queues.insert(
                std::make_pair(server_uuid, make_scoped<queue_t>(0)));
            guarantee(res.second);

            // In debug mode we put some junk messages in the queues to make sure
            // the queue logic actually does something (since mailboxes are
            // generally ordered right now).
#ifndef NDEBUG
            for (size_t i = 0; i < queues.size()-1; ++i) {
                res.first->second->map.push(
                    stamped_msg_t(
                        server_uuid,
                        std::numeric_limits<uint64_t>::max() - i,
                        msg_t()));
            }
#endif
        }
        queues_ready.pulse();

        // We spawn now so that the auto drainer lock is acquired immediately.
        coro_t::spawn_now_dangerously(std::bind(&real_feed_t::constructor_cb, this));
    } catch (...) {
        detached = true;
        throw;
    }
}

real_feed_t::~real_feed_t() {
    guarantee(num_subs == 0);
    detached = true;
    for (auto it = stop_addrs.begin(); it != stop_addrs.end(); ++it) {
        send(manager, *it, mailbox.get_address());
    }
}

client_t::addr_t real_feed_t::get_addr() const {
    return mailbox.get_address();
}

void real_feed_t::constructor_cb() {
    auto lock = make_scoped<auto_drainer_t::lock_t>(&drainer);
    {
        wait_any_t any_disconnect;
        for (size_t i = 0; i < disconnect_watchers.size(); ++i) {
            any_disconnect.add(disconnect_watchers[i].get());
        }
        wait_any_t wait_any(&any_disconnect, lock->get_drain_signal());
        wait_any.wait_lazily_unordered();
    }
    // Clear the disconnect watchers so we don't keep the watched connections open
    // longer than necessary.
    disconnect_watchers.clear();
    if (!detached) {
        scoped_ptr_t<feed_t> self = client->detach_feed(client_lock, uuid);
        detached = true;
        if (self.has()) {
            const char *msg = "Disconnected from peer.";
            guarantee(lock.has());
            each_sub(*lock,
                     std::bind(&subscription_t::stop,
                               ph::_1,
                               std::make_exception_ptr(
                                   datum_exc_t(base_exc_t::GENERIC, msg)),
                               detach_t::YES));
            num_subs = 0;
        } else {
            // We only get here if we were removed before we were detached.
            guarantee(num_subs == 0);
        }
        // We have to release the drainer lock before `self` is destroyed,
        // otherwise we'll block forever.
        lock.reset();
    }
}

class point_sub_t : public flat_sub_t {
public:
    // Throws QL exceptions.
    point_sub_t(feed_t *feed, const datum_t &squash, bool include_states, datum_t _pkey)
        : flat_sub_t(feed, squash, include_states),
          pkey(std::move(_pkey)),
          stamp(0),
          started(false),
          state(state_t::INITIALIZING),
          sent_state(state_t::NONE),
          include_initial_vals(false) {
        feed->add_point_sub(this, store_key_t(pkey.print_primary()));
    }
    virtual ~point_sub_t() {
        destructor_cleanup(std::bind(&feed_t::del_point_sub, feed, this,
                                     store_key_t(pkey.print_primary())));
    }
    feed_type_t cfeed_type() const final { return feed_type_t::point; }

    bool update_stamp(const uuid_u &, uint64_t new_stamp) final {
        if (new_stamp >= stamp) {
            stamp = new_stamp;
            return true;
        }
        return false;
    }

    datum_t pop_el() final {
        if (state != sent_state && include_states) {
            sent_state = state;
            return state_datum(state);
        }
        datum_t ret;
        if (state != state_t::READY && include_initial_vals) {
            r_sanity_check(initial_val);
            ret = change_val_to_change(*initial_val, true);
        } else {
            ret = change_val_to_change(pop_change_val());
        }
        initial_val = boost::none;
        state = state_t::READY;
        return ret;
    }
    bool has_el() final {
        return (include_states && state != sent_state)
            || (include_initial_vals && state != state_t::READY)
            || has_change_val();
    }
    virtual counted_t<datum_stream_t> to_stream(
        env_t *env,
        std::string,
        namespace_interface_t *nif,
        const client_t::addr_t &addr,
        counted_t<datum_stream_t> maybe_src,
        scoped_ptr_t<subscription_t> &&self,
        backtrace_id_t bt) final {
        assert_thread();
        r_sanity_check(self.get() == this);

        include_initial_vals = maybe_src.has();
        if (!include_initial_vals) {
            state = state_t::READY;
        }

        read_response_t read_resp;
        nif->read(
            read_t(changefeed_point_stamp_t{addr, store_key_t(pkey.print_primary())},
                   profile_bool_t::DONT_PROFILE),
            &read_resp,
            order_token_t::ignore,
            env->interruptor);
        auto resp = boost::get<changefeed_point_stamp_response_t>(
            &read_resp.response);
        guarantee(resp != NULL);
        uint64_t start_stamp = resp->stamp.second;
        initial_val = change_val_t(
               resp->stamp,
               store_key_t(pkey.print_primary()),
               boost::none,
               indexed_datum_t(resp->initial_val, datum_t(), boost::none)
               DEBUG_ONLY(, boost::none));
        if (start_stamp > stamp) {
            stamp = start_stamp;
            queue->clear();
        } else {
            while (queue->size() != 0) {
                const change_val_t *cv = &peek_change_val();
                guarantee(cv->source_stamp.first == initial_val->source_stamp.first);
                // We use strict comparison because a normal stamp that's equal to
                // the start stamp wins (the semantics are that the start stamp is
                // the first "legal" stamp).
                if (cv->source_stamp.second < initial_val->source_stamp.second) {
                    pop_change_val();
                } else {
                    break;
                }
            }
        }
        started = true;

        return make_counted<stream_t<subscription_t> >(std::move(self), bt);
    }
    virtual counted_t<datum_stream_t> to_artificial_stream(
        env_t *,
        const uuid_u &,
        const std::string &primary_key_name,
        const std::vector<datum_t> &initial_values,
        bool _include_initial_vals,
        scoped_ptr_t<subscription_t> &&self,
        backtrace_id_t bt) {
        assert_thread();
        r_sanity_check(self.get() == this);

        include_initial_vals = _include_initial_vals;
        if (!include_initial_vals) {
            state = state_t::READY;
        }

        datum_t initial = datum_t::null();
        /* Linear search is slow, but in practice there are few enough values that
           it's OK. */
        for (const datum_t &d : initial_values) {
            if (d.get_field(datum_string_t(primary_key_name)) == pkey) {
                initial = d;
                break;
            }
        }
        initial_val = change_val_t(
            std::make_pair(nil_uuid(), 0),
            store_key_t(pkey.print_primary()),
            boost::none,
            indexed_datum_t(initial, datum_t(), boost::none)
            DEBUG_ONLY(, boost::none));
        started = true;

        return make_counted<stream_t<subscription_t> >(std::move(self), bt);
    }
private:
    bool active() final { return started; }

    datum_t pkey;
    boost::optional<change_val_t> initial_val;
    uint64_t stamp;
    bool started;
    state_t state, sent_state;
    bool include_initial_vals;
};

// This gets around some class ordering issues; `range_sub_t` needs to know how
// to construct a `splice_stream_t` and `splice_stream_t` needs to know about
// `range_sub_t`.
class splice_stream_t;
template<class... Args>
counted_t<splice_stream_t> make_splice_stream(Args &&...args) {
    return make_counted<splice_stream_t>(std::forward<Args>(args)...);
}

class range_sub_t : public flat_sub_t {
public:
    // Throws QL exceptions.
    range_sub_t(feed_t *feed, const datum_t &squash,
                bool include_states, keyspec_t::range_t _spec)
        : flat_sub_t(feed, squash, include_states),
          spec(std::move(_spec)),
          state(state_t::READY),
          sent_state(state_t::NONE),
          artificial_include_initial_vals(false) {
        for (const auto &transform : spec.transforms) {
            ops.push_back(make_op(transform));
        }
        feed->add_range_sub(this);
    }
    feed_type_t cfeed_type() const final { return feed_type_t::stream; }
    virtual ~range_sub_t() {
        destructor_cleanup(std::bind(&feed_t::del_range_sub, feed, this));
    }
    boost::optional<std::string> sindex() const { return spec.sindex; }
    bool contains(const datum_t &sindex_key) const {
        guarantee(spec.sindex);
        return spec.range.contains(sindex_key);
    }
    bool contains(const store_key_t &pkey) const {
        guarantee(!spec.sindex);
        return spec.range.to_primary_keyrange().contains_key(pkey);
    }

    virtual bool active() {
        // If we don't have start timestamps, we haven't started, and if we have
        // exc, we've stopped.
        return start_stamps.size() != 0 && !exc;
    }

    bool has_ops() { return ops.size() != 0; }

    boost::optional<datum_t> apply_ops(datum_t val) {
        guarantee(active());
        guarantee(env.has());
        guarantee(has_ops());

        // We acquire a lock here, and the drain signal is our interruptor for
        // `env`.  I think this is technically unnecessary right now because we
        // ban non-deterministic terms in `ops` and no deterministic terms
        // block, but better safe than sorry.
        auto_drainer_t::lock_t lock(&drainer);
        // It's safe to use `datum_t()` here for the same reason it's safe in
        // `eager_datum_stream_t::next_grouped_batch`, but if we add e.g. an
        // `r.current_index` term we'll need to make this smarter.
        return changefeed::apply_ops(val, ops, env.get(), datum_t());
    }

    bool update_stamp(const uuid_u &uuid, uint64_t new_stamp) final {
        guarantee(active());
        auto it = start_stamps.find(uuid);
        guarantee(it != start_stamps.end());
        // Note that we currently *DO NOT* update the stamp for range
        // subscriptions.  If we get changes with stamps after the start stamp
        // we eventually receive, they are just discarded.  This will change in
        // the future when we support `include_initial_vals` on range changefeeds.
        return new_stamp >= it->second;
    }

    datum_t pop_el() final {
        if (state != sent_state && include_states) {
            sent_state = state;
            return state_datum(state);
        }
        if (artificial_initial_vals.size() != 0) {
            datum_t d = artificial_initial_vals.back();
            artificial_initial_vals.pop_back();
            if (artificial_initial_vals.size() == 0) {
                state = state_t::READY;
            }
            return vals_to_change(datum_t(), d, true);
        }
        return change_val_to_change(pop_change_val());
    }
    bool has_el() final {
        return (include_states && state != sent_state)
            || artificial_initial_vals.size() != 0
            || has_change_val();
    }

    virtual counted_t<datum_stream_t> to_stream(
        env_t *outer_env,
        std::string,
        namespace_interface_t *nif,
        const client_t::addr_t &addr,
        counted_t<datum_stream_t> maybe_src,
        scoped_ptr_t<subscription_t> &&self,
        backtrace_id_t bt) final {
        assert_thread();
        r_sanity_check(self.get() == this);

        read_response_t read_resp;
        // Note that we use the `outer_env`'s interruptor for the read.
        nif->read(
            read_t(changefeed_stamp_t(addr), profile_bool_t::DONT_PROFILE),
            &read_resp, order_token_t::ignore, outer_env->interruptor);
        auto resp = boost::get<changefeed_stamp_response_t>(&read_resp.response);
        guarantee(resp != NULL);
        start_stamps = std::move(resp->stamps);
        guarantee(start_stamps.size() != 0);

        env = make_env(outer_env);
        if (maybe_src) {
            // Nothing can happen between constructing the new `scoped_ptr_t` and
            // releasing the old one.
            scoped_ptr_t<range_sub_t> sub_self(this);
            UNUSED subscription_t *super_self = self.release();
            bool stamped = maybe_src->add_stamp(changefeed_stamp_t(addr));
            rcheck_src(bt, stamped, base_exc_t::GENERIC,
                       "Cannot call `include_initial_vals` on an unstampable stream.");
            return make_splice_stream(maybe_src, std::move(sub_self), bt);
        } else {
            return make_counted<stream_t<subscription_t> >(std::move(self), bt);
        }
    }
    virtual counted_t<datum_stream_t> to_artificial_stream(
        env_t *outer_env,
        const uuid_u &uuid,
        const std::string &pkey_name,
        const std::vector<datum_t> &initial_vals,
        bool include_initial_vals,
        scoped_ptr_t<subscription_t> &&self,
        backtrace_id_t bt) {
        assert_thread();
        r_sanity_check(self.get() == this);

        artificial_include_initial_vals = include_initial_vals;

        env = make_env(outer_env);
        start_stamps[uuid] = 0;
        if (artificial_include_initial_vals) {
            state = state_t::INITIALIZING;
            for (auto it = initial_vals.rbegin(); it != initial_vals.rend(); ++it) {
                if (spec.range.contains(it->get_field(datum_string_t(pkey_name)))) {
                    artificial_initial_vals.push_back(*it);
                }
            }
        }
        return make_counted<stream_t<subscription_t> >(std::move(self), bt);
    }
    const std::map<uuid_u, uint64_t> &get_start_stamps() { return start_stamps; }
private:
    scoped_ptr_t<env_t> make_env(env_t *outer_env) {
        // This is to support fake environments from the unit tests that don't
        // actually have a context.
        return outer_env->get_rdb_ctx() == NULL
            ? make_scoped<env_t>(outer_env->interruptor,
                                 outer_env->return_empty_normal_batches,
                                 outer_env->reql_version())
            : make_scoped<env_t>(
                outer_env->get_rdb_ctx(),
                outer_env->return_empty_normal_batches,
                drainer.get_drain_signal(),
                outer_env->get_all_optargs(),
                nullptr/*don't profile*/);
    }

    scoped_ptr_t<env_t> env;
    std::vector<scoped_ptr_t<op_t> > ops;

    // The stamp (see `stamped_msg_t`) associated with our `changefeed_stamp_t`
    // read.  We use these to make sure we don't see changes from writes before
    // our subscription.
    std::map<uuid_u, uint64_t> start_stamps;
    keyspec_t::range_t spec;
    state_t state, sent_state;
    std::vector<datum_t> artificial_initial_vals;
    bool artificial_include_initial_vals;
    auto_drainer_t drainer;
};

class limit_sub_t : public subscription_t {
public:
    // Throws QL exceptions.
    limit_sub_t(feed_t *feed, const datum_t &squash,
                bool include_states, keyspec_t::limit_t _spec)
        : subscription_t(feed, squash, include_states),
          uuid(generate_uuid()),
          need_init(-1),
          got_init(0),
          spec(std::move(_spec)),
          gt(limit_order_t(spec.range.sorting)),
          item_queue(gt),
          active_data(gt),
          include_initial_vals(false) {
        feed->add_limit_sub(this, uuid);
    }

    virtual ~limit_sub_t() {
        destructor_cleanup(std::bind(&feed_t::del_limit_sub, feed, this, uuid));
    }

    feed_type_t cfeed_type() const final { return feed_type_t::orderby_limit; }

    void maybe_start() {
        // When we later support not always returning the initial set, that
        // logic should go here.
        if (need_init == got_init) {
            ASSERT_NO_CORO_WAITING;
            if (include_initial_vals) {
                if (include_states) els.push_back(initializing_datum());
                for (auto it = active_data.rbegin(); it != active_data.rend(); ++it) {
                    els.push_back(
                        datum_t(std::map<datum_string_t, datum_t>{
                                {datum_string_t("new_val"), (**it)->second.second}}));
                }
            }
            if (include_states) els.push_back(ready_datum());

            if (!squash) {
                decltype(queued_changes) changes;
                changes.swap(queued_changes);
                for (const auto &pair : changes) {
                    note_change(pair.first, pair.second);
                }
            }
            maybe_signal_cond();
        }
    }

    // For limit changefeeds, the easiest way to effectively squash changes is
    // to delay applying them to the active data set until our timer is up.
    virtual void apply_queued_changes() {
        ASSERT_NO_CORO_WAITING;
        if (queued_changes.size() != 0 && need_init == got_init) {
            guarantee(squash);
            decltype(queued_changes) changes;
            changes.swap(queued_changes);

            std::vector<std::pair<datum_t, datum_t> > pairs;
            pairs.reserve(changes.size()); // Important to keep iterators valid.
            // This has to be a multimap because of multi-indexes.
            std::multimap<datum_t, decltype(pairs.begin()),
                          std::function<bool(const datum_t &, const datum_t &)> >
                new_val_index(
                    [](const datum_t &a, const datum_t &b) {
                        if (!a.has() || !b.has()) {
                            return a.has() < b.has();
                        } else {
                            return a < b;
                        }
                    });

            // We do things this way rather than simply diffing the active sets
            // because it's easier to avoid irrational intermediate states.
            for (const auto &change_pair : changes) {
                std::pair<datum_t, datum_t> pair
                    = note_change_impl(change_pair.first, change_pair.second);
                if (pair.first.has() || pair.second.has()) {
                    auto it = new_val_index.find(pair.first);
                    decltype(pairs.begin()) pairs_it;
                    if (it == new_val_index.end()) {
                        pairs.push_back(pair);
                        pairs_it = pairs.end()-1;
                    } else {
                        pairs_it = it->second;
                        pairs_it->second = pair.second;
                        new_val_index.erase(it);
                    }
                    new_val_index.insert(std::make_pair(pair.second, pairs_it));
                }
            }

            for (auto &&pair : pairs) {
                if (!((pair.first.has() && pair.second.has()
                       && pair.first == pair.second)
                      || (!pair.first.has() && !pair.second.has()))) {
                    push_el(std::move(pair.first), std::move(pair.second));
                }
            }

            guarantee(queued_changes.size() == 0);
        }
    }

    void init(const std::vector<std::pair<std::string, std::pair<datum_t, datum_t> > >
              &start_data) {
#ifndef NDEBUG
        nap(randint(250)); // Nap up to 250ms to test queueing.
#endif
        got_init += 1;
        for (const auto &pair : start_data) {
            auto it = item_queue.insert(pair).first;
            active_data.insert(it);
            if (active_data.size() > spec.limit) {
                auto old_ft = active_data.begin();
                for (auto ft = active_data.begin(); ft != active_data.end(); ++ft) {
                    old_ft = ft;
                }
                size_t erased = active_data.erase(*active_data.begin());
                guarantee(erased == 1);
            }
            guarantee(active_data.size() == spec.limit
                      || (active_data.size() < spec.limit
                          && active_data.size() == item_queue.size()));
        }
        maybe_start();
    }

    void push_el(datum_t old_val, datum_t new_val) {
        // Empty changes should have been caught above us.
        guarantee(old_val.has() || new_val.has());
        if (old_val.has() && new_val.has()) {
            rassert(old_val != new_val);
        }
        datum_t el = vals_to_change(
            old_val.has() ? old_val : datum_t::null(),
            new_val.has() ? new_val : datum_t::null());
        els.push_back(std::move(el));
    }

    virtual void note_change(
        const boost::optional<std::string> &old_key,
        const boost::optional<item_t> &new_val) {
        ASSERT_NO_CORO_WAITING;

        // If we aren't done initializing, or if we're squashing, just queue up
        // the change.  If we're initializing, we're done; the change will be
        // sent in `maybe_start`.  If we're squashing and we're done
        // initializing, there might be a coroutine blocking on more data in
        // `get_els`, so we call `maybe_signal_cond` to possibly wake it up.
        if (need_init != got_init || squash) {
            queued_changes.push_back(std::make_pair(old_key, new_val));
        } else {
            std::pair<datum_t, datum_t> pair = note_change_impl(old_key, new_val);
            if (pair.first.has() || pair.second.has()) {
                push_el(std::move(pair.first), std::move(pair.second));
            }
        }
        if (need_init == got_init) {
            maybe_signal_cond();
        }
    }

    std::pair<datum_t, datum_t> note_change_impl(
        const boost::optional<std::string> &old_key,
        const boost::optional<item_t> &new_val) {
        ASSERT_NO_CORO_WAITING;

        boost::optional<item_t> old_send, new_send;
        if (old_key) {
            auto it = item_queue.find_id(*old_key);
            guarantee(it != item_queue.end());
            size_t erased = active_data.erase(it);
            if (erased != 0) {
                // The old value was in the set.
                old_send = **it;
            }
            item_queue.erase(it);
        }
        if (new_val) {
            auto pair = item_queue.insert(*new_val);
            auto it = pair.first;
            guarantee(pair.second);
            bool insert;
            if (active_data.size() == 0) {
                insert = false;
            } else {
                guarantee(active_data.size() != 0);
                insert = !gt(it, *active_data.begin());
            }
            if (insert) {
                active_data.insert(it);
                // The new value is in the old set bounds (and thus in the set).
                new_send = **it;
            }
        }
        if (active_data.size() > spec.limit) {
            // The old value wasn't in the set, but the new value is, and a
            // value has to leave the set to make room.
            auto last = *active_data.begin();
            guarantee(new_send && !old_send);
            old_send = **last;
            active_data.erase(last);
        } else if (active_data.size() < spec.limit) {
            // The set is too small.
            if (new_send) {
                // The set is too small because there aren't enough rows in the table.
                guarantee(active_data.size() == item_queue.size());
            } else if (active_data.size() < item_queue.size()) {
                // The set is too small because the new value wasn't in the old
                // set bounds, so we need to add the next best element.
                auto it = active_data.size() == 0
                    ? item_queue.end()
                    : *active_data.begin();

                guarantee(it != item_queue.begin());
                --it;
                active_data.insert(it);
                new_send = **it;
            }
        }
        guarantee(active_data.size() == spec.limit
                  || active_data.size() == item_queue.size());

        datum_t old_d = old_send ? (*old_send).second.second : datum_t();
        datum_t new_d = new_send ? (*new_send).second.second : datum_t();
        if (old_d.has() && new_d.has() && old_d == new_d) {
            old_d = new_d = datum_t();
        }
        return std::make_pair(old_d, new_d);
    }

    virtual bool has_el() { return els.size() != 0; }
    virtual bool active() { return need_init == got_init; }
    virtual datum_t pop_el() {
        guarantee(has_el());
        datum_t ret = std::move(els.front());
        els.pop_front();
        return ret;
    }

    virtual counted_t<datum_stream_t> to_stream(
        env_t *env,
        std::string table,
        namespace_interface_t *nif,
        const client_t::addr_t &addr,
        counted_t<datum_stream_t> maybe_src,
        scoped_ptr_t<subscription_t> &&self,
        backtrace_id_t bt) final {
        assert_thread();
        r_sanity_check(self.get() == this);
        include_initial_vals = maybe_src.has();
        read_response_t read_resp;
        nif->read(
            read_t(changefeed_limit_subscribe_t(
                       addr,
                       uuid,
                       spec,
                       std::move(table),
                       env->get_all_optargs(),
                       spec.range.sindex
                       ? region_t::universe()
                       : region_t(spec.range.range.to_primary_keyrange())),
                   profile_bool_t::DONT_PROFILE),
            &read_resp,
            order_token_t::ignore,
            env->interruptor);
        auto resp = boost::get<changefeed_limit_subscribe_response_t>(
            &read_resp.response);
        if (resp == NULL) {
            auto err_resp = boost::get<rget_read_response_t>(&read_resp.response);
            guarantee(err_resp != NULL);
            auto err = boost::get<exc_t>(&err_resp->result);
            guarantee(err != NULL);
            throw *err;
        }
        guarantee(need_init == -1);
        need_init = resp->shards;
        stop_addrs = std::move(resp->limit_addrs);
        guarantee(need_init > 0);
        maybe_start();
        return make_counted<stream_t<subscription_t> >(std::move(self), bt);
    }
    NORETURN virtual counted_t<datum_stream_t> to_artificial_stream(
        env_t *, const uuid_u &, const std::string &, const std::vector<datum_t> &,
        bool, scoped_ptr_t<subscription_t> &&, backtrace_id_t) {
        crash("Cannot start a limit subscription on an artificial table.");
    }

    uuid_u uuid;
    int64_t need_init, got_init;
    keyspec_t::limit_t spec;

    limit_order_t gt;
    item_queue_t item_queue;
    typedef item_queue_t::iterator data_it_t;
    typedef std::function<bool(const data_it_t &, const data_it_t &)> data_it_lt_t;
    std::set<data_it_t, data_it_lt_t> active_data;

    std::deque<datum_t> els;
    std::vector<std::pair<boost::optional<std::string>, boost::optional<item_t> > >
        queued_changes;
    std::vector<server_t::limit_addr_t> stop_addrs;
    bool include_initial_vals;
};

void real_feed_t::stop_limit_sub(limit_sub_t *sub) {
    for (const auto &addr : sub->stop_addrs) {
        send(manager, addr,
             mailbox.get_address(), sub->spec.range.sindex, sub->uuid);
    }
}

class msg_visitor_t : public boost::static_visitor<void> {
public:
    msg_visitor_t(feed_t *_feed, const auto_drainer_t::lock_t *_lock,
                  uuid_u _server_uuid, uint64_t _stamp)
        : feed(_feed), lock(_lock), server_uuid(_server_uuid), stamp(_stamp) {
        guarantee(feed != nullptr);
        guarantee(lock != nullptr);
        guarantee(lock->has_lock());
    }
    void operator()(const msg_t::limit_start_t &msg) const {
        feed->on_limit_sub(
            msg.sub, *lock,
            [&msg](limit_sub_t *sub) { sub->init(msg.start_data); });
    }
    void operator()(const msg_t::limit_change_t &msg) const {
        feed->on_limit_sub(
            msg.sub, *lock,
            [&msg](limit_sub_t *sub) { sub->note_change(msg.old_key, msg.new_val); });
    }
    void operator()(const msg_t::limit_stop_t &msg) const {
        feed->on_limit_sub(
            msg.sub, *lock,
            [&msg](limit_sub_t *sub) {
                sub->stop(std::make_exception_ptr(msg.exc), detach_t::NO);
            });
    }
    void operator()(const msg_t::change_t &change) const {
        configured_limits_t default_limits;
        datum_t null = datum_t::null();

        feed->each_active_range_sub(*lock, [&](range_sub_t *sub) {
            datum_t new_val = null, old_val = null;
            if (sub->has_ops()) {
                if (change.new_val.has()) {
                    if (boost::optional<datum_t> d = sub->apply_ops(change.new_val)) {
                        new_val = *d;
                    }
                }
                if (change.old_val.has()) {
                    if (boost::optional<datum_t> d = sub->apply_ops(change.old_val)) {
                        old_val = *d;
                    }
                }
                // Duplicate values are caught before being written to disk and
                // don't generate a `mod_report`, but if we have transforms the
                // values might have changed.
                if (new_val == old_val) {
                    return;
                }
            } else {
                guarantee(change.old_val.has() || change.new_val.has());
                if (change.new_val.has()) {
                    new_val = change.new_val;
                }
                if (change.old_val.has()) {
                    old_val = change.old_val;
                }
            }
            boost::optional<std::string> sindex = sub->sindex();
            if (sindex) {
                std::vector<std::pair<datum_t, boost::optional<uint64_t> > >
                    old_idxs, new_idxs;
                auto old_it = change.old_indexes.find(*sindex);
                if (old_it != change.old_indexes.end()) {
                    for (const auto &idx : old_it->second) {
                        if (sub->contains(idx.first)) old_idxs.push_back(idx);
                    }
                }
                auto new_it = change.new_indexes.find(*sindex);
                if (new_it != change.new_indexes.end()) {
                    for (const auto &idx : new_it->second) {
                        if (sub->contains(idx.first)) new_idxs.push_back(idx);
                    }
                }
                while (old_idxs.size() > 0 && new_idxs.size() > 0) {
                    sub->add_el(server_uuid, stamp, change.pkey, sindex,
                                indexed_datum_t(old_val,
                                                std::move(old_idxs.back().first),
                                                std::move(old_idxs.back().second)),
                                indexed_datum_t(new_val,
                                                std::move(new_idxs.back().first),
                                                std::move(new_idxs.back().second)),
                                default_limits);
                    old_idxs.pop_back();
                    new_idxs.pop_back();
                }
                while (old_idxs.size() > 0) {
                    guarantee(new_idxs.size() == 0);
                    sub->add_el(server_uuid, stamp, change.pkey, sindex,
                                indexed_datum_t(old_val,
                                                std::move(old_idxs.back().first),
                                                std::move(old_idxs.back().second)),
                                boost::none,
                                default_limits);
                    old_idxs.pop_back();
                }
                while (new_idxs.size() > 0) {
                    guarantee(old_idxs.size() == 0);
                    sub->add_el(server_uuid, stamp, change.pkey, sindex,
                                boost::none,
                                indexed_datum_t(new_val,
                                                std::move(new_idxs.back().first),
                                                std::move(new_idxs.back().second)),
                                default_limits);
                    new_idxs.pop_back();
                }
            } else {
                if (sub->contains(change.pkey)) {
                    sub->add_el(server_uuid, stamp, change.pkey, sindex,
                                indexed_datum_t(old_val, datum_t(), boost::none),
                                indexed_datum_t(new_val, datum_t(), boost::none),
                                default_limits);
                }
            }
        });
        feed->on_point_sub(
            change.pkey,
            *lock,
            std::bind(&point_sub_t::add_el,
                      ph::_1,
                      std::cref(server_uuid),
                      stamp,
                      change.pkey,
                      boost::none,
                      change.old_val.has()
                          ? boost::optional<indexed_datum_t>(
                              indexed_datum_t(change.old_val, datum_t(), boost::none))
                          : boost::none,
                      change.new_val.has()
                          ? boost::optional<indexed_datum_t>(
                              indexed_datum_t(change.new_val, datum_t(), boost::none))
                          : boost::none,
                      default_limits));
    }
    void operator()(const msg_t::stop_t &) const {
        const char *msg = "Changefeed aborted (table unavailable).";
        feed->each_sub(*lock,
                       std::bind(&subscription_t::stop,
                                 ph::_1,
                                 std::make_exception_ptr(
                                     datum_exc_t(base_exc_t::GENERIC, msg)),
                                 detach_t::NO));
    }
private:
    feed_t *feed;
    const auto_drainer_t::lock_t *lock;
    uuid_u server_uuid;
    uint64_t stamp;
};

void real_feed_t::mailbox_cb(signal_t *, stamped_msg_t msg) {
    // We stop receiving messages when detached (we're only receiving
    // messages because we haven't managed to get a message to the
    // stop mailboxes for some of the primary replicas yet).  This also stops
    // us from trying to handle a message while waiting on the auto
    // drainer. Because we acquire the auto drainer, we don't pay any
    // attention to the mailbox's signal.
    if (!detached) {
        auto_drainer_t::lock_t lock(&drainer);

        // We wait for the write to complete and the queues to be ready.
        wait_any_t wait_any(&queues_ready, lock.get_drain_signal());
        wait_any.wait_lazily_unordered();
        if (!lock.get_drain_signal()->is_pulsed()) {
            // We don't need a lock for this because the set of `uuid_u`s never
            // changes after it's initialized.
            auto it = queues.find(msg.server_uuid);
            guarantee(it != queues.end());
            queue_t *queue = it->second.get();
            guarantee(queue != NULL);

            rwlock_in_line_t spot(&queue->lock, access_t::write);
            spot.write_signal()->wait_lazily_unordered();

            // Add us to the queue.
            guarantee(msg.stamp >= queue->next);
            queue->map.push(std::move(msg));

            // Read as much as we can from the queue (this enforces ordering.)
            while (queue->map.size() != 0 && queue->map.top().stamp == queue->next) {
                const stamped_msg_t &curmsg = queue->map.top();
                msg_visitor_t visitor(this, &lock, curmsg.server_uuid, curmsg.stamp);
                boost::apply_visitor(visitor, curmsg.submsg.op);
                queue->map.pop();
                queue->next += 1;
            }
        }
    }
}

class splice_stream_t : public stream_t<range_sub_t> {
public:
    template<class... Args>
    splice_stream_t(counted_t<datum_stream_t> _src, Args &&... args)
        : stream_t(std::forward<Args>(args)...),
          read_once(false),
          cached_ready(false),
          src(std::move(_src)) {
        r_sanity_check(src.has());
        for (const auto &p : sub->get_start_stamps()) {
            stamped_ranges.insert(std::make_pair(p.first, stamped_range_t(p.second)));
        }
    }
private:
    std::vector<datum_t> next_stream_batch(env_t *env, const batchspec_t &bs) final {
        // If there's nothing left to read, behave like a normal feed.  `ready`
        // should only be called after we've confirmed `is_exhausted` returns
        // true.
        if (src->is_exhausted() && ready()) {
            // This will send the `ready` state as its first doc.
            return stream_t::next_stream_batch(env, bs);
        }

        std::vector<datum_t> ret;
        batcher_t batcher = bs.to_batcher();
        // We have to do a little song and dance to make sure we've read at
        // least once before deciding whether or not to discard changes, because
        // otherwise we don't know the `skey_version`.  We can remove this hack
        // once we're no longer backwards-compatible with pre-1.16 (I think?)
        // skey versions.
        if (read_once) {
            while (sub->has_change_val() && !batcher.should_send_batch()) {
                change_val_t cv = sub->pop_change_val();
                datum_t el = change_val_to_change(
                    cv,
                    cv.old_val && discard(
                        cv.pkey, cv.old_val->tag_num, cv.source_stamp, *cv.old_val),
                    cv.new_val && discard(
                        cv.pkey, cv.new_val->tag_num, cv.source_stamp, *cv.new_val));
                if (el.has()) {
                    batcher.note_el(el);
                    ret.push_back(std::move(el));
                }
            }
            remove_outdated_ranges();
        } else {
            if (sub->include_states) {
                ret.push_back(state_datum(state_t::INITIALIZING));
            }
        }
        if (!batcher.should_send_batch()) {
            std::vector<datum_t> batch = src->next_batch(env, bs);
            update_ranges();
            r_sanity_check(active_state);
            read_once = true;
            ret.reserve(ret.size() + batch.size());
            for (auto &&datum : batch) {
                ret.push_back(vals_to_change(datum_t(), std::move(datum), true));
            }
        }

        // If we've exhausted the stream but aren't ready yet than we may send
        // back empty batches, but that's OK and should be rare in practice.  In
        // the future we should consider either sleeping for 100ms in that case
        // or hooking into the waiting logic to block until we're ready.
        return ret;
    }

    bool discard(const store_key_t &pkey,
                 const boost::optional<uint64_t> &tag_num,
                 const std::pair<uuid_u, uint64_t> &source_stamp,
                 const indexed_datum_t &val) {
        store_key_t key;
        if (val.index.has()) {
            key = store_key_t(
                val.index.print_secondary(skey_version(), pkey, tag_num));
        } else {
            key = pkey;
        }

        auto it = stamped_ranges.find(source_stamp.first);
        r_sanity_check(it != stamped_ranges.end());
        it->second.next_expected_stamp = source_stamp.second + 1;
        if (key < it->second.left_fencepost) return false;
        if (key >= it->second.get_right_fencepost()) return true;
        // `ranges` should be extremely small
        for (const auto &pair : it->second.ranges) {
            if (pair.first.contains_key(key)) {
                return source_stamp.second < pair.second;
            }
        }
        // If we get here then there's a gap in the ranges.
        r_sanity_fail();
    }
    void add_range(uuid_u uuid, uint64_t stamp, key_range_t range) {
        // Safe because we never generate `store_key_t::max()`.
        if (range.right.unbounded) {
            range.right.unbounded = false;
            range.right.key = store_key_t::max();
        }
        auto it = stamped_ranges.find(uuid);
        r_sanity_check(it != stamped_ranges.end());
        if (it->second.ranges.size() == 0) {
            it->second.left_fencepost = range.left;
            it->second.ranges.push_back(std::make_pair(std::move(range), stamp));
        } else if (it->second.ranges.back().second == stamp) {
            it->second.ranges.back().first.right = range.right;
        } else {
            it->second.ranges.push_back(std::make_pair(std::move(range), stamp));
        }
    }
    void update_ranges() {
        active_state = src->get_active_state();
        key_range_t range = last_read_range();
        for (const auto &pair : last_read_stamps()) {
            add_range(pair.first, pair.second, range);
        }
    }
    void remove_outdated_ranges() {
        for (auto &&pair : stamped_ranges) {
            auto *ranges = &pair.second.ranges;
            while (ranges->size() > 0) {
                uint64_t read_stamp = ranges->front().second;
                if (pair.second.next_expected_stamp >= read_stamp) {
                    pair.second.left_fencepost = ranges->front().first.right.key;
                    ranges->pop_front();
                } else {
                    break;
                }
            }
        }
    }

    const key_range_t &last_read_range() const {
        r_sanity_check(active_state);
        return active_state->last_read;
    }
    const std::map<uuid_u, uint64_t> &last_read_stamps() const {
        r_sanity_check(active_state);
        return active_state->shard_stamps;
    }
    const skey_version_t &skey_version() const {
        r_sanity_check(active_state);
        r_sanity_check(active_state->skey_version);
        return *(active_state->skey_version);
    }
    bool ready() {
        // It's OK to cache this because we only ever call `ready` once we're
        // done doing reads.
        if (!cached_ready) {
            remove_outdated_ranges();
            for (const auto &pair : stamped_ranges) {
                if (pair.second.ranges.size() != 0) return cached_ready;
            }
            cached_ready = true;
        }
        return cached_ready;
    }

    bool read_once, cached_ready;
    counted_t<datum_stream_t> src;
    boost::optional<active_state_t> active_state;
    std::map<uuid_u, stamped_range_t> stamped_ranges;
};

subscription_t::subscription_t(
    feed_t *_feed, const datum_t &_squash, bool _include_states)
    : skipped(0),
      feed(_feed),
      squash(_squash.as_bool()),
      include_states(_include_states),
      mid_batch(false),
      min_interval(_squash.get_type() == datum_t::R_NUM ? _squash.as_num() : 0.0),
      cond(NULL) {
    guarantee(feed != NULL);
}

subscription_t::~subscription_t() { }

void subscription_t::set_notes(Response *res) const {
    if (include_states) res->add_notes(Response::INCLUDES_STATES);
}

std::vector<datum_t>
subscription_t::get_els(batcher_t *batcher,
                        return_empty_normal_batches_t return_empty_normal_batches,
                        const signal_t *interruptor) {
    assert_thread();
    guarantee(cond == NULL); // Can't get while blocking.
    auto_drainer_t::lock_t lock(&drainer);

    std::vector<datum_t> ret;

    // We wait for data if we don't have any or if we're squashing and not
    // in the middle of a logical batch.
    if (!exc && skipped == 0 && (!has_el() || (!mid_batch && min_interval > 0.0))) {
        scoped_ptr_t<signal_timer_t> timer;
        if (batcher->get_batch_type() == batch_type_t::NORMAL_FIRST) {
            timer = make_scoped<signal_timer_t>(0);
        } else if (return_empty_normal_batches == return_empty_normal_batches_t::YES) {
            timer = make_scoped<signal_timer_t>(batcher->microtime_left() / 1000);
        }
        // If we have to wait, wait.
        if (min_interval > 0.0
            && batcher->get_batch_type() != batch_type_t::NORMAL_FIRST) {
            // It's OK to let the `interrupted_exc_t` propagate up.
            nap(min_interval * 1000, interruptor);
        }
        // If we still don't have data, wait for data with a timeout.  (Note
        // that if we're squashing, we started the timeout *before* waiting
        // on `min_timer`.)
        apply_queued_changes();
        while (!has_el() && !exc && skipped == 0) {
            cond_t wait_for_data;
            cond = &wait_for_data;
            try {
                // We don't need to wait on the drain signal because the interruptor
                // will be pulsed if we're shutting down.  Not that `cond` might
                // already be reset by the time we get here, so make sure to wait on
                // `&wait_for_data`.
                if (timer.has()) {
                    wait_any_t any_interruptor(interruptor, timer.get());
                    wait_interruptible(&wait_for_data, &any_interruptor);
                } else {
                    wait_interruptible(&wait_for_data, interruptor);
                }
            } catch (const interrupted_exc_t &e) {
                cond = NULL;
                if (timer.has() && timer->is_pulsed()) {
                    r_sanity_check(ret.size() == 0);
                    return ret;
                }
                throw e;
            }
            r_sanity_check(cond == NULL);
            apply_queued_changes();
        }
    }

    if (exc) {
        std::rethrow_exception(exc);
    } else if (skipped != 0) {
        ret.push_back(
            datum_t(
                std::map<datum_string_t, datum_t>{
                    {datum_string_t("error"), datum_t(
                            datum_string_t(
                                strprintf("Changefeed cache over array size limit, "
                                          "skipped %zu elements.", skipped)))}}));
        skipped = 0;
    } else if (has_el()) {
        while (has_el() && !batcher->should_send_batch(ignore_latency_t::YES)) {
            datum_t el = pop_el();
            batcher->note_el(el);
            ret.push_back(std::move(el));
        }
        // We're in the middle of one logical batch if we stopped early because
        // of the batcher rather than because we ran out of elements.  (This
        // matters for squashing.)
        mid_batch = batcher->should_send_batch();
    } else {
        r_sanity_check(ret.size() == 0);
        return ret;
    }
    r_sanity_check(ret.size() != 0);
    return ret;
}

void subscription_t::stop(std::exception_ptr _exc, detach_t detach) {
    assert_thread();
    if (detach == detach_t::YES) {
        feed = NULL;
    }
    exc = std::move(_exc);
    maybe_signal_cond();
}

void subscription_t::maybe_signal_cond() THROWS_NOTHING {
    assert_thread();
    if (cond != NULL) {
        ASSERT_NO_CORO_WAITING;
        cond->pulse();
        cond = NULL;
    }
}

void subscription_t::destructor_cleanup(std::function<void()> del_sub) THROWS_NOTHING {
    // This error is only sent if we're getting destroyed while blocking.
    stop(std::make_exception_ptr(
             datum_exc_t(base_exc_t::GENERIC,
                         "Subscription destroyed (shutting down?).")),
         detach_t::NO);
    if (feed != NULL) {
        del_sub();
    } else {
        // We only get here if we were detached.
        guarantee(exc);
    }
}
ARCHIVE_PRIM_MAKE_RANGED_SERIALIZABLE(
        sorting_t, int8_t,
        sorting_t::UNORDERED, sorting_t::DESCENDING);

keyspec_t::~keyspec_t() { }

RDB_MAKE_SERIALIZABLE_4_FOR_CLUSTER(
    keyspec_t::range_t, transforms, sindex, sorting, range);
RDB_MAKE_SERIALIZABLE_2_FOR_CLUSTER(keyspec_t::limit_t, range, limit);
RDB_MAKE_SERIALIZABLE_1_FOR_CLUSTER(keyspec_t::point_t, key);

void feed_t::add_sub_with_lock(
    rwlock_t *rwlock, const std::function<void()> &f) THROWS_NOTHING {
    on_thread_t th(home_thread());
    guarantee(!detached);
    num_subs += 1;
    auto_drainer_t::lock_t lock = get_drainer_lock();
    rwlock_in_line_t spot(rwlock, access_t::write);
    // TODO: In some cases there's work we could do with just the read signal.
    spot.write_signal()->wait_lazily_unordered();
    f();
}

template<class Map, class Key, class Sub>
void map_add_sub(Map *map, const Key &key, Sub *sub) THROWS_NOTHING {
    auto it = map->find(key);
    if (it == map->end()) {
        auto pair = std::make_pair(key, decltype(it->second)(get_num_threads()));
        it = map->insert(std::move(pair)).first;
    }
    (it->second)[sub->home_thread().threadnum].insert(sub);
}


void feed_t::del_sub_with_lock(
    rwlock_t *rwlock, const std::function<size_t()> &f) THROWS_NOTHING {
    on_thread_t th(home_thread());
    {
        auto_drainer_t::lock_t lock = get_drainer_lock();
        rwlock_in_line_t spot(rwlock, access_t::write);
        spot.write_signal()->wait_lazily_unordered();
        size_t erased = f();
        guarantee(erased == 1);
    }
    num_subs -= 1;
    if (num_subs == 0) {
        // It's possible that by the time we get the lock to remove the feed,
        // another subscriber might have already found the feed and subscribed.
        maybe_remove_feed();
    }
}

template<class Map, class Key, class Sub>
size_t map_del_sub(Map *map, const Key &key, Sub *sub) THROWS_NOTHING {
    auto subvec_it = map->find(key);
    size_t erased = (subvec_it->second)[sub->home_thread().threadnum].erase(sub);
    // If there are no more subscribers, remove the key from the map.
    auto it = subvec_it->second.begin();
    for (; it != subvec_it->second.end(); ++it) {
        if (it->size() != 0) {
            break;
        }
    }
    if (it == subvec_it->second.end()) {
        map->erase(subvec_it);
    }
    return erased;
}

// If this throws we might leak the increment to `num_subs`.
void feed_t::add_point_sub(point_sub_t *sub, const store_key_t &key) THROWS_NOTHING {
    add_sub_with_lock(&point_subs_lock, [this, sub, &key]() {
            map_add_sub(&point_subs, key, sub);
        });
}

// Can't throw because it's called in a destructor.
void feed_t::del_point_sub(point_sub_t *sub, const store_key_t &key) THROWS_NOTHING {
    del_sub_with_lock(&point_subs_lock, [this, sub, &key]() {
            return map_del_sub(&point_subs, key, sub);
        });
}

// If this throws we might leak the increment to `num_subs`.
void feed_t::add_range_sub(range_sub_t *sub) THROWS_NOTHING {
    add_sub_with_lock(&range_subs_lock, [this, sub]() {
            range_subs[sub->home_thread().threadnum].insert(sub);
        });
}

// Can't throw because it's called in a destructor.
void feed_t::del_range_sub(range_sub_t *sub) THROWS_NOTHING {
    del_sub_with_lock(&range_subs_lock, [this, sub]() {
            return range_subs[sub->home_thread().threadnum].erase(sub);
        });
}

// If this throws we might leak the increment to `num_subs`.
void feed_t::add_limit_sub(limit_sub_t *sub, const uuid_u &sub_uuid) THROWS_NOTHING {
    add_sub_with_lock(&limit_subs_lock, [this, sub, &sub_uuid]() {
            map_add_sub(&limit_subs, sub_uuid, sub);
        });
}

// Can't throw because it's called in a destructor.
void feed_t::del_limit_sub(limit_sub_t *sub, const uuid_u &sub_uuid) THROWS_NOTHING {
    del_sub_with_lock(&limit_subs_lock, [this, sub, &sub_uuid]() {
            stop_limit_sub(sub);
            return map_del_sub(&limit_subs, sub_uuid, sub);
        });
}

template<class Sub>
void feed_t::each_sub_in_vec(
    const std::vector<std::set<Sub *> > &vec,
    rwlock_in_line_t *spot,
    const auto_drainer_t::lock_t &lock,
    const std::function<void(Sub *)> &f) THROWS_NOTHING {
    assert_thread();
    guarantee(lock.has_lock());
    spot->read_signal()->wait_lazily_unordered();

    std::vector<int> subscription_threads;
    for (int i = 0; i < get_num_threads(); ++i) {
        if (vec[i].size() != 0) {
            subscription_threads.push_back(i);
        }
    }
    pmap(subscription_threads.size(),
         std::bind(&feed_t::each_sub_in_vec_cb<Sub>,
                   this,
                   std::cref(f),
                   std::cref(vec),
                   std::cref(subscription_threads),
                   ph::_1));
}

template<class Sub>
void feed_t::each_sub_in_vec_cb(const std::function<void(Sub *)> &f,
                                const std::vector<std::set<Sub *> > &vec,
                                const std::vector<int> &subscription_threads,
                                int i) {
    guarantee(vec[subscription_threads[i]].size() != 0);
    on_thread_t th((threadnum_t(subscription_threads[i])));
    for (Sub *sub : vec[subscription_threads[i]]) {
        f(sub);
    }
}

void feed_t::each_range_sub(
    const auto_drainer_t::lock_t &lock,
    const std::function<void(range_sub_t *)> &f) THROWS_NOTHING {
    assert_thread();
    rwlock_in_line_t spot(&range_subs_lock, access_t::read);
    each_sub_in_vec(range_subs, &spot, lock, f);
}

void feed_t::each_active_range_sub(
    const auto_drainer_t::lock_t &lock,
    const std::function<void(range_sub_t *)> &f) THROWS_NOTHING {
    each_range_sub(lock, [&f](range_sub_t *sub) {
        if (sub->active()) {
            f(sub);
        }
    });
}

void feed_t::each_point_sub(
    const std::function<void(point_sub_t *)> &f) THROWS_NOTHING {
    assert_thread();
    rwlock_in_line_t spot(&point_subs_lock, access_t::read);
    pmap(get_num_threads(),
         std::bind(&feed_t::each_point_sub_cb,
                   this,
                   std::cref(f),
                   ph::_1));
}

void feed_t::each_point_sub_cb(const std::function<void(point_sub_t *)> &f, int i) {
    on_thread_t th((threadnum_t(i)));
    for (auto const &pair : point_subs) {
        for (point_sub_t *sub : pair.second[i]) {
            f(sub);
        }
    }
}

void feed_t::each_limit_sub(
    const std::function<void(limit_sub_t *)> &f) THROWS_NOTHING {
    assert_thread();
    rwlock_in_line_t spot(&limit_subs_lock, access_t::read);
    pmap(get_num_threads(),
         std::bind(&feed_t::each_limit_sub_cb,
                   this,
                   std::cref(f),
                   ph::_1));
}

void feed_t::each_limit_sub_cb(const std::function<void(limit_sub_t *)> &f, int i) {
    on_thread_t th((threadnum_t(i)));
    for (auto const &pair : limit_subs) {
        for (limit_sub_t *sub : pair.second[i]) {
            f(sub);
        }
    }
}

void feed_t::each_sub(const auto_drainer_t::lock_t &lock,
                      const std::function<void(subscription_t *)> &f) THROWS_NOTHING {
    each_range_sub(lock, f);
    each_point_sub(f);
    each_limit_sub(f);
}

void feed_t::on_point_sub(
    store_key_t key,
    const auto_drainer_t::lock_t &lock,
    const std::function<void(point_sub_t *)> &f) THROWS_NOTHING {
    assert_thread();
    guarantee(lock.has_lock());
    rwlock_in_line_t spot(&point_subs_lock, access_t::read);
    spot.read_signal()->wait_lazily_unordered();

    auto point_sub = point_subs.find(key);
    if (point_sub != point_subs.end()) {
        each_sub_in_vec(point_sub->second, &spot, lock, f);
    }
}

void feed_t::on_limit_sub(
    const uuid_u &sub_uuid,
    const auto_drainer_t::lock_t &lock,
    const std::function<void(limit_sub_t *)> &f) THROWS_NOTHING {
    assert_thread();
    guarantee(lock.has_lock());
    rwlock_in_line_t spot(&limit_subs_lock, access_t::read);
    spot.read_signal()->wait_lazily_unordered();

    auto limit_sub = limit_subs.find(sub_uuid);
    if (limit_sub != limit_subs.end()) {
        each_sub_in_vec(limit_sub->second, &spot, lock, f);
    }
}

bool feed_t::can_be_removed() {
    assert_thread();
    return num_subs == 0;
}

feed_t::feed_t() : detached(false), num_subs(0), range_subs(get_num_threads()) { }

feed_t::~feed_t() {
    guarantee(num_subs == 0);
    guarantee(detached);
}

client_t::client_t(
        mailbox_manager_t *_manager,
        const std::function<
            namespace_interface_access_t(
                const namespace_id_t &,
                signal_t *)
            > &_namespace_source) :
    manager(_manager),
    namespace_source(_namespace_source)
{
    guarantee(manager != NULL);
}
client_t::~client_t() { }

scoped_ptr_t<subscription_t> new_sub(
    feed_t *feed,
    const datum_t &squash,
    bool include_states,
    const keyspec_t::spec_t &spec) {

    struct spec_visitor_t : public boost::static_visitor<subscription_t *> {
        explicit spec_visitor_t(
            feed_t *_feed, const datum_t *_squash, bool _include_states)
            : feed(_feed), squash(_squash), include_states(_include_states) { }
        subscription_t *operator()(const keyspec_t::range_t &range) const {
            return new range_sub_t(feed, *squash, include_states, range);
        }
        subscription_t *operator()(const keyspec_t::limit_t &limit) const {
            return new limit_sub_t(feed, *squash, include_states, limit);
        }
        subscription_t *operator()(const keyspec_t::point_t &point) const {
            return new point_sub_t(feed, *squash, include_states, point.key);
        }
        feed_t *feed;
        const datum_t *squash;
        bool include_states;
    };
    return scoped_ptr_t<subscription_t>(
        boost::apply_visitor(spec_visitor_t(feed, &squash, include_states), spec));
}

counted_t<datum_stream_t> client_t::new_stream(
    env_t *env,
    counted_t<datum_stream_t> maybe_src,
    const datum_t &squash,
    bool include_states,
    const namespace_id_t &uuid,
    backtrace_id_t bt,
    const std::string &table_name,
    const keyspec_t::spec_t &spec) {
    try {
        scoped_ptr_t<subscription_t> sub;
        boost::variant<scoped_ptr_t<range_sub_t>, scoped_ptr_t<point_sub_t> > presub;
        addr_t addr;
        {
            threadnum_t old_thread = get_thread_id();
            cross_thread_signal_t interruptor(env->interruptor, home_thread());
            on_thread_t th(home_thread());
            // If the `client_t` is being destroyed, we're shutting down, so we
            // consider it an interruption.
            auto_drainer_t::lock_t lock(&drainer, throw_if_draining_t::YES);
            rwlock_in_line_t spot(&feeds_lock, access_t::write);
            spot.read_signal()->wait_lazily_unordered();
            auto feed_it = feeds.find(uuid);
            if (feed_it == feeds.end()) {
                spot.write_signal()->wait_lazily_unordered();
                namespace_interface_access_t access =
                        namespace_source(uuid, &interruptor);
                // Even though we have the user's feed here, multiple
                // users may share a feed_t, and this code path will
                // only be run for the first one.  Rather than mess
                // about, just use the defaults.
                auto val = make_scoped<real_feed_t>(
                    lock, this, manager, access.get(), uuid, &interruptor);
                feed_it = feeds.insert(std::make_pair(uuid, std::move(val))).first;
            }

            // We need to do this while holding `feeds_lock` to make sure the
            // feed isn't destroyed before we subscribe to it.
            on_thread_t th2(old_thread);
            real_feed_t *feed = feed_it->second.get();
            addr = feed->get_addr();
            sub = new_sub(feed, squash, include_states, spec);
        }
        namespace_interface_access_t access = namespace_source(uuid, env->interruptor);
        return sub->to_stream(env, table_name, access.get(),
                              addr, std::move(maybe_src), std::move(sub), bt);
    } catch (const cannot_perform_query_exc_t &e) {
        rfail_datum(base_exc_t::GENERIC,
                    "cannot subscribe to table `%s`: %s",
                    table_name.c_str(), e.what());
    }
}

void client_t::maybe_remove_feed(
    const auto_drainer_t::lock_t &lock, const uuid_u &uuid) {
    assert_thread();
    lock.assert_is_holding(&drainer);
    scoped_ptr_t<real_feed_t> destroy;
    rwlock_in_line_t spot(&feeds_lock, access_t::write);
    spot.write_signal()->wait_lazily_unordered();
    auto feed_it = feeds.find(uuid);
    // The feed might have disappeared because it may have been detached while
    // we held the lock, in which case we don't need to do anything.  The feed
    // might also have gotten a new subscriber, in which case we don't want to
    // remove it yet.
    if (feed_it != feeds.end() && feed_it->second->can_be_removed()) {
        // We want to destroy the feed after the lock is released, because it
        // may be expensive.
        destroy.swap(feed_it->second);
        feeds.erase(feed_it);
    }
}

scoped_ptr_t<real_feed_t> client_t::detach_feed(
    const auto_drainer_t::lock_t &lock, const uuid_u &uuid) {
    assert_thread();
    lock.assert_is_holding(&drainer);
    scoped_ptr_t<real_feed_t> ret;
    rwlock_in_line_t spot(&feeds_lock, access_t::write);
    spot.write_signal()->wait_lazily_unordered();
    // The feed might have been removed in `maybe_remove_feed`, in which case
    // there's nothing to detach.
    auto feed_it = feeds.find(uuid);
    if (feed_it != feeds.end()) {
        ret.swap(feed_it->second);
        feeds.erase(feed_it);
    }
    return ret;
}

class artificial_feed_t : public feed_t {
public:
    explicit artificial_feed_t(artificial_t *_parent) : parent(_parent) { }
    ~artificial_feed_t() { detached = true; }
    virtual auto_drainer_t::lock_t get_drainer_lock() { return drainer.lock(); }
    virtual void maybe_remove_feed() { parent->maybe_remove(); }
    NORETURN virtual void stop_limit_sub(limit_sub_t *) {
        crash("Limit subscriptions are not supported on artificial feeds.");
    }
private:
    artificial_t *parent;
    auto_drainer_t drainer;
};

artificial_t::artificial_t()
    : stamp(0), uuid(generate_uuid()), feed(make_scoped<artificial_feed_t>(this)) { }
artificial_t::~artificial_t() { }

counted_t<datum_stream_t> artificial_t::subscribe(
    env_t *env,
    bool include_initial_vals,
    bool include_states,
    const keyspec_t::spec_t &spec,
    const std::string &primary_key_name,
    const std::vector<datum_t> &initial_values,
    backtrace_id_t bt) {
    // It's OK not to switch threads here because `feed.get()` can be called
    // from any thread and `new_sub` ends up calling `feed_t::add_sub_with_lock`
    // which does the thread switch itself.  If you later change this to switch
    // threads, make sure that the `subscription_t` and `stream_t` are allocated
    // on the thread you want to use them on.
    guarantee(feed.has());
    scoped_ptr_t<subscription_t> sub = new_sub(
        feed.get(), datum_t::boolean(false), include_states, spec);
    return sub->to_artificial_stream(
        env, uuid, primary_key_name, initial_values,
        include_initial_vals, std::move(sub), bt);
}

void artificial_t::send_all(const msg_t &msg) {
    assert_thread();
    if (auto *change = boost::get<msg_t::change_t>(&msg.op)) {
        guarantee(change->old_val.has() || change->new_val.has());
        if (change->old_val.has() && change->new_val.has()) {
            rassert(change->old_val != change->new_val);
        }
    }
    auto_drainer_t::lock_t lock = feed->get_drainer_lock();
    msg_visitor_t visitor(feed.get(), &lock, uuid, stamp++);
    boost::apply_visitor(visitor, msg.op);
}

bool artificial_t::can_be_removed() {
    assert_thread();
    return feed->can_be_removed();
}

} // namespace changefeed
} // namespace ql<|MERGE_RESOLUTION|>--- conflicted
+++ resolved
@@ -92,11 +92,7 @@
     return "str(" + s + ")";
 }
 std::string print(uint64_t i) {
-<<<<<<< HEAD
-    return strprintf("%zu", (size_t)i);
-=======
     return strprintf("%" PRIu64, i);
->>>>>>> 79a58a24
 }
 std::string print(const key_range_t &rng) {
     return rng.print();
@@ -131,13 +127,8 @@
     return strprintf("store_key_t(%s)", buf.c_str());
 }
 std::string print(const stamped_range_t &srng) {
-<<<<<<< HEAD
-    return strprintf("stamped_range_t(%zu, %s, %s)",
-                     (size_t)srng.next_expected_stamp,
-=======
     return strprintf("stamped_range_t(%" PRIu64 ", %s, %s)",
                      srng.next_expected_stamp,
->>>>>>> 79a58a24
                      key_to_debug_str(srng.left_fencepost).c_str(),
                      print(srng.ranges).c_str());
 }
