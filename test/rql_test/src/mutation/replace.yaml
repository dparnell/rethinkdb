desc: Tests replacement of selections
table_variable_name: tbl
tests:

    # Set up some data

    - py: tbl.insert([{'id':i} for i in xrange(100)])
      js: |
        tbl.insert(function(){
            var res = []
            for (var i = 0; i < 100; i++) {
                res.push({id:i});
            }
            return res;
        }())
      rb: tbl.insert((1..100).map{ |i| {:id => i } })
      ot: ({'deleted':0.0,'replaced':0.0,'unchanged':0.0,'errors':0.0,'skipped':0.0,'inserted':100})

    - cd: tbl.count()
      ot: 100

    # Identity

    - py: tbl.get(12).replace(lambda row:{'id':row['id']})
      js: tbl.get(12).replace(function(row) { return {'id':row('id')}; })
      rb: tbl.get(12).replace{ |row| { :id => row[:id] } }
      ot: ({'deleted':0.0,'replaced':0.0,'unchanged':1,'errors':0.0,'skipped':0.0,'inserted':0.0})

    # Replace single row

    - py: tbl.get(12).replace(lambda row:{'id':row['id'], 'a':row['id']})
      js: tbl.get(12).replace(function(row) { return {'id':row('id'), 'a':row('id')}; })
      rb: tbl.get(12).replace{ |row| { :id => row[:id], :a => row[:id] } }
      ot: ({'deleted':0.0,'replaced':1,'unchanged':0.0,'errors':0.0,'skipped':0.0,'inserted':0.0})

    - py: tbl.get(13).replace(lambda row:null)
      js: tbl.get(13).replace(function(row) { return null; })
      rb: tbl.get(13).replace{ |row| null }
      ot: ({'deleted':1,'replaced':0.0,'unchanged':0.0,'errors':0.0,'skipped':0.0,'inserted':0.0})

    # Replace selection of table

    - py: tbl.between(10, 20, right_bound='closed').replace(lambda row:{'a':1})
      js: tbl.between(10, 20, {'right_bound':'closed'}).replace(function(row) { return {'a':1}; })
      ot: ({'first_error':'Inserted object must have primary key `id`:\n{\n\t\"a\":\t1\n}','deleted':0.0,'replaced':0.0,'unchanged':0.0,'errors':10,'skipped':0.0,'inserted':0.0})

    - py: tbl.filter(lambda row:(row['id'] >= 10) & (row['id'] < 20)).replace(lambda row:{'id':row['id'], 'a':row['id']})
      js: tbl.filter(function(row) { return row('id').ge(10).and(row('id').lt(20))}).replace(function(row) { return {'id':row('id'), 'a':row('id')}; })
      rb: tbl.filter{ |row|
            (row[:id] >= 10).and(row[:id] < 20)
          }.replace{ |row|
            { :id => row[:id], :a => row[:id] } }
      ot: ({'deleted':0.0,'replaced':8,'unchanged':1,'errors':0.0,'skipped':0.0,'inserted':0.0})

    # trying to change pkey of a document
    - cd: tbl.get(1).replace({'id':2,'a':1})
      ot: ({'first_error':"Primary key `id` cannot be changed (`{\n\t\"id\":\t1\n}` -> `{\n\t\"a\":\t1,\n\t\"id\":\t2\n}`).",'deleted':0.0,'replaced':0.0,'unchanged':0.0,'errors':1,'skipped':0.0,'inserted':0.0})


    # not passing a pkey in the first place
    - cd: tbl.get(1).replace({'a':1})
      ot: ({'first_error':"Inserted object must have primary key `id`:\n{\n\t\"a\":\t1\n}",'deleted':0.0,'replaced':0.0,'unchanged':0.0,'errors':1,'skipped':0.0,'inserted':0.0})

    # check r.row, static value and otherwise
    - py: tbl.get(1).replace({'id':r.row['id'],'a':'b'})
      js: tbl.get(1).replace({'id':r.row('id'),'a':'b'})
      rb: tbl.get(1).replace{ |row| { :id => row[:id], :a => 'b' } }
      ot: ({'deleted':0.0,'replaced':1,'unchanged':0.0,'errors':0.0,'skipped':0.0,'inserted':0.0})

    - cd: tbl.get(1).replace(r.row.merge({'a':'b'}))
      rb: tbl.get(1).replace{ |row| row.merge({'a':'b'}) }
      ot: ({'deleted':0.0,'replaced':0.0,'unchanged':1,'errors':0.0,'skipped':0.0,'inserted':0.0})

    # test atomicity constraints
    - cd: tbl.get(1).replace(r.row.merge({'c':r.js('5')}))
      rb: tbl.get(1).replace{ |row| row.merge({'c':r.js('5')}) }
      ot: err('ReqlQueryLogicError', 'Could not prove argument deterministic.  Maybe you want to use the non_atomic flag?', [0])

    - cd: tbl.get(1).replace(r.row.merge({'c':tbl.nth(0)}))
      rb: tbl.get(1).replace{ |row| row.merge({'c':tbl.nth(0)}) }
      ot: err('ReqlQueryLogicError', 'Could not prove argument deterministic.  Maybe you want to use the non_atomic flag?', [0])

    - py: tbl.get(1).replace(r.row.merge({'c':r.js('5')}), non_atomic=True)
      js: tbl.get(1).replace(r.row.merge({'c':r.js('5')}), {'nonAtomic':true})
      rb: tbl.get(1).replace({ :non_atomic => true }){ |row| row.merge({ :c => r.js('5') })}
      ot: ({'deleted':0.0,'replaced':1,'unchanged':0.0,'errors':0.0,'skipped':0.0,'inserted':0.0})

    - cd: tbl.get(1).replace({}, 'foo')
      ot:
        cd: err('ReqlCompileError', 'Expected 2 arguments but found 3.')
<<<<<<< HEAD
        js: err('ReqlDriverError', 'Expected 1 argument (not including options) but found 2.')
=======
        js: err('ReqlCompileError', 'Expected 1 argument (not including options) but found 2.')
>>>>>>> c963fdaf

    - cd: tbl.get(1).replace({}, {'foo':'bar'})
      py: tbl.get(1).replace({}, foo='bar')
      ot: err('ReqlCompileError', 'Unrecognized optional argument `foo`.')

    # Replace whole table

    - py: tbl.replace(lambda row:null)
      js: tbl.replace(function(row) { return null; })
      rb: tbl.replace{ |row| null }
      ot: ({'deleted':99,'replaced':0.0,'unchanged':0.0,'errors':0.0,'skipped':0.0,'inserted':0.0})

    - cd: tbl.get('sdfjk').replace({'id':'sdfjk'})['inserted']
      js: tbl.get('sdfjk').replace({'id':'sdfjk'})('inserted')
      ot: 1
    - cd: tbl.get('sdfjki').replace({'id':'sdfjk'})['errors']
      js: tbl.get('sdfjki').replace({'id':'sdfjk'})('errors')
      ot: 1
<|MERGE_RESOLUTION|>--- conflicted
+++ resolved
@@ -88,11 +88,7 @@
     - cd: tbl.get(1).replace({}, 'foo')
       ot:
         cd: err('ReqlCompileError', 'Expected 2 arguments but found 3.')
-<<<<<<< HEAD
-        js: err('ReqlDriverError', 'Expected 1 argument (not including options) but found 2.')
-=======
         js: err('ReqlCompileError', 'Expected 1 argument (not including options) but found 2.')
->>>>>>> c963fdaf
 
     - cd: tbl.get(1).replace({}, {'foo':'bar'})
       py: tbl.get(1).replace({}, foo='bar')
