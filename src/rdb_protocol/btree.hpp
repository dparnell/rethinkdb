--- conflicted
+++ resolved
@@ -197,11 +197,9 @@
 /* RGETS */
 size_t estimate_rget_response_size(const counted_t<const ql::datum_t> &datum);
 
-<<<<<<< HEAD
 void rdb_rget_slice(
     btree_slice_t *slice,
     const key_range_t &range,
-    transaction_t *txn,
     superblock_t *superblock,
     ql::env_t *ql_env,
     const ql::batchspec_t &batchspec,
@@ -209,15 +207,6 @@
     const boost::optional<rdb_protocol_details::terminal_variant_t> &terminal,
     sorting_t sorting,
     rget_read_response_t *response);
-=======
-void rdb_rget_slice(btree_slice_t *slice, const key_range_t &range,
-                    superblock_t *superblock,
-                    ql::env_t *ql_env, const ql::batchspec_t &batchspec,
-                    const rdb_protocol_details::transform_t &transform,
-                    const boost::optional<rdb_protocol_details::terminal_t> &terminal,
-                    sorting_t sorting,
-                    rget_read_response_t *response);
->>>>>>> 66189bf2
 
 void rdb_rget_secondary_slice(
     btree_slice_t *slice,
