--- conflicted
+++ resolved
@@ -108,44 +108,6 @@
 class intersecting_readgen_t;
 } // namespace ql
 
-<<<<<<< HEAD
-class datum_range_t {
-public:
-    datum_range_t();
-    datum_range_t(
-        ql::datum_t left_bound,
-        key_range_t::bound_t left_bound_type,
-        ql::datum_t right_bound,
-        key_range_t::bound_t right_bound_type);
-    // Range that includes just one value.
-    explicit datum_range_t(ql::datum_t val);
-    static datum_range_t universe();
-
-    bool contains(reql_version_t reql_version, ql::datum_t val) const;
-    bool is_universe() const;
-
-    RDB_DECLARE_ME_SERIALIZABLE;
-
-private:
-    // Only `readgen_t` and its subclasses should do anything fancy with a range.
-    // (Modulo unit tests.)
-    friend class ql::readgen_t;
-    friend class ql::primary_readgen_t;
-    friend class ql::sindex_readgen_t;
-    friend class ql::intersecting_readgen_t;
-    friend struct unittest::make_sindex_read_t;
-
-    key_range_t to_primary_keyrange() const;
-    key_range_t to_sindex_keyrange() const;
-
-    ql::datum_t left_bound, right_bound;
-    key_range_t::bound_t left_bound_type, right_bound_type;
-};
-
-RDB_SERIALIZE_OUTSIDE(datum_range_t);
-
-=======
->>>>>>> 4f6b1e67
 struct backfill_atom_t {
     store_key_t key;
     ql::datum_t value;
@@ -205,12 +167,7 @@
     explicit point_read_response_t(ql::datum_t _data)
         : data(_data) { }
 };
-<<<<<<< HEAD
-
 RDB_DECLARE_SERIALIZABLE_FOR_CLUSTER(point_read_response_t);
-=======
-RDB_DECLARE_SERIALIZABLE(point_read_response_t);
->>>>>>> 4f6b1e67
 
 struct rget_read_response_t {
     ql::result_t result;
@@ -219,11 +176,7 @@
 
     rget_read_response_t() : truncated(false) { }
 };
-<<<<<<< HEAD
-
 RDB_DECLARE_SERIALIZABLE_FOR_CLUSTER(rget_read_response_t);
-=======
-RDB_DECLARE_SERIALIZABLE(rget_read_response_t);
 
 struct intersecting_geo_read_response_t {
     boost::variant<ql::datum_t, ql::exc_t> results_or_error;
@@ -236,8 +189,7 @@
             const ql::exc_t &_error)
         : results_or_error(_error) { }
 };
-RDB_DECLARE_SERIALIZABLE(intersecting_geo_read_response_t);
->>>>>>> 4f6b1e67
+RDB_DECLARE_SERIALIZABLE_FOR_CLUSTER(intersecting_geo_read_response_t);
 
 struct nearest_geo_read_response_t {
     typedef std::pair<double, ql::datum_t> dist_pair_t;
@@ -254,12 +206,7 @@
     explicit nearest_geo_read_response_t(const ql::exc_t &_error)
         : results_or_error(_error) { }
 };
-<<<<<<< HEAD
-
 RDB_DECLARE_SERIALIZABLE_FOR_CLUSTER(nearest_geo_read_response_t);
-=======
-RDB_DECLARE_SERIALIZABLE(nearest_geo_read_response_t);
->>>>>>> 4f6b1e67
 
 void scale_down_distribution(size_t result_limit, std::map<store_key_t, int64_t> *key_counts);
 
@@ -273,47 +220,27 @@
     region_t region;
     std::map<store_key_t, int64_t> key_counts;
 };
-<<<<<<< HEAD
-
 RDB_DECLARE_SERIALIZABLE_FOR_CLUSTER(distribution_read_response_t);
-=======
-RDB_DECLARE_SERIALIZABLE(distribution_read_response_t);
->>>>>>> 4f6b1e67
 
 struct sindex_list_response_t {
     sindex_list_response_t() { }
     std::vector<std::string> sindexes;
 };
-<<<<<<< HEAD
-
 RDB_DECLARE_SERIALIZABLE_FOR_CLUSTER(sindex_list_response_t);
-=======
-RDB_DECLARE_SERIALIZABLE(sindex_list_response_t);
->>>>>>> 4f6b1e67
 
 struct sindex_status_response_t {
     sindex_status_response_t()
     { }
     std::map<std::string, rdb_protocol::single_sindex_status_t> statuses;
 };
-<<<<<<< HEAD
-
 RDB_DECLARE_SERIALIZABLE_FOR_CLUSTER(sindex_status_response_t);
-=======
-RDB_DECLARE_SERIALIZABLE(sindex_status_response_t);
->>>>>>> 4f6b1e67
 
 struct changefeed_subscribe_response_t {
     changefeed_subscribe_response_t() { }
     std::set<uuid_u> server_uuids;
     std::set<ql::changefeed::server_t::addr_t> addrs;
 };
-<<<<<<< HEAD
-
 RDB_DECLARE_SERIALIZABLE_FOR_CLUSTER(changefeed_subscribe_response_t);
-=======
-RDB_DECLARE_SERIALIZABLE(changefeed_subscribe_response_t);
->>>>>>> 4f6b1e67
 
 struct changefeed_stamp_response_t {
     changefeed_stamp_response_t() { }
@@ -365,12 +292,7 @@
     explicit read_response_t(const variant_t &r)
         : response(r) { }
 };
-<<<<<<< HEAD
-
 RDB_DECLARE_SERIALIZABLE_FOR_CLUSTER(read_response_t);
-=======
-RDB_DECLARE_SERIALIZABLE(read_response_t);
->>>>>>> 4f6b1e67
 
 class point_read_t {
 public:
@@ -379,12 +301,7 @@
 
     store_key_t key;
 };
-<<<<<<< HEAD
-
 RDB_DECLARE_SERIALIZABLE_FOR_CLUSTER(point_read_t);
-=======
-RDB_DECLARE_SERIALIZABLE(point_read_t);
->>>>>>> 4f6b1e67
 
 struct sindex_rangespec_t {
     sindex_rangespec_t() { }
@@ -399,12 +316,7 @@
     region_t region; // What keyspace we're currently operating on.
     ql::datum_range_t original_range; // For dealing with truncation.
 };
-<<<<<<< HEAD
-
 RDB_DECLARE_SERIALIZABLE_FOR_CLUSTER(sindex_rangespec_t);
-=======
-RDB_DECLARE_SERIALIZABLE(sindex_rangespec_t);
->>>>>>> 4f6b1e67
 
 class rget_read_t {
 public:
@@ -525,22 +437,12 @@
     size_t result_limit;
     region_t region;
 };
-<<<<<<< HEAD
-
 RDB_DECLARE_SERIALIZABLE_FOR_CLUSTER(distribution_read_t);
-=======
-RDB_DECLARE_SERIALIZABLE(distribution_read_t);
->>>>>>> 4f6b1e67
 
 struct sindex_list_t {
     sindex_list_t() { }
 };
-<<<<<<< HEAD
-
 RDB_DECLARE_SERIALIZABLE_FOR_CLUSTER(sindex_list_t);
-=======
-RDB_DECLARE_SERIALIZABLE(sindex_list_t);
->>>>>>> 4f6b1e67
 
 struct sindex_status_t {
     sindex_status_t() { }
@@ -550,12 +452,7 @@
     std::set<std::string> sindexes;
     region_t region;
 };
-<<<<<<< HEAD
-
 RDB_DECLARE_SERIALIZABLE_FOR_CLUSTER(sindex_status_t);
-=======
-RDB_DECLARE_SERIALIZABLE(sindex_status_t);
->>>>>>> 4f6b1e67
 
 struct changefeed_subscribe_t {
     changefeed_subscribe_t() { }
@@ -564,12 +461,7 @@
     ql::changefeed::client_t::addr_t addr;
     region_t region;
 };
-<<<<<<< HEAD
-
 RDB_DECLARE_SERIALIZABLE_FOR_CLUSTER(changefeed_subscribe_t);
-=======
-RDB_DECLARE_SERIALIZABLE(changefeed_subscribe_t);
->>>>>>> 4f6b1e67
 
 struct changefeed_limit_subscribe_t {
     changefeed_limit_subscribe_t() { }
@@ -645,28 +537,14 @@
     read_t(T &&_read, profile_bool_t _profile)
         : read(std::forward<T>(_read)), profile(_profile) { }
 
-<<<<<<< HEAD
-
     // We use snapshotting for queries that acquire-and-hold large portions of the
     // table, so that they don't block writes.
     bool use_snapshot() const THROWS_NOTHING;
-=======
-    // Only use snapshotting if we're doing a range get.  If you change this,
-    // make sure to think hard about locking for changefeed operations,
-    // especially `changefeed_limit_subscribe_t`.
-    bool use_snapshot() const THROWS_NOTHING { return boost::get<rget_read_t>(&read); }
->>>>>>> 4f6b1e67
 
     // Returns true if this read should be sent to every replica.
     bool all_read() const THROWS_NOTHING { return boost::get<sindex_status_t>(&read); }
 };
-<<<<<<< HEAD
-
 RDB_DECLARE_SERIALIZABLE_FOR_CLUSTER(read_t);
-=======
-RDB_DECLARE_SERIALIZABLE(read_t);
->>>>>>> 4f6b1e67
-
 
 struct point_write_response_t {
     point_write_result_t result;
@@ -676,12 +554,7 @@
         : result(_result)
     { }
 };
-<<<<<<< HEAD
-
 RDB_DECLARE_SERIALIZABLE_FOR_CLUSTER(point_write_response_t);
-=======
-RDB_DECLARE_SERIALIZABLE(point_write_response_t);
->>>>>>> 4f6b1e67
 
 struct point_delete_response_t {
     point_delete_result_t result;
@@ -690,12 +563,7 @@
         : result(_result)
     { }
 };
-<<<<<<< HEAD
-
 RDB_DECLARE_SERIALIZABLE_FOR_CLUSTER(point_delete_response_t);
-=======
-RDB_DECLARE_SERIALIZABLE(point_delete_response_t);
->>>>>>> 4f6b1e67
 
 // TODO we're reusing the enums from row writes and reads to avoid name
 // shadowing. Nothing really wrong with this but maybe they could have a
@@ -703,42 +571,22 @@
 struct sindex_create_response_t {
     bool success;
 };
-<<<<<<< HEAD
-
 RDB_DECLARE_SERIALIZABLE_FOR_CLUSTER(sindex_create_response_t);
-=======
-RDB_DECLARE_SERIALIZABLE(sindex_create_response_t);
->>>>>>> 4f6b1e67
 
 struct sindex_drop_response_t {
     bool success;
 };
-<<<<<<< HEAD
-
 RDB_DECLARE_SERIALIZABLE_FOR_CLUSTER(sindex_drop_response_t);
-=======
-RDB_DECLARE_SERIALIZABLE(sindex_drop_response_t);
->>>>>>> 4f6b1e67
 
 struct sindex_rename_response_t {
     sindex_rename_result_t result;
 };
-<<<<<<< HEAD
-
 RDB_DECLARE_SERIALIZABLE_FOR_CLUSTER(sindex_rename_response_t);
-=======
-RDB_DECLARE_SERIALIZABLE(sindex_rename_response_t);
->>>>>>> 4f6b1e67
 
 struct sync_response_t {
     // sync always succeeds
 };
-<<<<<<< HEAD
-
 RDB_DECLARE_SERIALIZABLE_FOR_CLUSTER(sync_response_t);
-=======
-RDB_DECLARE_SERIALIZABLE(sync_response_t);
->>>>>>> 4f6b1e67
 
 typedef ql::datum_t batched_replace_response_t;
 
@@ -759,12 +607,7 @@
     template<class T>
     explicit write_response_t(const T &t) : response(t) { }
 };
-<<<<<<< HEAD
-
 RDB_DECLARE_SERIALIZABLE_FOR_CLUSTER(write_response_t);
-=======
-RDB_DECLARE_SERIALIZABLE(write_response_t);
->>>>>>> 4f6b1e67
 
 struct batched_replace_t {
     batched_replace_t() { }
@@ -784,12 +627,7 @@
     std::map<std::string, ql::wire_func_t > optargs;
     return_changes_t return_changes;
 };
-<<<<<<< HEAD
-
 RDB_DECLARE_SERIALIZABLE_FOR_CLUSTER(batched_replace_t);
-=======
-RDB_DECLARE_SERIALIZABLE(batched_replace_t);
->>>>>>> 4f6b1e67
 
 struct batched_insert_t {
     batched_insert_t() { }
@@ -826,12 +664,7 @@
     ql::configured_limits_t limits;
     return_changes_t return_changes;
 };
-<<<<<<< HEAD
-
 RDB_DECLARE_SERIALIZABLE_FOR_CLUSTER(batched_insert_t);
-=======
-RDB_DECLARE_SERIALIZABLE(batched_insert_t);
->>>>>>> 4f6b1e67
 
 class point_write_t {
 public:
@@ -872,12 +705,7 @@
     sindex_multi_bool_t multi;
     sindex_geo_bool_t geo;
 };
-<<<<<<< HEAD
-
 RDB_DECLARE_SERIALIZABLE_FOR_CLUSTER(sindex_create_t);
-=======
-RDB_DECLARE_SERIALIZABLE(sindex_create_t);
->>>>>>> 4f6b1e67
 
 class sindex_drop_t {
 public:
@@ -907,12 +735,7 @@
     bool overwrite;
     region_t region;
 };
-<<<<<<< HEAD
-
 RDB_DECLARE_SERIALIZABLE_FOR_CLUSTER(sindex_rename_t);
-=======
-RDB_DECLARE_SERIALIZABLE(sindex_rename_t);
->>>>>>> 4f6b1e67
 
 class sync_t {
 public:
@@ -973,12 +796,7 @@
           profile(_profile),
           limits(_limits) { }
 };
-<<<<<<< HEAD
-
 RDB_DECLARE_SERIALIZABLE_FOR_CLUSTER(write_t);
-=======
-RDB_DECLARE_SERIALIZABLE(write_t);
->>>>>>> 4f6b1e67
 
 struct backfill_chunk_t {
     struct delete_key_t {
