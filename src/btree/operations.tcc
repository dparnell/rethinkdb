#include "btree/internal_node.hpp"
#include "btree/leaf_node.hpp"
#include "btree/node_functions.hpp"
#include "btree/slice.hpp"
#include "btree/buf_patches.hpp"
#include "buffer_cache/buffer_cache.hpp"


// TODO: consider B#/B* trees to improve space efficiency

// TODO: perhaps allow memory reclamation due to oversplitting? We can
// be smart and only use a limited amount of ram for incomplete nodes
// (doing this efficiently very tricky for high insert
// workloads). Also, if the serializer is log-structured, we can write
// only a small part of each node.

// TODO: change rwi_write to rwi_intent followed by rwi_upgrade where
// relevant.


<<<<<<< HEAD
inline void insert_root(block_id_t root_id, superblock_t* sb) {
    sb->set_root_block_id(root_id);
    sb->release();
=======

inline void insert_root(block_id_t root_id, buf_lock_t& sb_buf) {
    rassert(sb_buf.is_acquired());
    sb_buf->set_data(const_cast<block_id_t *>(&(reinterpret_cast<const btree_superblock_t *>(sb_buf->get_data_read())->root_block)), &root_id, sizeof(root_id));

    sb_buf.release();
>>>>>>> 734e4d37
}

// Get a root block given a superblock, or make a new root if there isn't one.
template <class Value>
void get_root(value_sizer_t<Value> *sizer, transaction_t *txn, superblock_t* sb, buf_lock_t *buf_out) {
    rassert(!buf_out->is_acquired());

    block_id_t node_id = sb->get_root_block_id();

    if (node_id != NULL_BLOCK_ID) {
        buf_lock_t tmp(txn, node_id, rwi_write);
        buf_out->swap(tmp);
    } else {
        buf_out->allocate(txn);
        leaf::init(sizer, reinterpret_cast<leaf_node_t *>(buf_out->buf()->get_data_major_write()));
        insert_root(buf_out->buf()->get_block_id(), sb);
    }
}


// Split the node if necessary. If the node is a leaf_node, provide the new
// value that will be inserted; if it's an internal node, provide NULL (we
// split internal nodes proactively).
template <class Value>
void check_and_handle_split(value_sizer_t<Value> *sizer, transaction_t *txn, buf_lock_t& buf, buf_lock_t& last_buf, superblock_t *sb,
                            const btree_key_t *key, void *new_value) {
    txn->assert_thread();

    const node_t *node = reinterpret_cast<const node_t *>(buf->get_data_read());

    // If the node isn't full, we don't need to split, so we're done.
    if (!node::is_internal(node)) { // This should only be called when update_needed.
        rassert(new_value);
        if (!leaf::is_full(sizer, reinterpret_cast<const leaf_node_t *>(node), key, new_value)) {
            return;
        }
    } else {
        rassert(!new_value);
        if (!internal_node::is_full(reinterpret_cast<const internal_node_t *>(node))) {
            return;
        }
    }

    // Allocate a new node to split into, and some temporary memory to keep
    // track of the median key in the split; then actually split.
    buf_lock_t rbuf;
    rbuf.allocate(txn);
    btree_key_buffer_t median_buffer;
    btree_key_t *median = median_buffer.key();

    node::split(sizer, buf.buf(), reinterpret_cast<node_t *>(rbuf->get_data_major_write()), median);

    // Insert the key that sets the two nodes apart into the parent.
    if (!last_buf.is_acquired()) {
        // We're splitting what was previously the root, so create a new root to use as the parent.
        last_buf.allocate(txn);
        internal_node::init(sizer->block_size(), reinterpret_cast<internal_node_t *>(last_buf->get_data_major_write()));

        insert_root(last_buf->get_block_id(), sb);
    }

    bool success __attribute__((unused)) = internal_node::insert(sizer->block_size(), last_buf.buf(), median, buf->get_block_id(), rbuf->get_block_id());
    rassert(success, "could not insert internal btree node");

    // We've split the node; now figure out where the key goes and release the other buf (since we're done with it).
    if (0 >= sized_strcmp(key->contents, key->size, median->contents, median->size)) {
        // The key goes in the old buf (the left one).

        // Do nothing.

    } else {
        // The key goes in the new buf (the right one).
        buf.swap(rbuf);
    }
}

// Merge or level the node if necessary.
template <class Value>
void check_and_handle_underfull(value_sizer_t<Value> *sizer, transaction_t *txn,
                                buf_lock_t& buf, buf_lock_t& last_buf, superblock_t *sb,
                                const btree_key_t *key) {
    const node_t *node = reinterpret_cast<const node_t *>(buf->get_data_read());
    if (last_buf.is_acquired() && node::is_underfull(sizer, node)) { // The root node is never underfull.

        const internal_node_t *parent_node = reinterpret_cast<const internal_node_t *>(last_buf->get_data_read());

        // Acquire a sibling to merge or level with.
        btree_key_buffer_t key_in_middle;
        block_id_t sib_node_id;
        int nodecmp_node_with_sib = internal_node::sibling(parent_node, key, &sib_node_id, &key_in_middle);

        // Now decide whether to merge or level.
        buf_lock_t sib_buf(txn, sib_node_id, rwi_write);
        const node_t *sib_node = reinterpret_cast<const node_t *>(sib_buf->get_data_read());

#ifndef NDEBUG
        node::validate(sizer, sib_node);
#endif

        if (node::is_mergable(sizer, node, sib_node, parent_node)) { // Merge.

            if (nodecmp_node_with_sib < 0) { // Nodes must be passed to merge in ascending order.
                node::merge(sizer, const_cast<node_t *>(node), sib_buf.buf(), parent_node);
                buf->mark_deleted();
                buf.swap(sib_buf);
            } else {
                node::merge(sizer, const_cast<node_t *>(sib_node), buf.buf(), parent_node);
                sib_buf->mark_deleted();
            }

            sib_buf.release();

            if (!internal_node::is_singleton(parent_node)) {
                internal_node::remove(sizer->block_size(), last_buf.buf(), key_in_middle.key());
            } else {
                // The parent has only 1 key after the merge (which means that
                // it's the root and our node is its only child). Insert our
                // node as the new root.
                last_buf->mark_deleted();
                insert_root(buf->get_block_id(), sb);
            }
        } else { // Level
            btree_key_buffer_t replacement_key_buffer;
            btree_key_t *replacement_key = replacement_key_buffer.key();

            bool leveled = node::level(sizer, nodecmp_node_with_sib, buf.buf(), sib_buf.buf(), replacement_key, parent_node);

            if (leveled) {
                internal_node::update_key(last_buf.buf(), key_in_middle.key(), replacement_key);
            }
        }
    }
}

inline void get_btree_superblock(btree_slice_t *slice, access_t access, int expected_change_count, repli_timestamp_t tstamp, order_token_t token, got_superblock_t *got_superblock_out) {
    slice->assert_thread();

    slice->pre_begin_transaction_sink_.check_out(token);
    order_token_t begin_transaction_token = (is_read_mode(access) ? slice->pre_begin_transaction_read_mode_source_ : slice->pre_begin_transaction_write_mode_source_).check_in(token.tag() + "+begin_transaction_token");
    if (is_read_mode(access)) {
        begin_transaction_token = begin_transaction_token.with_read_mode();
    }
    got_superblock_out->txn.reset(new transaction_t(slice->cache(), access, expected_change_count, tstamp));
    got_superblock_out->txn->set_token(slice->post_begin_transaction_checkpoint_.check_through(begin_transaction_token));

    buf_lock_t tmp_buf(got_superblock_out->txn.get(), SUPERBLOCK_ID, access);
    boost::scoped_ptr<superblock_t> tmp_sb(new real_superblock_t(tmp_buf));
    got_superblock_out->sb.swap(tmp_sb);
}

inline void get_btree_superblock(btree_slice_t *slice, access_t access, order_token_t token, got_superblock_t *got_superblock_out) {
    rassert(is_read_mode(access));
    get_btree_superblock(slice, access, 0, repli_timestamp_t::distant_past, token, got_superblock_out);
}

template <class Value>
void find_keyvalue_location_for_write(got_superblock_t *got_superblock, btree_key_t *key, keyvalue_location_t<Value> *keyvalue_location_out) {
    keyvalue_location_out->sb.swap(got_superblock->sb);
    keyvalue_location_out->txn = got_superblock->txn;
    value_sizer_t<Value> v_sizer(keyvalue_location_out->txn->get_cache()->get_block_size());
    value_sizer_t<void> *sizer = &v_sizer;

    buf_lock_t last_buf;
    buf_lock_t buf;
    get_root(sizer, keyvalue_location_out->txn.get(), keyvalue_location_out->sb.get(), &buf);

    // Walk down the tree to the leaf.
    while (node::is_internal(reinterpret_cast<const node_t *>(buf->get_data_read()))) {
        // Check if the node is overfull and proactively split it if it is (since this is an internal node).
        check_and_handle_split(sizer, keyvalue_location_out->txn.get(), buf, last_buf, keyvalue_location_out->sb.get(), key, reinterpret_cast<Value *>(NULL));

        // Check if the node is underfull, and merge/level if it is.
        check_and_handle_underfull(sizer, keyvalue_location_out->txn.get(), buf, last_buf, keyvalue_location_out->sb.get(), key);

        // Release the superblock, if we've gone past the root (and haven't
        // already released it). If we're still at the root or at one of
        // its direct children, we might still want to replace the root, so
        // we can't release the superblock yet.
        if (last_buf.is_acquired()) {
            keyvalue_location_out->sb->release();
        }

        // Release the old previous node (unless we're at the root), and set
        // the next previous node (which is the current node).

        // Look up and acquire the next node.
        block_id_t node_id = internal_node::lookup(reinterpret_cast<const internal_node_t *>(buf->get_data_read()), key);
        rassert(node_id != NULL_BLOCK_ID && node_id != SUPERBLOCK_ID);

        buf_lock_t tmp(keyvalue_location_out->txn.get(), node_id, rwi_write);
        last_buf.swap(tmp);
        buf.swap(last_buf);
    }

    {
        scoped_malloc<Value> tmp(sizer->max_possible_size());

        // We've gone down the tree and gotten to a leaf. Now look up the key.
        bool key_found = leaf::lookup(sizer, reinterpret_cast<const leaf_node_t *>(buf->get_data_read()), key, tmp.get());

        if (key_found) {
            keyvalue_location_out->there_originally_was_value = true;
            keyvalue_location_out->value.swap(tmp);
        }
    }

    keyvalue_location_out->last_buf.swap(last_buf);
    keyvalue_location_out->buf.swap(buf);
}

template <class Value>
void find_keyvalue_location_for_read(got_superblock_t *got_superblock, btree_key_t *key, keyvalue_location_t<Value> *keyvalue_location_out) {
    block_id_t node_id = got_superblock->sb->get_root_block_id();
    rassert(node_id != SUPERBLOCK_ID);

    boost::shared_ptr<transaction_t> txn = got_superblock->txn;
    keyvalue_location_out->txn = txn;

    buf_lock_t buf;
    got_superblock->sb->swap_buf(buf);

    value_sizer_t<Value> v_sizer(txn->get_cache()->get_block_size());
    value_sizer_t<void> *sizer = &v_sizer;

    if (node_id == NULL_BLOCK_ID) {
        // There is no root, so the tree is empty.
        return;
    }

    {
        buf_lock_t tmp(txn.get(), node_id, rwi_read);
        buf.swap(tmp);
    }

#ifndef NDEBUG
    node::validate(sizer, reinterpret_cast<const node_t *>(buf->get_data_read()));
#endif  // NDEBUG

    while (node::is_internal(reinterpret_cast<const node_t *>(buf->get_data_read()))) {
        node_id = internal_node::lookup(reinterpret_cast<const internal_node_t *>(buf->get_data_read()), key);
        rassert(node_id != NULL_BLOCK_ID && node_id != SUPERBLOCK_ID);

        {
            buf_lock_t tmp(txn.get(), node_id, rwi_read);
            buf.swap(tmp);
        }

#ifndef NDEBUG
        node::validate(sizer, reinterpret_cast<const node_t *>(buf->get_data_read()));
#endif  // NDEBUG
    }

    // Got down to the leaf, now probe it.
    const leaf_node_t *leaf = reinterpret_cast<const leaf_node_t *>(buf->get_data_read());
    scoped_malloc<Value> value(sizer->max_possible_size());
    if(leaf::lookup(sizer, leaf, key, value.get())) {
        keyvalue_location_out->buf.swap(buf);
        keyvalue_location_out->there_originally_was_value = true;
        keyvalue_location_out->value.swap(value);
    }
}

template <class Value>
void apply_keyvalue_change(keyvalue_location_t<Value> *kv_loc, btree_key_t *key, repli_timestamp_t tstamp, bool expired) {
    value_sizer_t<Value> v_sizer(kv_loc->txn->get_cache()->get_block_size());
    value_sizer_t<void> *sizer = &v_sizer;

    if (kv_loc->value) {
        // We have a value to insert.

        // Split the node if necessary, to make sure that we have room
        // for the value.  Not necessary when deleting, because the
        // node won't grow.

        check_and_handle_split(sizer, kv_loc->txn.get(), kv_loc->buf, kv_loc->last_buf, kv_loc->sb.get(), key, kv_loc->value.get());

        rassert(!leaf::is_full(sizer, reinterpret_cast<const leaf_node_t *>(kv_loc->buf->get_data_read()),
                key, kv_loc->value.get()));

        kv_loc->buf->apply_patch(new leaf_insert_patch_t(kv_loc->buf->get_block_id(), kv_loc->buf->get_next_patch_counter(),
                sizer->size(kv_loc->value.get()), kv_loc->value.get(), key->size, key->contents, tstamp));

    } else {
        // Delete the value if it's there.
        if (kv_loc->there_originally_was_value) {
            if(!expired) {
                rassert(tstamp != repli_timestamp_t::invalid, "Deletes need a valid timestamp now.");

<<<<<<< HEAD
                kv_loc->buf->apply_patch(new leaf_remove_patch_t(kv_loc->buf->get_block_id(),
                        kv_loc->buf->get_next_patch_counter(), tstamp, key->size, key->contents));
            } else {
                // Expirations do an erase, not a delete.
                // TODO (sam): Add  buf patch type for erase_presence
                leaf::erase_presence(sizer, reinterpret_cast<leaf_node_t *>(kv_loc->buf->get_data_major_write()), key);
=======
            if (!expired) {
                rassert(tstamp != repli_timestamp_t::invalid, "Deletes need a valid timestamp now.");

                kv_loc->buf->apply_patch(new leaf_remove_patch_t(kv_loc->buf->get_block_id(), kv_loc->buf->get_next_patch_counter(), tstamp, key->size, key->contents));
            } else {
                // Expirations do an erase, not a delete.

                kv_loc->buf->apply_patch(new leaf_erase_presence_patch_t(kv_loc->buf->get_block_id(), kv_loc->buf->get_next_patch_counter(), key->size, key->contents));
>>>>>>> 734e4d37
            }
        }
    }

    // Check to see if the leaf is underfull (following a change in
    // size or a deletion, and merge/level if it is.
    check_and_handle_underfull(sizer, kv_loc->txn.get(), kv_loc->buf, kv_loc->last_buf, kv_loc->sb.get(), key);
}

template <class Value>
void apply_keyvalue_change(keyvalue_location_t<Value> *kv_loc, btree_key_t *key, repli_timestamp_t tstamp) {
    apply_keyvalue_change(kv_loc, key, tstamp, false);
}

template <class Value>
<<<<<<< HEAD
value_txn_t<Value>::value_txn_t(btree_key_t *key, 
                               keyvalue_location_t<Value> &_kv_location, 
                               repli_timestamp_t tstamp)  
    : key(key), tstamp(tstamp)
{ 
=======
void apply_keyvalue_change(keyvalue_location_t<Value> *kv_loc, btree_key_t *key, repli_timestamp_t tstamp) {
    apply_keyvalue_change(kv_loc, key, tstamp, false);
}


template <class Value>
value_txn_t<Value>::value_txn_t(btree_key_t *_key,
                                keyvalue_location_t<Value>& _kv_location,
                                repli_timestamp_t _tstamp)
    : key(_key), tstamp(_tstamp)
{
>>>>>>> 734e4d37
    kv_location.swap(_kv_location);
}

template <class Value>
<<<<<<< HEAD
value_txn_t<Value>::~value_txn_t() {
    apply_keyvalue_change(&kv_location, key, tstamp, false);
}

// TODO: WTF is this, you can't copy a value_txn_t
template <class Value>
value_txn_t<Value> get_value_write(btree_slice_t *slice, btree_key_t *key, const repli_timestamp_t tstamp, const order_token_t token) {
=======
value_txn_t<Value>::value_txn_t(btree_slice_t *slice, btree_key_t *_key, const repli_timestamp_t _tstamp, const order_token_t token) 
    : key(_key), tstamp(_tstamp)
{
>>>>>>> 734e4d37
    got_superblock_t can_haz_superblock;

    get_btree_superblock(slice, rwi_write, 1, tstamp, token, &can_haz_superblock);

    keyvalue_location_t<Value> _kv_location;
    find_keyvalue_location_for_write(&can_haz_superblock, key, &_kv_location);

    kv_location.swap(_kv_location);
}

template <class Value>
value_txn_t<Value>::~value_txn_t() {
    apply_keyvalue_change(&kv_location, key, tstamp, false);
}

template <class Value>
scoped_malloc<Value>& value_txn_t<Value>::value() {
    return kv_location.value;
}

template <class Value>
transaction_t *value_txn_t<Value>::get_txn() {
    return kv_location.txn.get();
}

template <class Value>
void get_value_read(btree_slice_t *slice, btree_key_t *key, order_token_t token, keyvalue_location_t<Value> *kv_location_out) {
    got_superblock_t got_superblock;
    get_btree_superblock(slice, rwi_read, token, &got_superblock);

    find_keyvalue_location_for_read(&got_superblock, key, kv_location_out);
}<|MERGE_RESOLUTION|>--- conflicted
+++ resolved
@@ -18,18 +18,9 @@
 // relevant.
 
 
-<<<<<<< HEAD
 inline void insert_root(block_id_t root_id, superblock_t* sb) {
     sb->set_root_block_id(root_id);
     sb->release();
-=======
-
-inline void insert_root(block_id_t root_id, buf_lock_t& sb_buf) {
-    rassert(sb_buf.is_acquired());
-    sb_buf->set_data(const_cast<block_id_t *>(&(reinterpret_cast<const btree_superblock_t *>(sb_buf->get_data_read())->root_block)), &root_id, sizeof(root_id));
-
-    sb_buf.release();
->>>>>>> 734e4d37
 }
 
 // Get a root block given a superblock, or make a new root if there isn't one.
@@ -317,24 +308,10 @@
         if (kv_loc->there_originally_was_value) {
             if(!expired) {
                 rassert(tstamp != repli_timestamp_t::invalid, "Deletes need a valid timestamp now.");
-
-<<<<<<< HEAD
-                kv_loc->buf->apply_patch(new leaf_remove_patch_t(kv_loc->buf->get_block_id(),
-                        kv_loc->buf->get_next_patch_counter(), tstamp, key->size, key->contents));
-            } else {
-                // Expirations do an erase, not a delete.
-                // TODO (sam): Add  buf patch type for erase_presence
-                leaf::erase_presence(sizer, reinterpret_cast<leaf_node_t *>(kv_loc->buf->get_data_major_write()), key);
-=======
-            if (!expired) {
-                rassert(tstamp != repli_timestamp_t::invalid, "Deletes need a valid timestamp now.");
-
                 kv_loc->buf->apply_patch(new leaf_remove_patch_t(kv_loc->buf->get_block_id(), kv_loc->buf->get_next_patch_counter(), tstamp, key->size, key->contents));
             } else {
                 // Expirations do an erase, not a delete.
-
                 kv_loc->buf->apply_patch(new leaf_erase_presence_patch_t(kv_loc->buf->get_block_id(), kv_loc->buf->get_next_patch_counter(), key->size, key->contents));
->>>>>>> 734e4d37
             }
         }
     }
@@ -348,19 +325,6 @@
 void apply_keyvalue_change(keyvalue_location_t<Value> *kv_loc, btree_key_t *key, repli_timestamp_t tstamp) {
     apply_keyvalue_change(kv_loc, key, tstamp, false);
 }
-
-template <class Value>
-<<<<<<< HEAD
-value_txn_t<Value>::value_txn_t(btree_key_t *key, 
-                               keyvalue_location_t<Value> &_kv_location, 
-                               repli_timestamp_t tstamp)  
-    : key(key), tstamp(tstamp)
-{ 
-=======
-void apply_keyvalue_change(keyvalue_location_t<Value> *kv_loc, btree_key_t *key, repli_timestamp_t tstamp) {
-    apply_keyvalue_change(kv_loc, key, tstamp, false);
-}
-
 
 template <class Value>
 value_txn_t<Value>::value_txn_t(btree_key_t *_key,
@@ -368,24 +332,13 @@
                                 repli_timestamp_t _tstamp)
     : key(_key), tstamp(_tstamp)
 {
->>>>>>> 734e4d37
     kv_location.swap(_kv_location);
 }
 
 template <class Value>
-<<<<<<< HEAD
-value_txn_t<Value>::~value_txn_t() {
-    apply_keyvalue_change(&kv_location, key, tstamp, false);
-}
-
-// TODO: WTF is this, you can't copy a value_txn_t
-template <class Value>
-value_txn_t<Value> get_value_write(btree_slice_t *slice, btree_key_t *key, const repli_timestamp_t tstamp, const order_token_t token) {
-=======
 value_txn_t<Value>::value_txn_t(btree_slice_t *slice, btree_key_t *_key, const repli_timestamp_t _tstamp, const order_token_t token) 
     : key(_key), tstamp(_tstamp)
 {
->>>>>>> 734e4d37
     got_superblock_t can_haz_superblock;
 
     get_btree_superblock(slice, rwi_write, 1, tstamp, token, &can_haz_superblock);
