--- conflicted
+++ resolved
@@ -306,14 +306,11 @@
 template <class container_t, class ctx_t>
 void json_adapter_with_inserter_t<container_t, ctx_t>::erase_impl(const ctx_t &ctx) {
     erase_json(target, ctx);
-<<<<<<< HEAD
-=======
 }
 
 template <class container_t, class ctx_t>
 void json_adapter_with_inserter_t<container_t, ctx_t>::reset_impl(const ctx_t &ctx) {
     reset_json(target, ctx);
->>>>>>> 58482414
 }
 
 template <class container_t, class ctx_t>
