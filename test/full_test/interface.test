for interface_test_name in [
<<<<<<< HEAD
        'detect_dead', 'distribution', 'log', 'progress',
        'dead_machine_issues', 'unsatisfiable_goals_issue', 'name_conflict_issue',
        'net_corruption', 'resources', 'large_branch_history',
        'metadata_persistence', 'stat', 'server_tags', 'table_config']:
=======
        'detect_dead', 'log', 'progress', 'dead_machine_issues',
        'unsatisfiable_goals_issue', 'name_conflict_issue', 'net_corruption',
        'resources', 'large_branch_history', 'metadata_persistence', 'stat',
        'server_name', 'server_tags', 'table_config', 'table_reconfigure']:
>>>>>>> 0cea85d3
    generate_test("$RETHINKDB/test/interface/%s.py" % interface_test_name, name=interface_test_name)
<|MERGE_RESOLUTION|>--- conflicted
+++ resolved
@@ -1,13 +1,6 @@
 for interface_test_name in [
-<<<<<<< HEAD
-        'detect_dead', 'distribution', 'log', 'progress',
-        'dead_machine_issues', 'unsatisfiable_goals_issue', 'name_conflict_issue',
-        'net_corruption', 'resources', 'large_branch_history',
-        'metadata_persistence', 'stat', 'server_tags', 'table_config']:
-=======
         'detect_dead', 'log', 'progress', 'dead_machine_issues',
         'unsatisfiable_goals_issue', 'name_conflict_issue', 'net_corruption',
         'resources', 'large_branch_history', 'metadata_persistence', 'stat',
-        'server_name', 'server_tags', 'table_config', 'table_reconfigure']:
->>>>>>> 0cea85d3
+        'server_tags', 'table_config', 'table_reconfigure']:
     generate_test("$RETHINKDB/test/interface/%s.py" % interface_test_name, name=interface_test_name)
