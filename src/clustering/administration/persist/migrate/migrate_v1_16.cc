--- conflicted
+++ resolved
@@ -268,12 +268,7 @@
     time_t ts = *std::max_element(times.begin(), times.end());
 
     multi_table_manager_timestamp_t res;
-<<<<<<< HEAD
-    res.epoch.timestamp = static_cast<microtime_t>(ts < 0 ? 0 : ts);
-    res.epoch.id = generate_uuid();
-=======
     res.epoch = multi_table_manager_timestamp_t::epoch_t::migrate(ts);
->>>>>>> c963fdaf
     res.log_index = 0;
     return res;
 }
