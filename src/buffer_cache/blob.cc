#include "buffer_cache/blob.hpp"

#include "buffer_cache/buf_lock.hpp"
#include "buffer_cache/buffer_cache.hpp"
#include "serializer/types.hpp"
#include "concurrency/pmap.hpp"
#include "containers/buffer_group.hpp"

blob_acq_t::~blob_acq_t() {
    for (int i = 0, e = bufs_.size(); i < e; ++i) {
        bufs_[i]->release();
    }
}

namespace blob {

int big_size_offset(int maxreflen) {
    return maxreflen <= 255 ? 1 : 2;
}

int big_offset_offset(int maxreflen) {
    return big_size_offset(maxreflen) + sizeof(int64_t);
}

int block_ids_offset(int maxreflen) {
    return big_offset_offset(maxreflen) + sizeof(int64_t);
}

temporary_acq_tree_node_t *make_tree_from_block_ids(transaction_t *txn, access_t mode, int levels, int64_t offset, int64_t size, const block_id_t *block_ids);
void expose_tree_from_block_ids(transaction_t *txn, access_t mode, int levels, int64_t offset, int64_t size, temporary_acq_tree_node_t *tree, buffer_group_t *buffer_group_out, blob_acq_t *acq_group_out);


int small_size(const char *ref, int maxreflen) {
    // small value sizes range from 0 to maxreflen - big_size_offset(maxreflen), and maxreflen indicates large value.
    if (maxreflen <= 255) {
        return *reinterpret_cast<const uint8_t *>(ref);
    } else {
        return *reinterpret_cast<const uint16_t *>(ref);
    }
}

bool size_would_be_small(int64_t proposed_size, int maxreflen) {
    return proposed_size <= maxreflen - big_size_offset(maxreflen);
}

void set_small_size_field(char *ref, int maxreflen, int64_t size) {
    if (maxreflen <= 255) {
        *reinterpret_cast<uint8_t *>(ref) = size;
    } else {
        *reinterpret_cast<uint16_t *>(ref) = size;
    }
}

void set_small_size(char *ref, int maxreflen, int64_t size) {
    rassert(size_would_be_small(size, maxreflen));
    set_small_size_field(ref, maxreflen, size);
}

bool is_small(const char *ref, int maxreflen) {
    return small_size(ref, maxreflen) < maxreflen;
}

char *small_buffer(char *ref, int maxreflen) {
    return ref + big_size_offset(maxreflen);
}

int64_t big_size(const char *ref, int maxreflen) {
    return *reinterpret_cast<const int64_t *>(ref + big_size_offset(maxreflen));
}

void set_big_size(char *ref, int maxreflen, int64_t new_size) {
    *reinterpret_cast<int64_t *>(ref + big_size_offset(maxreflen)) = new_size;
}

void set_big_offset(char *ref, int maxreflen, int64_t new_offset) {
    *reinterpret_cast<int64_t *>(ref + big_offset_offset(maxreflen)) = new_offset;
}

int64_t big_offset(const char *ref, int maxreflen) {
    return *reinterpret_cast<const int64_t *>(ref + big_offset_offset(maxreflen));
}

const block_id_t *block_ids(const char *ref, int maxreflen) {
    return reinterpret_cast<const block_id_t *>(ref + block_ids_offset(maxreflen));
}

block_id_t *block_ids(char *ref, int maxreflen) {
    return reinterpret_cast<block_id_t *>(ref + block_ids_offset(maxreflen));
}

int64_t leaf_size(block_size_t block_size) {
    return block_size.value() - sizeof(block_magic_t);
}

char *leaf_node_data(void *buf) {
    return reinterpret_cast<char *>(buf) + sizeof(block_magic_t);
}

const char *leaf_node_data(const void *buf) {
    return reinterpret_cast<const char *>(buf) + sizeof(block_magic_t);
}

int64_t internal_node_count(block_size_t block_size) {
    return (block_size.value() - sizeof(block_magic_t)) / sizeof(block_id_t);
}

const block_id_t *internal_node_block_ids(const void *buf) {
    return reinterpret_cast<const block_id_t *>(reinterpret_cast<const char *>(buf) + sizeof(block_magic_t));
}

block_id_t *internal_node_block_ids(void *buf) {
    return reinterpret_cast<block_id_t *>(reinterpret_cast<char *>(buf) + sizeof(block_magic_t));
}

ref_info_t big_ref_info(block_size_t block_size, int64_t offset, int64_t size, int maxreflen) {
    rassert(size > int64_t(maxreflen - big_size_offset(maxreflen)));
    int64_t max_blockid_count = (maxreflen - block_ids_offset(maxreflen)) / sizeof(block_id_t);

    int64_t block_count = ceil_divide(size + offset, leaf_size(block_size));

    int levels = 1;
    while (block_count > max_blockid_count) {
        block_count = ceil_divide(block_count, internal_node_count(block_size));
        ++levels;
    }

    ref_info_t info;
    info.refsize = block_ids_offset(maxreflen) + sizeof(block_id_t) * block_count;
    info.levels = levels;
    return info;
}

ref_info_t ref_info(block_size_t block_size, const char *ref, int maxreflen) {
    int smallsize = small_size(ref, maxreflen);
    if (smallsize <= maxreflen - big_size_offset(maxreflen)) {
        ref_info_t info;
	info.refsize = big_size_offset(maxreflen) + smallsize;
	info.levels = 0;
        return info;
    } else {
        return big_ref_info(block_size, big_offset(ref, maxreflen), big_size(ref, maxreflen), maxreflen);
    }
}

int ref_size(block_size_t block_size, const char *ref, int maxreflen) {
    return ref_info(block_size, ref, maxreflen).refsize;
}

bool ref_fits(block_size_t block_size, int data_length, const char *ref, int maxreflen) {
    if (data_length <= 0) {
        return false;
    }
    int smallsize = small_size(ref, maxreflen);
    if (smallsize <= maxreflen - big_size_offset(maxreflen)) {
        return big_size_offset(maxreflen) + smallsize <= data_length;
    } else {
        if (data_length < block_ids_offset(maxreflen)) {
            return false;
        }

        return data_length >= ref_size(block_size, ref, maxreflen);
    }
}

int maxreflen_from_blockid_count(int count) {
    // The block ids offset is either 17 or 18 depending on whether
    // the return value would be <= 255.
    int sz = block_ids_offset(1) + count * sizeof(block_id_t);
    int diff = block_ids_offset(sz) - block_ids_offset(1);
    return diff + sz;
}

int64_t value_size(const char *ref, int maxreflen) {
    int smallsize = blob::small_size(ref, maxreflen);
    if (smallsize <= maxreflen - big_size_offset(maxreflen)) {
        return smallsize;
    } else {
        rassert(smallsize == maxreflen);
        return blob::big_size(ref, maxreflen);
    }
    return 0;
}


int btree_maxreflen = 251;
block_magic_t internal_node_magic = { { 'l', 'a', 'r', 'i' } };
block_magic_t leaf_node_magic = { { 'l', 'a', 'r', 'l' } };


int64_t ref_value_offset(const char *ref, int maxreflen) {
    return is_small(ref, maxreflen) ? 0 : big_offset(ref, maxreflen);
}

int64_t stepsize(block_size_t block_size, int levels) {
    rassert(levels > 0);
    int64_t step = leaf_size(block_size);
    for (int i = 0; i < levels - 1; ++i) {
        step *= internal_node_count(block_size);
    }
    return step;
}

int64_t max_end_offset(block_size_t block_size, int levels, int maxreflen) {
    if (levels == 0) {
        return maxreflen - big_size_offset(maxreflen);
    } else {
        int ref_block_ids = (maxreflen - block_ids_offset(maxreflen)) / sizeof(block_id_t);
        return stepsize(block_size, levels) * ref_block_ids;
    }
}

int64_t clamp(int64_t x, int64_t lo, int64_t hi) {
    return x < lo ? lo : x > hi ? hi : x;
}

void shrink(block_size_t block_size, int levels, int64_t offset, int64_t size, int index, int64_t *suboffset_out, int64_t *subsize_out) {
    int64_t step = stepsize(block_size, levels);

    int64_t clamp_low = index * step;
    int64_t clamp_high = clamp_low + step;

    int64_t suboffset = clamp(offset, clamp_low, clamp_high);
    int64_t subsize = clamp(offset + size, clamp_low, clamp_high) - suboffset;

    *suboffset_out = suboffset - clamp_low;
    *subsize_out = subsize;
}

void compute_acquisition_offsets(block_size_t block_size, int levels, int64_t offset, int64_t size, int *lo_out, int *hi_out) {
    int64_t step = stepsize(block_size, levels);

    *lo_out = offset / step;
    *hi_out = ceil_divide(offset + size, step);
}

}  // namespace blob

blob_t::blob_t(char *ref, int maxreflen)
    : ref_(ref), maxreflen_(maxreflen) {
    rassert(maxreflen >= blob::block_ids_offset(maxreflen) + int(sizeof(block_id_t)));
}



int blob_t::refsize(block_size_t block_size) const {
    return blob::ref_size(block_size, ref_, maxreflen_);
}

int64_t blob_t::valuesize() const {
    return blob::value_size(ref_, maxreflen_);
}

union temporary_acq_tree_node_t {
    buf_t *buf;
    temporary_acq_tree_node_t *child;
};

void blob_t::expose_region(transaction_t *txn, access_t mode, int64_t offset, int64_t size, buffer_group_t *buffer_group_out, blob_acq_t *acq_group_out) {
    if (size == 0) {
        return;
    }

    if (blob::is_small(ref_, maxreflen_)) {
        char *b = blob::small_buffer(ref_, maxreflen_);
#ifndef NDEBUG
        UNUSED int n = blob::small_size(ref_, maxreflen_);
        rassert(0 <= offset && offset <= n);
        rassert(0 <= size && size <= n && offset + size <= n);
#endif
        buffer_group_out->add_buffer(size, b + offset);
    } else {
        // It's large.

        int levels = blob::ref_info(txn->get_cache()->get_block_size(), ref_, maxreflen_).levels;

        int64_t real_offset = blob::big_offset(ref_, maxreflen_) + offset;

        // Acquiring is done recursively in parallel,
        temporary_acq_tree_node_t *tree = blob::make_tree_from_block_ids(txn, mode, levels, real_offset, size, blob::block_ids(ref_, maxreflen_));

        // Exposing and writing to the buffer group is done serially.
        blob::expose_tree_from_block_ids(txn, mode, levels, real_offset, size, tree, buffer_group_out, acq_group_out);
    }
}

<<<<<<< HEAD

blob_t::iterator blob_t::expose_region(transaction_t *txn, access_t mode, int64_t offset, int64_t size) {
    boost::shared_ptr<buffer_group_t> bg(new buffer_group_t);
    boost::shared_ptr<blob_acq_t> acq(new blob_acq_t);
    expose_region(txn, mode, offset, size, bg.get(), acq.get());
    return iterator(bg, acq); 
}

blob_t::iterator::iterator(boost::shared_ptr<buffer_group_t> bg, boost::shared_ptr<blob_acq_t> acq) :
    bg(bg), acq(acq), next_buffer(0)
{
    increment_buffer();
}

void blob_t::iterator::increment_buffer() {
    if(!at_end()) {
        current_buffer = bg->get_buffer(next_buffer);
        next_buffer++;
        cur_buffer_index = 0;
    }
}

char &blob_t::iterator::operator*() {
    return reinterpret_cast<char *>(current_buffer.data)[cur_buffer_index];
}

void blob_t::iterator::operator++() {
    cur_buffer_index++;
    if(cur_buffer_index >= current_buffer.size) {
        //Move on to next buffer
        increment_buffer();
    }
}

bool blob_t::iterator::at_end() {
    return next_buffer >= bg->num_buffers() && cur_buffer_index >= current_buffer.size;
=======
void blob_t::expose_all(transaction_t *txn, access_t mode, buffer_group_t *buffer_group_out, blob_acq_t *acq_group_out) {
    expose_region(txn, mode, 0, valuesize(), buffer_group_out, acq_group_out);
>>>>>>> 73c207cb
}

namespace blob {

struct region_tree_filler_t {
    transaction_t *txn;
    access_t mode;
    int levels;
    int64_t offset, size;
    const block_id_t *block_ids;
    int lo, hi;
    temporary_acq_tree_node_t *nodes;

    void operator()(int i) const {
        buf_lock_t lock(txn, block_ids[lo + i], mode);
        if (levels > 1) {
            const block_id_t *sub_ids = blob::internal_node_block_ids(lock->get_data_read());

            int64_t suboffset, subsize;
            shrink(txn->get_cache()->get_block_size(), levels, offset, size, lo + i, &suboffset, &subsize);
            nodes[i].child = blob::make_tree_from_block_ids(txn, mode, levels - 1, suboffset, subsize, sub_ids);
        } else {
            nodes[i].buf = lock.give_up_ownership();
        }
    }
};

temporary_acq_tree_node_t *make_tree_from_block_ids(transaction_t *txn, access_t mode, int levels, int64_t offset, int64_t size, const block_id_t *block_ids) {
    rassert(size > 0);

    region_tree_filler_t filler;
    filler.txn = txn;
    filler.mode = mode;
    filler.levels = levels;
    filler.offset = offset;
    filler.size = size;
    filler.block_ids = block_ids;
    compute_acquisition_offsets(txn->get_cache()->get_block_size(), levels, offset, size, &filler.lo, &filler.hi);

    filler.nodes = new temporary_acq_tree_node_t[filler.hi - filler.lo];

    pmap(filler.hi - filler.lo, filler);

    return filler.nodes;
}

void expose_tree_from_block_ids(transaction_t *txn, access_t mode, int levels, int64_t offset, int64_t size, temporary_acq_tree_node_t *tree, buffer_group_t *buffer_group_out, blob_acq_t *acq_group_out) {
    rassert(size > 0);

    int lo, hi;
    blob::compute_acquisition_offsets(txn->get_cache()->get_block_size(), levels, offset, size, &lo, &hi);

    for (int i = 0; i < hi - lo; ++i) {
        int64_t suboffset, subsize;
        blob::shrink(txn->get_cache()->get_block_size(), levels, offset, size, lo + i, &suboffset, &subsize);
        if (levels > 1) {
            expose_tree_from_block_ids(txn, mode, levels - 1, suboffset, subsize, tree[i].child, buffer_group_out, acq_group_out);
        } else {
            rassert(0 < subsize && subsize <= blob::leaf_size(txn->get_cache()->get_block_size()));
            rassert(0 <= suboffset && suboffset + subsize <= blob::leaf_size(txn->get_cache()->get_block_size()));

            buf_t *buf = tree[i].buf;
            void *leaf_buf;
            if (is_read_mode(mode)) {
                leaf_buf = const_cast<void *>(buf->get_data_read());
            } else {
                leaf_buf = buf->get_data_major_write();
            }

            char *data = blob::leaf_node_data(leaf_buf);

            acq_group_out->add_buf(buf);
            buffer_group_out->add_buffer(subsize, data + suboffset);
        }
    }

    delete[] tree;
}

}  // namespace blob

void blob_t::append_region(transaction_t *txn, int64_t size) {
    block_size_t block_size = txn->get_cache()->get_block_size();
    int levels = blob::ref_info(block_size, ref_, maxreflen_).levels;

    // Avoid the empty blob effect.
    if (levels == 0 && blob::small_size(ref_, maxreflen_) == 0 && size > 0) {
        blob::set_small_size(ref_, maxreflen_, 1);
        size -= 1;
    }
    if (size == 0) {
        return;
    }

    while (!allocate_to_dimensions(txn, levels, blob::ref_value_offset(ref_, maxreflen_), valuesize() + size)) {
        levels = add_level(txn, levels);
    }

    if (levels == 0) {
        rassert(blob::is_small(ref_, maxreflen_));
        int64_t new_size = size + blob::small_size(ref_, maxreflen_);
        rassert(blob::size_would_be_small(new_size, maxreflen_));
        blob::set_small_size(ref_, maxreflen_, new_size);
    } else {
        blob::set_big_size(ref_, maxreflen_, blob::big_size(ref_, maxreflen_) + size);
    }

    rassert(blob::ref_info(block_size, ref_, maxreflen_).levels == levels);
}

void blob_t::prepend_region(transaction_t *txn, int64_t size) {
    block_size_t block_size = txn->get_cache()->get_block_size();
    int levels = blob::ref_info(block_size, ref_, maxreflen_).levels;

    if (levels == 0) {
        int small_size = blob::small_size(ref_, maxreflen_);
        if (small_size + size <= maxreflen_ - blob::big_size_offset(maxreflen_)) {
            char *buf = blob::small_buffer(ref_, maxreflen_);
            memmove(buf + size, buf, small_size);
            blob::set_small_size(ref_, maxreflen_, small_size + size);
            return;
        }
    }

    // Avoid the empty blob effect.
    if (levels == 0 && blob::small_size(ref_, maxreflen_) == 0 && size > 0) {
        blob::set_small_size(ref_, maxreflen_, 1);
        size -= 1;
    }

    for (;;) {
        if (!shift_at_least(txn, levels, std::max<int64_t>(0, - (blob::ref_value_offset(ref_, maxreflen_) - size)))) {
            levels = add_level(txn, levels);
        } else if (!allocate_to_dimensions(txn, levels, blob::ref_value_offset(ref_, maxreflen_) - size, valuesize() + size)) {
            levels = add_level(txn, levels);
        } else {
            break;
        }
    }

    rassert(levels > 0);
    int64_t final_offset = blob::big_offset(ref_, maxreflen_) - size;
    rassert(final_offset >= 0);
    blob::set_big_offset(ref_, maxreflen_, final_offset);
    blob::set_big_size(ref_, maxreflen_, blob::big_size(ref_, maxreflen_) + size);

    rassert(blob::ref_info(block_size, ref_, maxreflen_).levels == levels);
}

void blob_t::unappend_region(transaction_t *txn, int64_t size) {
    block_size_t block_size = txn->get_cache()->get_block_size();
    int levels = blob::ref_info(block_size, ref_, maxreflen_).levels;

    bool emptying = false;
    if (valuesize() == size && size > 0) {
        emptying = true;
        size -= 1;
    }

    if (size != 0) {
        deallocate_to_dimensions(txn, levels, blob::ref_value_offset(ref_, maxreflen_), valuesize() - size);
        for (;;) {
            shift_at_least(txn, levels, - blob::ref_value_offset(ref_, maxreflen_));

            if (!remove_level(txn, &levels)) {
                break;
            }
        }
    }

    if (emptying) {
        rassert(blob::is_small(ref_, maxreflen_));
        rassert(blob::small_size(ref_, maxreflen_) == 1);
        blob::set_small_size(ref_, maxreflen_, 0);
    }
}

void blob_t::unprepend_region(transaction_t *txn, int64_t size) {
    block_size_t block_size = txn->get_cache()->get_block_size();
    int levels = blob::ref_info(block_size, ref_, maxreflen_).levels;

    bool emptying = false;
    if (valuesize() == size && size > 0) {
        emptying = true;
        size -= 1;
    }

    if (size != 0) {
        deallocate_to_dimensions(txn, levels, blob::ref_value_offset(ref_, maxreflen_) + size, valuesize() - size);
        for (;;) {
            shift_at_least(txn, levels, - blob::ref_value_offset(ref_, maxreflen_));
            if (!remove_level(txn, &levels)) {
                break;
            }
        }
    }

    if (emptying) {
        rassert(blob::is_small(ref_, maxreflen_));
        rassert(blob::small_size(ref_, maxreflen_) == 1);
        blob::set_small_size(ref_, maxreflen_, 0);
    }
}

void blob_t::clear(transaction_t *txn) {
    unappend_region(txn, valuesize());
}

void blob_t::write_from_string(std::string &val, transaction_t *txn, int64_t offset) {
    buffer_group_t dest;
    boost::scoped_ptr<blob_acq_t> acq(new blob_acq_t);
    expose_region(txn, rwi_write, offset, val.size(), &dest, acq.get());

    buffer_group_t src;
    src.add_buffer(val.size(), const_cast<char *>(val.c_str()));
    buffer_group_copy_data(&dest, const_view(&src));
}

void blob_t::read_to_string(std::string &s_out, transaction_t *txn, int64_t offset, int64_t length) {
    s_out.resize(length, '\0');

    buffer_group_t dest;
    dest.add_buffer(length, const_cast<char *>(s_out.c_str()));

    buffer_group_t src;
    boost::scoped_ptr<blob_acq_t> acq(new blob_acq_t);
    expose_region(txn, rwi_read, offset, length, &src, acq.get());
    buffer_group_copy_data(&dest, const_view(&src));
}

namespace blob {

struct traverse_helper_t {
    virtual void preprocess(transaction_t *txn, int levels, buf_lock_t& lock, block_id_t *block_id) = 0;
    virtual void postprocess(buf_lock_t& lock) = 0;
    virtual ~traverse_helper_t() { }
};

void traverse_recursively(transaction_t *txn, int levels, block_id_t *block_ids, int64_t old_offset, int64_t old_size, int64_t new_offset, int64_t new_size, traverse_helper_t *helper);

void traverse_index(transaction_t *txn, int levels, block_id_t *block_ids, int index, int64_t old_offset, int64_t old_size, int64_t new_offset, int64_t new_size, traverse_helper_t *helper) {
    block_size_t block_size = txn->get_cache()->get_block_size();
    int64_t sub_old_offset, sub_old_size, sub_new_offset, sub_new_size;
    blob::shrink(block_size, levels, old_offset, old_size, index, &sub_old_offset, &sub_old_size);
    blob::shrink(block_size, levels, new_offset, new_size, index, &sub_new_offset, &sub_new_size);

    if (sub_old_size > 0) {
        if (levels > 1) {
            buf_lock_t lock(txn, block_ids[index], rwi_write);
            void *b = lock->get_data_major_write();

            block_id_t *subids = blob::internal_node_block_ids(b);
            traverse_recursively(txn, levels - 1, subids, sub_old_offset, sub_old_size, sub_new_offset, sub_new_size, helper);
        }

    } else {
        buf_lock_t lock;
        //        debugf("preprocess levels = %d, index = %d\n", levels, index);
        helper->preprocess(txn, levels, lock, &block_ids[index]);

        if (levels > 1) {
            void *b = lock->get_data_major_write();
            block_id_t *subids = blob::internal_node_block_ids(b);
            traverse_recursively(txn, levels - 1, subids, sub_old_offset, sub_old_size, sub_new_offset, sub_new_size, helper);
        }

        helper->postprocess(lock);
    }
}

void traverse_recursively(transaction_t *txn, int levels, block_id_t *block_ids, int64_t old_offset, int64_t old_size, int64_t new_offset, int64_t new_size, traverse_helper_t *helper) {
    block_size_t block_size = txn->get_cache()->get_block_size();

    int old_lo, old_hi, new_lo, new_hi;
    compute_acquisition_offsets(block_size, levels, old_offset, old_size, &old_lo, &old_hi);
    compute_acquisition_offsets(block_size, levels, new_offset, new_size, &new_lo, &new_hi);

    int64_t leafsize = leaf_size(block_size);

    // This highest_i variable makes sure, rigorously, that the two
    // for loops don't trace the same subtree twice.
    int highest_i = -1;

    //    debugf("at levels=%d, old_lo=%d, old_hi=%d, new_lo=%d, new_hi=%d\n", levels, old_lo, old_hi, new_lo, new_hi);
    if (new_offset / leafsize < old_offset / leafsize) {
        // See comment [1] below.
        for (int i = new_lo; i <= old_lo && i < new_hi; ++i) {
            //            debugf("calling traverse_index (lo) levels=%d, i=%d, %ld %ld %ld %ld\n", levels, i, old_offset, old_size, new_offset, new_size);
            traverse_index(txn, levels, block_ids, i, old_offset, old_size, new_offset, new_size, helper);
            highest_i = i;
        }
    }
    if (ceil_divide(new_offset + new_size, leafsize) > ceil_divide(old_offset + old_size, leafsize)) {
        for (int i = std::max(highest_i + 1, old_hi - 1); i < new_hi; ++i) {
            //            debugf("calling traverse_index (hi) levels=%d, i=%d, %ld %ld %ld %ld\n", levels, i, old_offset, old_size, new_offset, new_size);
            traverse_index(txn, levels, block_ids, i, old_offset, old_size, new_offset, new_size, helper);
        }
    }

    // [1] We have a problem that if old_offset is on a multiple of
    // the step size, we'll visit the left edge of the completely
    // acquired branch.  However, when old_lo = 1020, we'd actually be
    // walking past the end of the value.  We make the mistake in the
    // design of this function of allowing old_size to be zero and
    // trying to handle such cases.  The check that i < new_hi
    // prevents us from walking off the edge when old_lo = 1020,
    // because new_hi cannot be more than 1020.
    //
    // Really, we should require that old_size be greater than zero.
}

}  // namespace

bool blob_t::traverse_to_dimensions(transaction_t *txn, int levels, int64_t old_offset, int64_t old_size, int64_t new_offset, int64_t new_size, blob::traverse_helper_t *helper) {
    UNUSED int64_t old_end = old_offset + old_size;
    int64_t new_end = new_offset + new_size;
    rassert(new_offset <= old_offset && new_end >= old_end);
    block_size_t block_size = txn->get_cache()->get_block_size();
    if (new_offset >= 0 && new_end <= blob::max_end_offset(block_size, levels, maxreflen_)) {
        if (levels != 0) {
            blob::traverse_recursively(txn, levels, blob::block_ids(ref_, maxreflen_), old_offset, old_size, new_offset, new_size, helper);
        }
        return true;
    } else {
        return false;
    }
}

struct allocate_helper_t : public blob::traverse_helper_t {
    void preprocess(transaction_t *txn, int levels, buf_lock_t& lock, block_id_t *block_id) {
        lock.allocate(txn);
        *block_id = lock->get_block_id();
        void *b = lock->get_data_major_write();
        if (levels == 1) {
            *reinterpret_cast<block_magic_t *>(b) = blob::leaf_node_magic;
        } else {
            *reinterpret_cast<block_magic_t *>(b) = blob::internal_node_magic;
        }
    }
    void postprocess(UNUSED buf_lock_t& lock) { }
};

bool blob_t::allocate_to_dimensions(transaction_t *txn, int levels, int64_t new_offset, int64_t new_size) {
    allocate_helper_t helper;
    return traverse_to_dimensions(txn, levels, blob::ref_value_offset(ref_, maxreflen_), valuesize(), new_offset, new_size, &helper);
}

struct deallocate_helper_t : public blob::traverse_helper_t {
    void preprocess(transaction_t *txn, UNUSED int levels, buf_lock_t& lock, block_id_t *block_id) {
        buf_lock_t tmp(txn, *block_id, rwi_write);
        lock.swap(tmp);
    }

    void postprocess(buf_lock_t& lock) {
        lock->mark_deleted();
    }
};

void blob_t::deallocate_to_dimensions(transaction_t *txn, int levels, int64_t new_offset, int64_t new_size) {
    deallocate_helper_t helper;
    if (levels == 0) {
        rassert(0 <= new_offset && 0 <= new_size);
        rassert(new_offset + new_size <= int64_t(blob::small_size(ref_, maxreflen_)));
        char *buf = blob::small_buffer(ref_, maxreflen_);
        memmove(buf, buf + new_offset, new_size);
        blob::set_small_size(ref_, maxreflen_, new_size);
    } else {
        UNUSED bool res = traverse_to_dimensions(txn, levels, new_offset, new_size, blob::ref_value_offset(ref_, maxreflen_), valuesize(), &helper);
        blob::set_big_offset(ref_, maxreflen_, new_offset);
        blob::set_big_size(ref_, maxreflen_, new_size);
        rassert(res);
    }
}


bool blob_t::shift_at_least(transaction_t *txn, int levels, int64_t min_shift) {
    if (levels == 0) {
        // Can't change offset if there are zero levels.  Deal with it.
        return false;
    }

    int64_t shift = min_shift;
    consider_small_shift(txn, levels, &shift);
    consider_big_shift(txn, levels, &shift);
    consider_small_shift(txn, levels, &shift);
    return shift <= 0;
}

void blob_t::consider_big_shift(transaction_t *txn, int levels, int64_t *min_shift) {
    block_size_t block_size = txn->get_cache()->get_block_size();
    int64_t step = blob::stepsize(block_size, levels);

    int64_t offset = blob::big_offset(ref_, maxreflen_);
    int64_t size = blob::big_size(ref_, maxreflen_);

    int64_t practical_offset = floor_aligned(offset, step);
    int64_t practical_end_offset = ceil_aligned(offset + size, step);

    int64_t min_conceivable_shift = std::max(- practical_offset, ceil_modulo(*min_shift, step));
    if (min_conceivable_shift != 0) {
        if (practical_end_offset + min_conceivable_shift <= blob::max_end_offset(block_size, levels, maxreflen_)) {
            block_id_t *ids = blob::block_ids(ref_, maxreflen_);

            int64_t steps_to_shift = min_conceivable_shift / step;
            int64_t beg = practical_offset / step;
            int64_t end = practical_end_offset / step;
            memmove(ids + beg + steps_to_shift, ids + beg, (end - beg) * sizeof(block_id_t));

            blob::set_big_offset(ref_, maxreflen_, offset + min_conceivable_shift);
            *min_shift -= min_conceivable_shift;
        }
    }
}

void blob_t::consider_small_shift(transaction_t *txn, int levels, int64_t *min_shift) {
    block_size_t block_size = txn->get_cache()->get_block_size();
    int64_t step = blob::stepsize(block_size, levels);
    int64_t substep = levels == 1 ? 1 : blob::stepsize(block_size, levels - 1);

    int64_t offset = blob::big_offset(ref_, maxreflen_);
    int64_t size = blob::big_size(ref_, maxreflen_);

    int64_t practical_offset = floor_aligned(offset, substep);
    int64_t practical_end_offset = ceil_aligned(offset + size, substep);

    int64_t min_conceivable_shift = std::max(- practical_offset, ceil_modulo(*min_shift, substep));
    if (min_conceivable_shift != 0) {
        if (practical_end_offset + min_conceivable_shift <= step) {
            if (practical_offset < step && practical_end_offset <= 2 * step) {
                block_id_t *ids = blob::block_ids(ref_, maxreflen_);
                buf_lock_t lobuf(txn, ids[0], rwi_write);

                int64_t physical_shift = (min_conceivable_shift / substep) * (levels == 1 ? 1 : sizeof(block_id_t));
                int64_t physical_offset = (practical_offset / substep) * (levels == 1 ? 1 : sizeof(block_id_t));
                int64_t physical_end_offset = (practical_end_offset / substep) * (levels == 1 ? 1 : sizeof(block_id_t));

                char *data = blob::leaf_node_data(lobuf->get_data_major_write());
                int64_t low_copycount = std::min(physical_end_offset, int64_t(blob::leaf_size(block_size))) - physical_offset;
                memmove(data + physical_offset + physical_shift, data + physical_offset, low_copycount);

                if (physical_end_offset > blob::leaf_size(block_size)) {
                    buf_lock_t hibuf(txn, ids[1], rwi_write);
                    const char *data2 = blob::leaf_node_data(hibuf->get_data_read());

                    memmove(data + physical_offset + physical_shift + low_copycount, data2, physical_end_offset - blob::leaf_size(block_size));
                    hibuf->mark_deleted();
                }

                blob::set_big_offset(ref_, maxreflen_, offset + min_conceivable_shift);
                *min_shift -= min_conceivable_shift;
            }
        }
    }
}

// Always returns levels + 1.
int blob_t::add_level(transaction_t *txn, int levels) {
    buf_lock_t lock;
    lock.allocate(txn);
    void *b = lock->get_data_major_write();
    if (levels == 0) {
        *reinterpret_cast<block_magic_t *>(b) = blob::leaf_node_magic;

        int sz = blob::small_size(ref_, maxreflen_);
        rassert(sz < maxreflen_);

        memcpy(blob::leaf_node_data(b), blob::small_buffer(ref_, maxreflen_), sz);

        blob::set_small_size_field(ref_, maxreflen_, maxreflen_);
        blob::set_big_offset(ref_, maxreflen_, 0);
        blob::set_big_size(ref_, maxreflen_, sz);
        blob::block_ids(ref_, maxreflen_)[0] = lock->get_block_id();
    } else {
        *reinterpret_cast<block_magic_t *>(b) = blob::internal_node_magic;

        // We don't know how many block ids there could be, so we'll
        // just copy as many as there can be.
        int sz = maxreflen_ - blob::block_ids_offset(maxreflen_);

        memcpy(blob::internal_node_block_ids(b), blob::block_ids(ref_, maxreflen_), sz);
        blob::block_ids(ref_, maxreflen_)[0] = lock->get_block_id();
    }

    return levels + 1;
}


bool blob_t::remove_level(transaction_t *txn, int *levels_ref) {
    int levels = *levels_ref;
    if (levels == 0) {
        return false;
    }

    int64_t bigoffset = blob::big_offset(ref_, maxreflen_);
    int64_t bigsize = blob::big_size(ref_, maxreflen_);
    rassert(0 <= bigsize);
    int64_t end_offset = bigoffset + bigsize;
    if (end_offset > blob::max_end_offset(txn->get_cache()->get_block_size(), levels - 1, maxreflen_)) {
        return false;
    }

    // If the size is zero and the offset is zero, the entire tree will have already been deallocated.
    rassert(!(bigoffset == end_offset && end_offset == blob::stepsize(txn->get_cache()->get_block_size(), levels)));
    if (!(bigoffset == end_offset && end_offset == 0)) {

        buf_lock_t lock(txn, blob::block_ids(ref_, maxreflen_)[0], rwi_write);
        if (levels == 1) {
            // We should tried shifting before removing a level.
            rassert(bigoffset == 0);

            const char *b = blob::leaf_node_data(lock->get_data_read());
            memcpy(blob::small_buffer(ref_, maxreflen_), b, maxreflen_ - blob::big_size_offset(maxreflen_));
            blob::set_small_size(ref_, maxreflen_, bigsize);
        } else {
            const block_id_t *b = blob::internal_node_block_ids(lock->get_data_read());
            memcpy(blob::block_ids(ref_, maxreflen_), b, maxreflen_ - blob::block_ids_offset(maxreflen_));
        }

        lock->mark_deleted();
    }

    *levels_ref = levels - 1;
    return true;
}<|MERGE_RESOLUTION|>--- conflicted
+++ resolved
@@ -283,47 +283,8 @@
     }
 }
 
-<<<<<<< HEAD
-
-blob_t::iterator blob_t::expose_region(transaction_t *txn, access_t mode, int64_t offset, int64_t size) {
-    boost::shared_ptr<buffer_group_t> bg(new buffer_group_t);
-    boost::shared_ptr<blob_acq_t> acq(new blob_acq_t);
-    expose_region(txn, mode, offset, size, bg.get(), acq.get());
-    return iterator(bg, acq); 
-}
-
-blob_t::iterator::iterator(boost::shared_ptr<buffer_group_t> bg, boost::shared_ptr<blob_acq_t> acq) :
-    bg(bg), acq(acq), next_buffer(0)
-{
-    increment_buffer();
-}
-
-void blob_t::iterator::increment_buffer() {
-    if(!at_end()) {
-        current_buffer = bg->get_buffer(next_buffer);
-        next_buffer++;
-        cur_buffer_index = 0;
-    }
-}
-
-char &blob_t::iterator::operator*() {
-    return reinterpret_cast<char *>(current_buffer.data)[cur_buffer_index];
-}
-
-void blob_t::iterator::operator++() {
-    cur_buffer_index++;
-    if(cur_buffer_index >= current_buffer.size) {
-        //Move on to next buffer
-        increment_buffer();
-    }
-}
-
-bool blob_t::iterator::at_end() {
-    return next_buffer >= bg->num_buffers() && cur_buffer_index >= current_buffer.size;
-=======
 void blob_t::expose_all(transaction_t *txn, access_t mode, buffer_group_t *buffer_group_out, blob_acq_t *acq_group_out) {
     expose_region(txn, mode, 0, valuesize(), buffer_group_out, acq_group_out);
->>>>>>> 73c207cb
 }
 
 namespace blob {
