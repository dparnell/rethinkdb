--- conflicted
+++ resolved
@@ -10,378 +10,6 @@
 #include "rdb_protocol/profile.hpp"
 #include "rdb_protocol/store.hpp"
 
-
-<<<<<<< HEAD
-=======
-real_superblock_t::real_superblock_t(buf_lock_t &&sb_buf)
-    : sb_buf_(std::move(sb_buf)) {}
-
-real_superblock_t::real_superblock_t(
-        buf_lock_t &&sb_buf,
-        new_semaphore_acq_t &&write_semaphore_acq)
-    : write_semaphore_acq_(std::move(write_semaphore_acq)),
-      sb_buf_(std::move(sb_buf)) {}
-
-void real_superblock_t::release() {
-    sb_buf_.reset_buf_lock();
-    write_semaphore_acq_.reset();
-}
-
-block_id_t real_superblock_t::get_root_block_id() {
-    buf_read_t read(&sb_buf_);
-    uint32_t sb_size;
-    const btree_superblock_t *sb_data
-        = static_cast<const btree_superblock_t *>(read.get_data_read(&sb_size));
-    guarantee(sb_size == BTREE_SUPERBLOCK_SIZE);
-    return sb_data->root_block;
-}
-
-void real_superblock_t::set_root_block_id(const block_id_t new_root_block) {
-    buf_write_t write(&sb_buf_);
-    btree_superblock_t *sb_data
-        = static_cast<btree_superblock_t *>(write.get_data_write(BTREE_SUPERBLOCK_SIZE));
-    sb_data->root_block = new_root_block;
-}
-
-block_id_t real_superblock_t::get_stat_block_id() {
-    buf_read_t read(&sb_buf_);
-    uint32_t sb_size;
-    const btree_superblock_t *sb_data =
-        static_cast<const btree_superblock_t *>(read.get_data_read(&sb_size));
-    guarantee(sb_size == BTREE_SUPERBLOCK_SIZE);
-    return sb_data->stat_block;
-}
-
-void real_superblock_t::set_stat_block_id(const block_id_t new_stat_block) {
-    buf_write_t write(&sb_buf_);
-    btree_superblock_t *sb_data
-        = static_cast<btree_superblock_t *>(write.get_data_write(BTREE_SUPERBLOCK_SIZE));
-    sb_data->stat_block = new_stat_block;
-}
-
-block_id_t real_superblock_t::get_sindex_block_id() {
-    buf_read_t read(&sb_buf_);
-    uint32_t sb_size;
-    const btree_superblock_t *sb_data =
-        static_cast<const btree_superblock_t *>(read.get_data_read(&sb_size));
-    guarantee(sb_size == BTREE_SUPERBLOCK_SIZE);
-    return sb_data->sindex_block;
-}
-
-void real_superblock_t::set_sindex_block_id(const block_id_t new_sindex_block) {
-    buf_write_t write(&sb_buf_);
-    btree_superblock_t *sb_data
-        = static_cast<btree_superblock_t *>(write.get_data_write(BTREE_SUPERBLOCK_SIZE));
-    sb_data->sindex_block = new_sindex_block;
-}
-
-bool find_superblock_metainfo_entry(char *beg, char *end, const std::vector<char> &key, char **verybeg_ptr_out,  uint32_t **size_ptr_out, char **beg_ptr_out, char **end_ptr_out) {
-    superblock_metainfo_iterator_t::sz_t len = static_cast<superblock_metainfo_iterator_t::sz_t>(key.size());
-    for (superblock_metainfo_iterator_t kv_iter(beg, end); !kv_iter.is_end(); ++kv_iter) {
-        const superblock_metainfo_iterator_t::key_t& cur_key = kv_iter.key();
-        if (len == cur_key.first && std::equal(key.begin(), key.end(), cur_key.second)) {
-            *verybeg_ptr_out = kv_iter.record_ptr();
-            *size_ptr_out = kv_iter.value_size_ptr();
-            *beg_ptr_out = kv_iter.value().second;
-            *end_ptr_out = kv_iter.next_record_ptr();
-            return true;
-        }
-    }
-    return false;
-}
-
-void superblock_metainfo_iterator_t::advance(char * p) {
-    char* cur = p;
-    if (cur == end) {
-        goto check_failed;
-    }
-    rassert(end - cur >= static_cast<ptrdiff_t>(sizeof(sz_t)), "Superblock metainfo data is corrupted: walked past the end off the buffer");
-    if (end - cur < static_cast<ptrdiff_t>(sizeof(sz_t))) {
-        goto check_failed;
-    }
-    key_size = *reinterpret_cast<sz_t*>(cur);
-    cur += sizeof(sz_t);
-
-    rassert(end - cur >= static_cast<int64_t>(key_size), "Superblock metainfo data is corrupted: walked past the end off the buffer");
-    if (end - cur < static_cast<int64_t>(key_size)) {
-        goto check_failed;
-    }
-    key_ptr = cur;
-    cur += key_size;
-
-    rassert(end - cur >= static_cast<ptrdiff_t>(sizeof(sz_t)), "Superblock metainfo data is corrupted: walked past the end off the buffer");
-    if (end - cur < static_cast<ptrdiff_t>(sizeof(sz_t))) {
-        goto check_failed;
-    }
-    value_size = *reinterpret_cast<sz_t*>(cur);
-    cur += sizeof(sz_t);
-
-    rassert(end - cur >= static_cast<int64_t>(value_size), "Superblock metainfo data is corrupted: walked past the end off the buffer");
-    if (end - cur < static_cast<int64_t>(value_size)) {
-        goto check_failed;
-    }
-    value_ptr = cur;
-    cur += value_size;
-
-    pos = p;
-    next_pos = cur;
-
-    return;
-
-check_failed:
-    pos = next_pos = end;
-    key_size = value_size = 0;
-    key_ptr = value_ptr = NULL;
-}
-
-void superblock_metainfo_iterator_t::operator++() {
-    if (!is_end()) {
-        advance(next_pos);
-    }
-}
-
-bool get_superblock_metainfo(buf_lock_t *superblock,
-                             const std::vector<char> &key,
-                             std::vector<char> *value_out) {
-    std::vector<char> metainfo;
-
-    {
-        buf_read_t read(superblock);
-        uint32_t sb_size;
-        const btree_superblock_t *data
-            = static_cast<const btree_superblock_t *>(read.get_data_read(&sb_size));
-        guarantee(sb_size == BTREE_SUPERBLOCK_SIZE);
-
-        // The const cast is okay because we access the data with access_t::read.
-        blob_t blob(superblock->cache()->max_block_size(),
-                    const_cast<char *>(data->metainfo_blob),
-                    btree_superblock_t::METAINFO_BLOB_MAXREFLEN);
-
-        blob_acq_t acq;
-        buffer_group_t group;
-        blob.expose_all(buf_parent_t(superblock), access_t::read, &group, &acq);
-
-        int64_t group_size = group.get_size();
-        metainfo.resize(group_size);
-        buffer_group_t group_cpy;
-        group_cpy.add_buffer(group_size, metainfo.data());
-
-        buffer_group_copy_data(&group_cpy, const_view(&group));
-    }
-
-    uint32_t *size;
-    char *verybeg, *info_begin, *info_end;
-    if (find_superblock_metainfo_entry(metainfo.data(),
-                                       metainfo.data() + metainfo.size(),
-                                       key, &verybeg, &size,
-                                       &info_begin, &info_end)) {
-        value_out->assign(info_begin, info_end);
-        return true;
-    } else {
-        return false;
-    }
-}
-
-void get_superblock_metainfo(
-        buf_lock_t *superblock,
-        std::vector<std::pair<std::vector<char>, std::vector<char> > > *kv_pairs_out) {
-    std::vector<char> metainfo;
-    {
-        buf_read_t read(superblock);
-        uint32_t sb_size;
-        const btree_superblock_t *data
-            = static_cast<const btree_superblock_t *>(read.get_data_read(&sb_size));
-        guarantee(sb_size == BTREE_SUPERBLOCK_SIZE);
-
-        // The const cast is okay because we access the data with access_t::read
-        // and don't write to the blob.
-        blob_t blob(superblock->cache()->max_block_size(),
-                    const_cast<char *>(data->metainfo_blob),
-                    btree_superblock_t::METAINFO_BLOB_MAXREFLEN);
-        blob_acq_t acq;
-        buffer_group_t group;
-        blob.expose_all(buf_parent_t(superblock), access_t::read,
-                        &group, &acq);
-
-        const int64_t group_size = group.get_size();
-        metainfo.resize(group_size);
-
-        buffer_group_t group_cpy;
-        group_cpy.add_buffer(group_size, metainfo.data());
-
-        buffer_group_copy_data(&group_cpy, const_view(&group));
-    }
-
-    for (superblock_metainfo_iterator_t kv_iter(metainfo.data(), metainfo.data() + metainfo.size()); !kv_iter.is_end(); ++kv_iter) {
-        superblock_metainfo_iterator_t::key_t key = kv_iter.key();
-        superblock_metainfo_iterator_t::value_t value = kv_iter.value();
-        kv_pairs_out->push_back(std::make_pair(std::vector<char>(key.second, key.second + key.first), std::vector<char>(value.second, value.second + value.first)));
-    }
-}
-
-void set_superblock_metainfo(buf_lock_t *superblock,
-                             const std::vector<char> &key,
-                             const binary_blob_t &value) {
-    std::vector<std::vector<char> > keys = {key};
-    std::vector<binary_blob_t> values = {value};
-    set_superblock_metainfo(superblock, keys, values);
-}
-
-void set_superblock_metainfo(buf_lock_t *superblock,
-                             const std::vector<std::vector<char> > &keys,
-                             const std::vector<binary_blob_t> &values) {
-    buf_write_t write(superblock);
-    btree_superblock_t *data
-        = static_cast<btree_superblock_t *>(write.get_data_write(BTREE_SUPERBLOCK_SIZE));
-
-    blob_t blob(superblock->cache()->max_block_size(),
-                data->metainfo_blob, btree_superblock_t::METAINFO_BLOB_MAXREFLEN);
-
-    std::vector<char> metainfo;
-
-    {
-        blob_acq_t acq;
-        buffer_group_t group;
-        blob.expose_all(buf_parent_t(superblock), access_t::read,
-                        &group, &acq);
-
-        int64_t group_size = group.get_size();
-        metainfo.resize(group_size);
-
-        buffer_group_t group_cpy;
-        group_cpy.add_buffer(group_size, metainfo.data());
-
-        buffer_group_copy_data(&group_cpy, const_view(&group));
-    }
-
-    blob.clear(buf_parent_t(superblock));
-
-    rassert(keys.size() == values.size());
-    auto value_it = values.begin();
-    for (auto key_it = keys.begin();
-         key_it != keys.end();
-         ++key_it, ++value_it) {
-        uint32_t *size;
-        char *verybeg, *info_begin, *info_end;
-        const bool found_entry =
-            find_superblock_metainfo_entry(metainfo.data(),
-                                           metainfo.data() + metainfo.size(),
-                                           *key_it, &verybeg, &size,
-                                           &info_begin, &info_end);
-        if (found_entry) {
-            std::vector<char>::iterator beg = metainfo.begin() + (info_begin - metainfo.data());
-            std::vector<char>::iterator end = metainfo.begin() + (info_end - metainfo.data());
-            // We must modify *size first because resizing the vector invalidates the pointer.
-            rassert(value_it->size() <= UINT32_MAX);
-            *size = value_it->size();
-
-            std::vector<char>::iterator p = metainfo.erase(beg, end);
-
-            metainfo.insert(p, static_cast<const uint8_t *>(value_it->data()),
-                            static_cast<const uint8_t *>(value_it->data())
-                                + value_it->size());
-        } else {
-            union {
-                char x[sizeof(uint32_t)];
-                uint32_t y;
-            } u;
-            rassert(key_it->size() < UINT32_MAX);
-            rassert(value_it->size() < UINT32_MAX);
-
-            u.y = key_it->size();
-            metainfo.insert(metainfo.end(), u.x, u.x + sizeof(uint32_t));
-            metainfo.insert(metainfo.end(), key_it->begin(), key_it->end());
-
-            u.y = value_it->size();
-            metainfo.insert(metainfo.end(), u.x, u.x + sizeof(uint32_t));
-            metainfo.insert(metainfo.end(), static_cast<const uint8_t *>(value_it->data()),
-                            static_cast<const uint8_t *>(value_it->data())
-                                + value_it->size());
-        }
-    }
-
-    blob.append_region(buf_parent_t(superblock), metainfo.size());
-
-    {
-        blob_acq_t acq;
-        buffer_group_t write_group;
-        blob.expose_all(buf_parent_t(superblock), access_t::write,
-                        &write_group, &acq);
-
-        buffer_group_t group_cpy;
-        group_cpy.add_buffer(metainfo.size(), metainfo.data());
-
-        buffer_group_copy_data(&write_group, const_view(&group_cpy));
-    }
-}
-
-void delete_superblock_metainfo(buf_lock_t *superblock,
-                                const std::vector<char> &key) {
-    buf_write_t write(superblock);
-    btree_superblock_t *const data
-        = static_cast<btree_superblock_t *>(write.get_data_write(BTREE_SUPERBLOCK_SIZE));
-
-    blob_t blob(superblock->cache()->max_block_size(),
-                data->metainfo_blob, btree_superblock_t::METAINFO_BLOB_MAXREFLEN);
-
-    std::vector<char> metainfo;
-
-    {
-        blob_acq_t acq;
-        buffer_group_t group;
-        blob.expose_all(buf_parent_t(superblock), access_t::read,
-                        &group, &acq);
-
-        int64_t group_size = group.get_size();
-        metainfo.resize(group_size);
-
-        buffer_group_t group_cpy;
-        group_cpy.add_buffer(group_size, metainfo.data());
-
-        buffer_group_copy_data(&group_cpy, const_view(&group));
-    }
-
-    blob.clear(buf_parent_t(superblock));
-
-    uint32_t *size;
-    char *verybeg, *info_begin, *info_end;
-    bool found = find_superblock_metainfo_entry(metainfo.data(), metainfo.data() + metainfo.size(), key, &verybeg, &size, &info_begin, &info_end);
-
-    rassert(found);
-
-    if (found) {
-
-        std::vector<char>::iterator p = metainfo.begin() + (verybeg - metainfo.data());
-        std::vector<char>::iterator q = metainfo.begin() + (info_end - metainfo.data());
-        metainfo.erase(p, q);
-
-        blob.append_region(buf_parent_t(superblock), metainfo.size());
-
-        {
-            blob_acq_t acq;
-            buffer_group_t write_group;
-            blob.expose_all(buf_parent_t(superblock), access_t::write,
-                            &write_group, &acq);
-
-            buffer_group_t group_cpy;
-            group_cpy.add_buffer(metainfo.size(), metainfo.data());
-
-            buffer_group_copy_data(&write_group, const_view(&group_cpy));
-        }
-    }
-}
-
-void clear_superblock_metainfo(buf_lock_t *superblock) {
-    buf_write_t write(superblock);
-    auto data
-        = static_cast<btree_superblock_t *>(write.get_data_write(BTREE_SUPERBLOCK_SIZE));
-    blob_t blob(superblock->cache()->max_block_size(),
-                data->metainfo_blob,
-                btree_superblock_t::METAINFO_BLOB_MAXREFLEN);
-    blob.clear(buf_parent_t(superblock));
-}
-
->>>>>>> 3ccbf0d3
 void insert_root(block_id_t root_id, superblock_t* sb) {
     sb->set_root_block_id(root_id);
 }
@@ -731,85 +359,6 @@
     }
 }
 
-<<<<<<< HEAD
-=======
-void get_btree_superblock(
-        txn_t *txn,
-        access_t access,
-        scoped_ptr_t<real_superblock_t> *got_superblock_out) {
-    buf_lock_t tmp_buf(buf_parent_t(txn), SUPERBLOCK_ID, access);
-    scoped_ptr_t<real_superblock_t> tmp_sb(new real_superblock_t(std::move(tmp_buf)));
-    *got_superblock_out = std::move(tmp_sb);
-}
-
-/* Variant for writes that go through a superblock write semaphore */
-void get_btree_superblock(
-        txn_t *txn,
-        UNUSED write_access_t access,
-        new_semaphore_acq_t &&write_sem_acq,
-        scoped_ptr_t<real_superblock_t> *got_superblock_out) {
-    buf_lock_t tmp_buf(buf_parent_t(txn), SUPERBLOCK_ID, access_t::write);
-    scoped_ptr_t<real_superblock_t> tmp_sb(new real_superblock_t(std::move(tmp_buf),
-                                                                 std::move(write_sem_acq)));
-    *got_superblock_out = std::move(tmp_sb);
-}
-
-void get_btree_superblock_and_txn_for_writing(
-        cache_conn_t *cache_conn,
-        new_semaphore_t *superblock_write_semaphore,
-        UNUSED write_access_t superblock_access,
-        int expected_change_count,
-        repli_timestamp_t tstamp,
-        write_durability_t durability,
-        scoped_ptr_t<real_superblock_t> *got_superblock_out,
-        scoped_ptr_t<txn_t> *txn_out) {
-    txn_t *txn = new txn_t(cache_conn, durability, tstamp, expected_change_count);
-
-    txn_out->init(txn);
-
-    /* Acquire a ticket from the superblock_write_semaphore */
-    new_semaphore_acq_t sem_acq;
-    if(superblock_write_semaphore != nullptr) {
-        sem_acq.init(superblock_write_semaphore, 1);
-        sem_acq.acquisition_signal()->wait();
-    }
-
-    get_btree_superblock(txn, write_access_t::write, std::move(sem_acq), got_superblock_out);
-}
-
-void get_btree_superblock_and_txn_for_backfilling(
-        cache_conn_t *cache_conn,
-        cache_account_t *backfill_account,
-        scoped_ptr_t<real_superblock_t> *got_superblock_out,
-        scoped_ptr_t<txn_t> *txn_out) {
-    txn_t *txn = new txn_t(cache_conn, read_access_t::read);
-    txn_out->init(txn);
-    txn->set_account(backfill_account);
-
-    get_btree_superblock(txn, access_t::read, got_superblock_out);
-    (*got_superblock_out)->get()->snapshot_subdag();
-}
-
-// KSI: This function is possibly stupid: it's nonsensical to talk about the entire
-// cache being snapshotted -- we want some subtree to be snapshotted, at least.
-// However, if you quickly release the superblock, you'll release any snapshotting of
-// secondary index nodes that you could not possibly access.
-void get_btree_superblock_and_txn_for_reading(
-        cache_conn_t *cache_conn,
-        cache_snapshotted_t snapshotted,
-        scoped_ptr_t<real_superblock_t> *got_superblock_out,
-        scoped_ptr_t<txn_t> *txn_out) {
-    txn_t *txn = new txn_t(cache_conn, read_access_t::read);
-    txn_out->init(txn);
-
-    get_btree_superblock(txn, access_t::read, got_superblock_out);
-
-    if (snapshotted == CACHE_SNAPSHOTTED_YES) {
-        (*got_superblock_out)->get()->snapshot_subdag();
-    }
-}
-
->>>>>>> 3ccbf0d3
 /* Passing in a pass_back_superblock parameter will cause this function to
  * return the superblock after it's no longer needed (rather than releasing
  * it). Notice the superblock is not guaranteed to be returned until the
