--- conflicted
+++ resolved
@@ -160,11 +160,7 @@
     literal_term_t(compile_env_t *env, const protob_t<const Term> &term)
         : op_term_t(env, term, argspec_t(0, 1)) { }
 private:
-<<<<<<< HEAD
-    counted_t<val_t> eval_impl(scope_env_t *env, eval_flags_t flags) FINAL {
-=======
-    virtual counted_t<val_t> eval_impl(scope_env_t *env, eval_flags_t flags) const {
->>>>>>> d5a26756
+    counted_t<val_t> eval_impl(scope_env_t *env, eval_flags_t flags) const FINAL {
         rcheck(flags & LITERAL_OK, base_exc_t::GENERIC,
                "Stray literal keyword found, literal can only be present inside merge "
                "and cannot nest inside other literals.");
@@ -180,13 +176,8 @@
         permissible_ptypes.insert(pseudo::literal_string);
         return new_val(res.to_counted(permissible_ptypes));
     }
-<<<<<<< HEAD
     const char *name() const FINAL { return "literal"; }
     bool can_be_grouped() const FINAL { return false; }
-=======
-    virtual const char *name() const { return "literal"; }
-    virtual bool can_be_grouped() const { return false; }
->>>>>>> d5a26756
 };
 
 class merge_term_t : public obj_or_seq_op_term_t {
