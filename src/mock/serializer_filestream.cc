// Copyright 2010-2012 RethinkDB, all rights reserved.
#include "mock/serializer_filestream.hpp"

#include "buffer_cache/buffer_cache.hpp"
#include "perfmon/core.hpp"

namespace mock {

// Maybe we should have just used a blob for this.

serializer_file_read_stream_t::serializer_file_read_stream_t(serializer_t *serializer)
<<<<<<< HEAD
    : serializer_(serializer), known_size_(-1), position_(0) {
    const mirrored_cache_config_t config;
    cache_.init(new cache_t(serializer, config, &get_global_perfmon_collection()));
=======
    : known_size_(-1), position_(0) {
    mirrored_cache_config_t config;
    cache_.init(new cache_t(serializer, &config, &get_global_perfmon_collection()));
>>>>>>> bc6c624e
    if (cache_->contains_block(0)) {
        transaction_t txn(cache_.get(), rwi_read, 0, repli_timestamp_t::invalid, order_token_t::ignore);
        buf_lock_t bufzero(&txn, 0, rwi_read);
        const void *data = bufzero.get_data_read();
        known_size_ = *static_cast<const int64_t *>(data);
        guarantee(known_size_ >= 0);
    }
}

serializer_file_read_stream_t::~serializer_file_read_stream_t() { }

MUST_USE int64_t serializer_file_read_stream_t::read(void *p, int64_t n) {
    if (known_size_ == -1) {
        return -1;
    }

    guarantee(n >= 0);
    const int64_t real_size = known_size_ + sizeof(int64_t);
    const int64_t real_position = position_ + sizeof(int64_t);

    if (real_position == real_size || n == 0) {
        return 0;
    }

    const block_size_t block_size = cache_->get_block_size();
    const int64_t block_number = real_position / block_size.value();
    const int64_t block_offset = real_position % block_size.value();

    const int64_t s = std::min(real_position + n, real_size);
    const int64_t end_block_offset = (s < block_size.value() * (block_number + 1)) ? s % block_size.value() : block_size.value();
    const int64_t num_copied = end_block_offset - block_offset;
    rassert(num_copied > 0);

    if (block_number >= MAX_BLOCK_ID) {
        return -1;
    }

    transaction_t txn(cache_.get(), rwi_read, 0, repli_timestamp_t::invalid, order_token_t::ignore);
    buf_lock_t block(&txn, block_number, rwi_read);
    const char *data = static_cast<const char *>(block.get_data_read());
    memcpy(p, data + block_offset, num_copied);
    return num_copied;
}

<<<<<<< HEAD
serializer_file_write_stream_t::serializer_file_write_stream_t(serializer_t *serializer) : serializer_(serializer), size_(0) {
    cache_t::create(serializer);
    const mirrored_cache_config_t config;
    cache_.init(new cache_t(serializer, config, &get_global_perfmon_collection()));
=======
serializer_file_write_stream_t::serializer_file_write_stream_t(serializer_t *serializer) : size_(0) {
    mirrored_cache_static_config_t static_config;
    cache_t::create(serializer, &static_config);
    mirrored_cache_config_t config;
    cache_.init(new cache_t(serializer, &config, &get_global_perfmon_collection()));
>>>>>>> bc6c624e
    {
        transaction_t txn(cache_.get(), rwi_write, 1, repli_timestamp_t::invalid, order_token_t::ignore);
        // Hold the size block during writes, to lock out other writers.
        buf_lock_t z(&txn, 0, rwi_write);
        int64_t *p = static_cast<int64_t *>(z.get_data_write());
        *p = 0;
        for (block_id_t i = 1; i < MAX_BLOCK_ID && cache_->contains_block(i); ++i) {
            buf_lock_t b(&txn, i, rwi_write);
            b.mark_deleted();
        }
    }
}

serializer_file_write_stream_t::~serializer_file_write_stream_t() { }

MUST_USE int64_t serializer_file_write_stream_t::write(const void *p, int64_t n) {
    const char *chp = static_cast<const char *>(p);
    const int block_size = cache_->get_block_size().value();
    transaction_t txn(cache_.get(), rwi_write, 2 + n / block_size, repli_timestamp_t::invalid, order_token_t::ignore);
    // Hold the size block during writes, to lock out other writers.
    buf_lock_t z(&txn, 0, rwi_write);
    int64_t *const size_ptr = static_cast<int64_t *>(z.get_data_write());
    guarantee(*size_ptr == size_);
    int64_t offset = size_ + sizeof(int64_t);
    const int64_t end_offset = offset + n;
    while (offset < end_offset) {
        int64_t block_id = offset / block_size;
        guarantee(block_id <= MAX_BLOCK_ID);
        if (block_id >= MAX_BLOCK_ID) {
            return -1;
        }

        if (block_id > 0) {
            debugf("serializer_file_write_stream_t: writing block id %" PRIi64 "\n", block_id);
        }

        buf_lock_t block;
        buf_lock_t *b = &z;
        if (block_id > 0) {
            buf_lock_t tmp(&txn, block_id, rwi_write);
            block.swap(tmp);
            b = &block;
        }

        const int64_t block_offset = offset % block_size;
        const int64_t end_block_offset = end_offset / block_size == block_id ? end_offset % block_size : block_size;
        char *const buf = static_cast<char *>(b->get_data_write());
        const int64_t num_written = end_block_offset - block_offset;
        guarantee(num_written > 0);
        memcpy(buf + block_offset, chp, num_written);
        offset += num_written;
    }
    size_ += n;
    *size_ptr = size_;
    return n;
}

}  // namespace mock<|MERGE_RESOLUTION|>--- conflicted
+++ resolved
@@ -9,15 +9,9 @@
 // Maybe we should have just used a blob for this.
 
 serializer_file_read_stream_t::serializer_file_read_stream_t(serializer_t *serializer)
-<<<<<<< HEAD
-    : serializer_(serializer), known_size_(-1), position_(0) {
-    const mirrored_cache_config_t config;
-    cache_.init(new cache_t(serializer, config, &get_global_perfmon_collection()));
-=======
     : known_size_(-1), position_(0) {
     mirrored_cache_config_t config;
-    cache_.init(new cache_t(serializer, &config, &get_global_perfmon_collection()));
->>>>>>> bc6c624e
+    cache_.init(new cache_t(serializer, config, &get_global_perfmon_collection()));
     if (cache_->contains_block(0)) {
         transaction_t txn(cache_.get(), rwi_read, 0, repli_timestamp_t::invalid, order_token_t::ignore);
         buf_lock_t bufzero(&txn, 0, rwi_read);
@@ -62,18 +56,11 @@
     return num_copied;
 }
 
-<<<<<<< HEAD
-serializer_file_write_stream_t::serializer_file_write_stream_t(serializer_t *serializer) : serializer_(serializer), size_(0) {
+serializer_file_write_stream_t::serializer_file_write_stream_t(serializer_t *serializer) : size_(0) {
     cache_t::create(serializer);
-    const mirrored_cache_config_t config;
+    mirrored_cache_config_t config;
     cache_.init(new cache_t(serializer, config, &get_global_perfmon_collection()));
-=======
-serializer_file_write_stream_t::serializer_file_write_stream_t(serializer_t *serializer) : size_(0) {
-    mirrored_cache_static_config_t static_config;
-    cache_t::create(serializer, &static_config);
-    mirrored_cache_config_t config;
-    cache_.init(new cache_t(serializer, &config, &get_global_perfmon_collection()));
->>>>>>> bc6c624e
+
     {
         transaction_t txn(cache_.get(), rwi_write, 1, repli_timestamp_t::invalid, order_token_t::ignore);
         // Hold the size block during writes, to lock out other writers.
