--- conflicted
+++ resolved
@@ -285,7 +285,6 @@
     }
 }
 
-<<<<<<< HEAD
 std::map<std::string, std::pair<sindex_config_t, sindex_status_t> > store_t::sindex_list(
         UNUSED signal_t *interruptor)
         THROWS_ONLY(interrupted_exc_t) {
@@ -465,11 +464,7 @@
     }
 }
 
-scoped_ptr_t<new_mutex_in_line_t> store_t::get_in_line_for_sindex_queue(
-        buf_lock_t *sindex_block) {
-=======
 new_mutex_in_line_t store_t::get_in_line_for_sindex_queue(buf_lock_t *sindex_block) {
->>>>>>> 7985cdc7
     assert_thread();
     // The line for the sindex queue is there to guarantee that we push things to
     // the sindex queue(s) in the same order in which we held the sindex block.
