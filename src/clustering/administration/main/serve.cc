// Copyright 2010-2014 RethinkDB, all rights reserved.
#include "clustering/administration/main/serve.hpp"

#include <stdio.h>

#include "arch/arch.hpp"
#include "arch/os_signal.hpp"
#include "arch/io/network.hpp"
#include "clustering/administration/admin_tracker.hpp"
#include "clustering/administration/auto_reconnect.hpp"
#include "clustering/administration/http/server.hpp"
#include "clustering/administration/issues/local.hpp"
#include "clustering/administration/logger.hpp"
#include "clustering/administration/main/file_based_svs_by_namespace.hpp"
#include "clustering/administration/main/initial_join.hpp"
#include "clustering/administration/main/ports.hpp"
#include "clustering/administration/main/watchable_fields.hpp"
#include "containers/incremental_lenses.hpp"
#include "clustering/administration/metadata.hpp"
#include "clustering/administration/namespace_interface_repository.hpp"
#include "clustering/administration/network_logger.hpp"
#include "clustering/administration/perfmon_collection_repo.hpp"
#include "clustering/administration/persist.hpp"
#include "clustering/administration/proc_stats.hpp"
#include "clustering/administration/reactor_driver.hpp"
#include "clustering/administration/sys_stats.hpp"
#include "extproc/extproc_pool.hpp"
#include "rdb_protocol/query_server.hpp"
#include "rdb_protocol/protocol.hpp"
#include "rpc/connectivity/cluster.hpp"
#include "rpc/connectivity/multiplexer.hpp"
#include "rpc/connectivity/heartbeat.hpp"
#include "rpc/directory/read_manager.hpp"
#include "rpc/directory/write_manager.hpp"
#include "rpc/semilattice/semilattice_manager.hpp"
#include "rpc/semilattice/view/field.hpp"
#include "buffer_cache/alt/cache_balancer.hpp"

<<<<<<< HEAD
#include "debug.hpp"
=======
peer_address_set_t look_up_peers_addresses(const std::vector<host_and_port_t> &names) {
    peer_address_set_t peers;
    for (size_t i = 0; i < names.size(); ++i) {
        peer_address_t peer(std::set<host_and_port_t>(&names[i], &names[i+1]));
        if (peers.find(peer) != peers.end()) {
            logWRN("Duplicate peer in --join parameters, ignoring: '%s:%d'",
                   names[i].host().c_str(), names[i].port().value());
        } else {
            peers.insert(peer);
        }
    }
    return peers;
}
>>>>>>> 46d295a0

std::string service_address_ports_t::get_addresses_string() const {
    std::set<ip_address_t> actual_addresses = local_addresses;
    bool first = true;
    std::string result;

    // Get the actual list for printing if we're listening on all addresses.
    if (is_bind_all()) {
        actual_addresses = get_local_ips(std::set<ip_address_t>(), true);
    }

    for (std::set<ip_address_t>::const_iterator i = actual_addresses.begin(); i != actual_addresses.end(); ++i) {
        result += (first ? "" : ", " ) + i->to_string();
        first = false;
    }

    return result;
}

bool service_address_ports_t::is_bind_all() const {
    // If the set is empty, it means we're listening on all addresses.
    return local_addresses.empty();
}

bool do_serve(io_backender_t *io_backender,
              bool i_am_a_server,
              // NB. filepath & persistent_file are used only if i_am_a_server is true.
              const base_path_t &base_path,
              metadata_persistence::cluster_persistent_file_t *cluster_metadata_file,
              metadata_persistence::auth_persistent_file_t *auth_metadata_file,
              uint64_t total_cache_size,
              const serve_info_t &serve_info,
              os_signal_cond_t *stop_cond) {
    try {
        extproc_pool_t extproc_pool(get_num_threads());

        local_issue_tracker_t local_issue_tracker;

        thread_pool_log_writer_t log_writer(&local_issue_tracker);

        cluster_semilattice_metadata_t cluster_metadata;
        auth_semilattice_metadata_t auth_metadata;
        machine_id_t machine_id = generate_uuid();

        if (cluster_metadata_file != NULL) {
            machine_id = cluster_metadata_file->read_machine_id();
            cluster_metadata = cluster_metadata_file->read_metadata();
        }
        if (auth_metadata_file != NULL) {
            auth_metadata = auth_metadata_file->read_metadata();
        }
#ifndef NDEBUG
        logINF("Our machine ID is %s", uuid_to_str(machine_id).c_str());
#endif

        connectivity_cluster_t connectivity_cluster;
        message_multiplexer_t message_multiplexer(&connectivity_cluster);

        message_multiplexer_t::client_t heartbeat_manager_client(&message_multiplexer, 'H', SEMAPHORE_NO_LIMIT);
        heartbeat_manager_t heartbeat_manager(&heartbeat_manager_client);
        message_multiplexer_t::client_t::run_t heartbeat_manager_client_run(&heartbeat_manager_client, &heartbeat_manager);

        message_multiplexer_t::client_t mailbox_manager_client(&message_multiplexer, 'M');
        mailbox_manager_t mailbox_manager(&mailbox_manager_client);
        message_multiplexer_t::client_t::run_t mailbox_manager_client_run(&mailbox_manager_client, &mailbox_manager);

        message_multiplexer_t::client_t semilattice_manager_client(&message_multiplexer, 'S');
        semilattice_manager_t<cluster_semilattice_metadata_t> semilattice_manager_cluster(&semilattice_manager_client, cluster_metadata);
        message_multiplexer_t::client_t::run_t semilattice_manager_client_run(&semilattice_manager_client, &semilattice_manager_cluster);

        message_multiplexer_t::client_t auth_manager_client(&message_multiplexer, 'A');
        semilattice_manager_t<auth_semilattice_metadata_t> auth_manager_cluster(&auth_manager_client, auth_metadata);
        message_multiplexer_t::client_t::run_t auth_manager_client_run(&auth_manager_client, &auth_manager_cluster);

        log_server_t log_server(&mailbox_manager, &log_writer);

        // Initialize the stat manager before the directory manager so that we
        // could initialize the cluster directory metadata with the proper
        // stat_manager mailbox address
        stat_manager_t stat_manager(&mailbox_manager);

        metadata_change_handler_t<cluster_semilattice_metadata_t> metadata_change_handler(&mailbox_manager, semilattice_manager_cluster.get_root_view());
        metadata_change_handler_t<auth_semilattice_metadata_t> auth_change_handler(&mailbox_manager, auth_manager_cluster.get_root_view());

        scoped_ptr_t<cluster_directory_metadata_t> initial_directory(
            new cluster_directory_metadata_t(machine_id,
                                             connectivity_cluster.get_me(),
                                             total_cache_size,
                                             get_ips(),
                                             stat_manager.get_address(),
                                             metadata_change_handler.get_request_mailbox_address(),
                                             auth_change_handler.get_request_mailbox_address(),
                                             log_server.get_business_card(),
                                             i_am_a_server ? SERVER_PEER : PROXY_PEER));

        watchable_variable_t<cluster_directory_metadata_t> our_root_directory_variable(*initial_directory);

        message_multiplexer_t::client_t directory_manager_client(&message_multiplexer, 'D');
        directory_write_manager_t<cluster_directory_metadata_t> directory_write_manager(&directory_manager_client, our_root_directory_variable.get_watchable());
        directory_read_manager_t<cluster_directory_metadata_t> directory_read_manager(connectivity_cluster.get_connectivity_service());
        message_multiplexer_t::client_t::run_t directory_manager_client_run(&directory_manager_client, &directory_read_manager);

        network_logger_t network_logger(
            connectivity_cluster.get_me(),
            directory_read_manager.get_root_view(),
            metadata_field(&cluster_semilattice_metadata_t::machines, semilattice_manager_cluster.get_root_view()));

        message_multiplexer_t::run_t message_multiplexer_run(&message_multiplexer);
        scoped_ptr_t<connectivity_cluster_t::run_t> connectivity_cluster_run;

        try {
            connectivity_cluster_run.init(new connectivity_cluster_t::run_t(
                &connectivity_cluster,
                serve_info.ports.local_addresses,
                serve_info.ports.canonical_addresses,
                serve_info.ports.port,
                &message_multiplexer_run,
                serve_info.ports.client_port,
                &heartbeat_manager));

            // Update the directory with the ip addresses that we are passing to peers
            std::set<ip_and_port_t> ips = connectivity_cluster_run->get_ips();
            initial_directory->ips.clear();
            for (auto it = ips.begin(); it != ips.end(); ++it) {
                initial_directory->ips.push_back(it->ip().to_string());
            }
            our_root_directory_variable.set_value(*initial_directory);
            initial_directory.reset();
        } catch (const address_in_use_exc_t &ex) {
            throw address_in_use_exc_t(strprintf("Could not bind to cluster port: %s", ex.what()));
        }

        // If (0 == port), then we asked the OS to give us a port number.
        if (serve_info.ports.port != 0) {
            guarantee(serve_info.ports.port == connectivity_cluster_run->get_port());
        }
        logINF("Listening for intracluster connections on port %d\n", connectivity_cluster_run->get_port());

        auto_reconnector_t auto_reconnector(
            &connectivity_cluster,
            connectivity_cluster_run.get(),
            directory_read_manager.get_root_view()->incremental_subview(
                incremental_field_getter_t<machine_id_t, cluster_directory_metadata_t>(&cluster_directory_metadata_t::machine_id)),
            metadata_field(&cluster_semilattice_metadata_t::machines, semilattice_manager_cluster.get_root_view()));

        field_copier_t<std::list<local_issue_t>, cluster_directory_metadata_t> copy_local_issues_to_cluster(
            &cluster_directory_metadata_t::local_issues,
            local_issue_tracker.get_issues_watchable(),
            &our_root_directory_variable);

        admin_tracker_t admin_tracker(semilattice_manager_cluster.get_root_view(),
                                      auth_manager_cluster.get_root_view(),
                                      directory_read_manager.get_root_view());

        perfmon_collection_t proc_stats_collection;
        perfmon_membership_t proc_stats_membership(&get_global_perfmon_collection(), &proc_stats_collection, "proc");

        proc_stats_collector_t proc_stats_collector(&proc_stats_collection);

        scoped_ptr_t<perfmon_collection_t> sys_stats_collection;
        scoped_ptr_t<perfmon_membership_t> sys_stats_membership;
        scoped_ptr_t<sys_stats_collector_t> sys_stats_collector;
        if (i_am_a_server) {
            sys_stats_collection.init(new perfmon_collection_t);
            sys_stats_membership.init(new perfmon_membership_t(
                &get_global_perfmon_collection(),
                sys_stats_collection.get(),
                "sys"));
            sys_stats_collector.init(new sys_stats_collector_t(
                base_path, sys_stats_collection.get()));
        }

        scoped_ptr_t<initial_joiner_t> initial_joiner;
        if (!serve_info.peers.empty()) {
            initial_joiner.init(new initial_joiner_t(&connectivity_cluster,
                                                     connectivity_cluster_run.get(),
                                                     serve_info.peers));
            try {
                wait_interruptible(initial_joiner->get_ready_signal(), stop_cond);
            } catch (const interrupted_exc_t &) {
                return false;
            }
        }

        perfmon_collection_repo_t perfmon_repo(&get_global_perfmon_collection());

        // Namespace repo
        rdb_context_t rdb_ctx(&extproc_pool,
                              &mailbox_manager,
                              NULL,
                              semilattice_manager_cluster.get_root_view(),
                              auth_manager_cluster.get_root_view(),
                              &directory_read_manager,
                              machine_id,
                              &get_global_perfmon_collection(),
                              serve_info.reql_http_proxy);

        namespace_repo_t rdb_namespace_repo(&mailbox_manager,
            metadata_field(&cluster_semilattice_metadata_t::rdb_namespaces,
                           semilattice_manager_cluster.get_root_view()),
            directory_read_manager.get_root_view()->incremental_subview(
                incremental_field_getter_t<namespaces_directory_metadata_t, cluster_directory_metadata_t>(&cluster_directory_metadata_t::rdb_namespaces)),
            &rdb_ctx);

        //This is an annoying chicken and egg problem here
        rdb_ctx.ns_repo = &rdb_namespace_repo;

        {
            scoped_ptr_t<cache_balancer_t> cache_balancer;

            if (i_am_a_server) {
                // Proxies do not have caches to balance
                cache_balancer.init(new alt_cache_balancer_t(total_cache_size));
            }

            // Reactor drivers

            // RDB
            scoped_ptr_t<file_based_svs_by_namespace_t> rdb_svs_source;
            scoped_ptr_t<reactor_driver_t> rdb_reactor_driver;
            scoped_ptr_t<field_copier_t<namespaces_directory_metadata_t, cluster_directory_metadata_t> >
                rdb_reactor_directory_copier;

            if (i_am_a_server) {
                rdb_svs_source.init(new file_based_svs_by_namespace_t(
                    io_backender, cache_balancer.get(), base_path));
                rdb_reactor_driver.init(new reactor_driver_t(
                        base_path,
                        io_backender,
                        &mailbox_manager,
                        directory_read_manager.get_root_view()->incremental_subview(
                            incremental_field_getter_t<namespaces_directory_metadata_t,
                                                       cluster_directory_metadata_t>(&cluster_directory_metadata_t::rdb_namespaces)),
                        cluster_metadata_file->get_rdb_branch_history_manager(),
                        metadata_field(&cluster_semilattice_metadata_t::rdb_namespaces,
                                       semilattice_manager_cluster.get_root_view()),
                        metadata_field(&cluster_semilattice_metadata_t::machines,
                                       semilattice_manager_cluster.get_root_view()),
                        directory_read_manager.get_root_view()->incremental_subview(
                            incremental_field_getter_t<machine_id_t,
                                                       cluster_directory_metadata_t>(&cluster_directory_metadata_t::machine_id)),
                        rdb_svs_source.get(),
                        &perfmon_repo,
                        &rdb_ctx));
                rdb_reactor_directory_copier.init(new field_copier_t<namespaces_directory_metadata_t, cluster_directory_metadata_t>(
                    &cluster_directory_metadata_t::rdb_namespaces,
                    rdb_reactor_driver->get_watchable(),
                    &our_root_directory_variable));
            }

            {
<<<<<<< HEAD
                rdb_query_server_t rdb_query_server(address_ports.local_addresses,
                                                    address_ports.reql_port,
                                                    &rdb_ctx);
=======
                rdb_query_server_t rdb_query_server(serve_info.ports.local_addresses,
                                                    serve_info.ports.reql_port, &rdb_ctx);
>>>>>>> 46d295a0
                logINF("Listening for client driver connections on port %d\n",
                       rdb_query_server.get_port());

                scoped_ptr_t<metadata_persistence::semilattice_watching_persister_t<cluster_semilattice_metadata_t> >
                    cluster_metadata_persister;
                scoped_ptr_t<metadata_persistence::semilattice_watching_persister_t<auth_semilattice_metadata_t> >
                    auth_metadata_persister;

                if (i_am_a_server) {
                    cluster_metadata_persister.init(new metadata_persistence::semilattice_watching_persister_t<cluster_semilattice_metadata_t>(
                        cluster_metadata_file,
                        semilattice_manager_cluster.get_root_view()));
                    auth_metadata_persister.init(new metadata_persistence::semilattice_watching_persister_t<auth_semilattice_metadata_t>(
                        auth_metadata_file,
                        auth_manager_cluster.get_root_view()));
                }

                {
                    scoped_ptr_t<administrative_http_server_manager_t> admin_server_ptr;
                    if (serve_info.ports.http_admin_is_disabled) {
                        logINF("Administrative HTTP connections are disabled.\n");
                    } else {
                        // TODO: Pardon me what, but is this how we fail here?
                        guarantee(serve_info.ports.http_port < 65536);
                        admin_server_ptr.init(
                            new administrative_http_server_manager_t(
                                serve_info.ports.local_addresses,
                                serve_info.ports.http_port,
                                &mailbox_manager,
                                &metadata_change_handler,
                                &auth_change_handler,
                                semilattice_manager_cluster.get_root_view(),
                                directory_read_manager.get_root_view(),
                                &rdb_namespace_repo,
                                &admin_tracker,
                                rdb_query_server.get_http_app(),
                                machine_id,
                                serve_info.web_assets));
                        logINF("Listening for administrative HTTP connections on port %d\n",
                               admin_server_ptr->get_port());
                    }

                    const std::string addresses_string = serve_info.ports.get_addresses_string();
                    logINF("Listening on addresses: %s\n", addresses_string.c_str());

                    if (!serve_info.ports.is_bind_all()) {
                        logINF("To fully expose RethinkDB on the network, bind to all addresses");
                        if(serve_info.config_file) {
                            logINF("by adding `bind=all' to the config file (%s).",
                                   (*serve_info.config_file).c_str());
                        } else {
                            logINF("by running rethinkdb with the `--bind all` command line option.");
                        }
                    }

                    logINF("Server ready\n");

                    stop_cond->wait_lazily_unordered();


                    if (stop_cond->get_source_signo() == SIGINT) {
                        logINF("Server got SIGINT from pid %d, uid %d; shutting down...\n",
                               stop_cond->get_source_pid(), stop_cond->get_source_uid());
                    } else if (stop_cond->get_source_signo() == SIGTERM) {
                        logINF("Server got SIGTERM from pid %d, uid %d; shutting down...\n",
                               stop_cond->get_source_pid(), stop_cond->get_source_uid());

                    } else {
                        logINF("Server got signal %d from pid %d, uid %d; shutting down...\n",
                               stop_cond->get_source_signo(),
                               stop_cond->get_source_pid(), stop_cond->get_source_uid());
                    }

                }

                cond_t non_interruptor;
                if (i_am_a_server) {
                    cluster_metadata_persister->stop_and_flush(&non_interruptor);
                    auth_metadata_persister->stop_and_flush(&non_interruptor);
                }

                logINF("Shutting down client connections...\n");
            }
            logINF("All client connections closed.\n");

            logINF("Shutting down storage engine... (This may take a while if you had a lot of unflushed data in the writeback cache.)\n");
        }
        logINF("Storage engine shut down.\n");

    } catch (const address_in_use_exc_t &ex) {
        logERR("%s.\n", ex.what());
        return false;
    } catch (const tcp_socket_exc_t &ex) {
        logERR("%s.\n", ex.what());
        return false;
    }

    return true;
}

bool serve(io_backender_t *io_backender,
           const base_path_t &base_path,
           metadata_persistence::cluster_persistent_file_t *cluster_persistent_file,
           metadata_persistence::auth_persistent_file_t *auth_persistent_file,
           uint64_t total_cache_size,
           const serve_info_t &serve_info,
           os_signal_cond_t *stop_cond) {
    return do_serve(io_backender,
                    true,
                    base_path,
                    cluster_persistent_file,
                    auth_persistent_file,
                    total_cache_size,
                    serve_info,
                    stop_cond);
}

bool serve_proxy(const serve_info_t &serve_info,
                 os_signal_cond_t *stop_cond) {
    // TODO: filepath doesn't _seem_ ignored.
    // filepath and persistent_file are ignored for proxies, so we use the empty string & NULL respectively.
    return do_serve(NULL,
                    false,
                    base_path_t(""),
                    NULL,
                    NULL,
                    0,
                    serve_info,
                    stop_cond);
}<|MERGE_RESOLUTION|>--- conflicted
+++ resolved
@@ -36,9 +36,6 @@
 #include "rpc/semilattice/view/field.hpp"
 #include "buffer_cache/alt/cache_balancer.hpp"
 
-<<<<<<< HEAD
-#include "debug.hpp"
-=======
 peer_address_set_t look_up_peers_addresses(const std::vector<host_and_port_t> &names) {
     peer_address_set_t peers;
     for (size_t i = 0; i < names.size(); ++i) {
@@ -52,7 +49,6 @@
     }
     return peers;
 }
->>>>>>> 46d295a0
 
 std::string service_address_ports_t::get_addresses_string() const {
     std::set<ip_address_t> actual_addresses = local_addresses;
@@ -304,14 +300,10 @@
             }
 
             {
-<<<<<<< HEAD
-                rdb_query_server_t rdb_query_server(address_ports.local_addresses,
-                                                    address_ports.reql_port,
-                                                    &rdb_ctx);
-=======
-                rdb_query_server_t rdb_query_server(serve_info.ports.local_addresses,
-                                                    serve_info.ports.reql_port, &rdb_ctx);
->>>>>>> 46d295a0
+                rdb_query_server_t rdb_query_server(
+                    serve_info.ports.local_addresses,
+                    serve_info.ports.reql_port,
+                    &rdb_ctx);
                 logINF("Listening for client driver connections on port %d\n",
                        rdb_query_server.get_port());
 
