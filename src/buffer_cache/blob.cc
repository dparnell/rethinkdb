#include "buffer_cache/blob.hpp"

#include "buffer_cache/buf_lock.hpp"
#include "buffer_cache/buffer_cache.hpp"
#include "serializer/types.hpp"
#include "concurrency/pmap.hpp"
#include "containers/buffer_group.hpp"

blob_acq_t::~blob_acq_t() {
    for (int i = 0, e = bufs_.size(); i < e; ++i) {
        bufs_[i]->release();
    }
}

namespace blob {

int big_size_offset(int maxreflen) {
    return maxreflen <= 255 ? 1 : 2;
}

int big_offset_offset(int maxreflen) {
    return big_size_offset(maxreflen) + sizeof(int64_t);
}

int block_ids_offset(int maxreflen) {
    return big_offset_offset(maxreflen) + sizeof(int64_t);
}

temporary_acq_tree_node_t *make_tree_from_block_ids(transaction_t *txn, access_t mode, int levels, int64_t offset, int64_t size, const block_id_t *block_ids);
void expose_tree_from_block_ids(transaction_t *txn, access_t mode, int levels, int64_t offset, int64_t size, temporary_acq_tree_node_t *tree, buffer_group_t *buffer_group_out, blob_acq_t *acq_group_out);


int small_size(const char *ref, int maxreflen) {
    // small value sizes range from 0 to maxreflen - big_size_offset(maxreflen), and maxreflen indicates large value.
    if (maxreflen <= 255) {
        return *reinterpret_cast<const uint8_t *>(ref);
    } else {
        return *reinterpret_cast<const uint16_t *>(ref);
    }
}

bool size_would_be_small(int64_t proposed_size, int maxreflen) {
    return proposed_size <= maxreflen - big_size_offset(maxreflen);
}

void set_small_size_field(char *ref, int maxreflen, int64_t size) {
    if (maxreflen <= 255) {
        *reinterpret_cast<uint8_t *>(ref) = size;
    } else {
        *reinterpret_cast<uint16_t *>(ref) = size;
    }
}

void set_small_size(char *ref, int maxreflen, int64_t size) {
    rassert(size_would_be_small(size, maxreflen));
    set_small_size_field(ref, maxreflen, size);
}

bool is_small(const char *ref, int maxreflen) {
    return small_size(ref, maxreflen) < maxreflen;
}

char *small_buffer(char *ref, int maxreflen) {
    return ref + big_size_offset(maxreflen);
}

int64_t big_size(const char *ref, int maxreflen) {
    return *reinterpret_cast<const int64_t *>(ref + big_size_offset(maxreflen));
}

void set_big_size(char *ref, int maxreflen, int64_t new_size) {
    *reinterpret_cast<int64_t *>(ref + big_size_offset(maxreflen)) = new_size;
}

void set_big_offset(char *ref, int maxreflen, int64_t new_offset) {
    *reinterpret_cast<int64_t *>(ref + big_offset_offset(maxreflen)) = new_offset;
}

int64_t big_offset(const char *ref, int maxreflen) {
    return *reinterpret_cast<const int64_t *>(ref + big_offset_offset(maxreflen));
}

const block_id_t *block_ids(const char *ref, int maxreflen) {
    return reinterpret_cast<const block_id_t *>(ref + block_ids_offset(maxreflen));
}

block_id_t *block_ids(char *ref, int maxreflen) {
    return reinterpret_cast<block_id_t *>(ref + block_ids_offset(maxreflen));
}

int64_t leaf_size(block_size_t block_size) {
    return block_size.value() - sizeof(block_magic_t);
}

char *leaf_node_data(void *buf) {
    return reinterpret_cast<char *>(buf) + sizeof(block_magic_t);
}

const char *leaf_node_data(const void *buf) {
    return reinterpret_cast<const char *>(buf) + sizeof(block_magic_t);
}

int64_t internal_node_count(block_size_t block_size) {
    return (block_size.value() - sizeof(block_magic_t)) / sizeof(block_id_t);
}

const block_id_t *internal_node_block_ids(const void *buf) {
    return reinterpret_cast<const block_id_t *>(reinterpret_cast<const char *>(buf) + sizeof(block_magic_t));
}

block_id_t *internal_node_block_ids(void *buf) {
    return reinterpret_cast<block_id_t *>(reinterpret_cast<char *>(buf) + sizeof(block_magic_t));
}

ref_info_t big_ref_info(block_size_t block_size, int64_t offset, int64_t size, int maxreflen) {
    rassert(size > int64_t(maxreflen - big_size_offset(maxreflen)));
    int64_t max_blockid_count = (maxreflen - block_ids_offset(maxreflen)) / sizeof(block_id_t);

    int64_t block_count = ceil_divide(size + offset, leaf_size(block_size));

    int levels = 1;
    while (block_count > max_blockid_count) {
        block_count = ceil_divide(block_count, internal_node_count(block_size));
        ++levels;
    }

    ref_info_t info;
    info.refsize = block_ids_offset(maxreflen) + sizeof(block_id_t) * block_count;
    info.levels = levels;
    return info;
}

ref_info_t ref_info(block_size_t block_size, const char *ref, int maxreflen) {
    int smallsize = small_size(ref, maxreflen);
    if (smallsize <= maxreflen - big_size_offset(maxreflen)) {
        ref_info_t info;
	info.refsize = big_size_offset(maxreflen) + smallsize;
	info.levels = 0;
        return info;
    } else {
        return big_ref_info(block_size, big_offset(ref, maxreflen), big_size(ref, maxreflen), maxreflen);
    }
}

int ref_size(block_size_t block_size, const char *ref, int maxreflen) {
    return ref_info(block_size, ref, maxreflen).refsize;
}

bool ref_fits(block_size_t block_size, int data_length, const char *ref, int maxreflen) {
    if (data_length <= 0) {
        return false;
    }
    int smallsize = small_size(ref, maxreflen);
    if (smallsize <= maxreflen - big_size_offset(maxreflen)) {
        return big_size_offset(maxreflen) + smallsize <= data_length;
    } else {
        if (data_length < block_ids_offset(maxreflen)) {
            return false;
        }

        return data_length >= ref_size(block_size, ref, maxreflen);
    }
}

int maxreflen_from_blockid_count(int count) {
    // The block ids offset is either 17 or 18 depending on whether
    // the return value would be <= 255.
    int sz = block_ids_offset(1) + count * sizeof(block_id_t);
    int diff = block_ids_offset(sz) - block_ids_offset(1);
    return diff + sz;
}

int64_t value_size(const char *ref, int maxreflen) {
    int smallsize = blob::small_size(ref, maxreflen);
    if (smallsize <= maxreflen - big_size_offset(maxreflen)) {
        return smallsize;
    } else {
        rassert(smallsize == maxreflen);
        return blob::big_size(ref, maxreflen);
    }
    return 0;
}


int btree_maxreflen = 251;
block_magic_t internal_node_magic = { { 'l', 'a', 'r', 'i' } };
block_magic_t leaf_node_magic = { { 'l', 'a', 'r', 'l' } };


int64_t ref_value_offset(const char *ref, int maxreflen) {
    return is_small(ref, maxreflen) ? 0 : big_offset(ref, maxreflen);
}

int64_t stepsize(block_size_t block_size, int levels) {
    rassert(levels > 0);
    int64_t step = leaf_size(block_size);
    for (int i = 0; i < levels - 1; ++i) {
        step *= internal_node_count(block_size);
    }
    return step;
}

int64_t max_end_offset(block_size_t block_size, int levels, int maxreflen) {
    if (levels == 0) {
        return maxreflen - big_size_offset(maxreflen);
    } else {
        int ref_block_ids = (maxreflen - block_ids_offset(maxreflen)) / sizeof(block_id_t);
        return stepsize(block_size, levels) * ref_block_ids;
    }
}

int64_t clamp(int64_t x, int64_t lo, int64_t hi) {
    return x < lo ? lo : x > hi ? hi : x;
}

void shrink(block_size_t block_size, int levels, int64_t offset, int64_t size, int index, int64_t *suboffset_out, int64_t *subsize_out) {
    int64_t step = stepsize(block_size, levels);

    int64_t clamp_low = index * step;
    int64_t clamp_high = clamp_low + step;

    int64_t suboffset = clamp(offset, clamp_low, clamp_high);
    int64_t subsize = clamp(offset + size, clamp_low, clamp_high) - suboffset;

    *suboffset_out = suboffset - clamp_low;
    *subsize_out = subsize;
}

void compute_acquisition_offsets(block_size_t block_size, int levels, int64_t offset, int64_t size, int *lo_out, int *hi_out) {
    int64_t step = stepsize(block_size, levels);

    *lo_out = offset / step;
    *hi_out = ceil_divide(offset + size, step);
}

}  // namespace blob

blob_t::blob_t(char *ref, int maxreflen)
    : ref_(ref), maxreflen_(maxreflen) {
    rassert(maxreflen >= blob::block_ids_offset(maxreflen) + int(sizeof(block_id_t)));
}



int blob_t::refsize(block_size_t block_size) const {
    return blob::ref_size(block_size, ref_, maxreflen_);
}

int64_t blob_t::valuesize() const {
    return blob::value_size(ref_, maxreflen_);
}

union temporary_acq_tree_node_t {
    buf_t *buf;
    temporary_acq_tree_node_t *child;
};

void blob_t::expose_region(transaction_t *txn, access_t mode, int64_t offset, int64_t size, buffer_group_t *buffer_group_out, blob_acq_t *acq_group_out) {
    if (size == 0) {
        return;
    }

    if (blob::is_small(ref_, maxreflen_)) {
        char *b = blob::small_buffer(ref_, maxreflen_);
#ifndef NDEBUG
        UNUSED int n = blob::small_size(ref_, maxreflen_);
        rassert(0 <= offset && offset <= n);
        rassert(0 <= size && size <= n && offset + size <= n);
#endif
        buffer_group_out->add_buffer(size, b + offset);
    } else {
        // It's large.

        int levels = blob::ref_info(txn->get_cache()->get_block_size(), ref_, maxreflen_).levels;

        int64_t real_offset = blob::big_offset(ref_, maxreflen_) + offset;

        // Acquiring is done recursively in parallel,
        temporary_acq_tree_node_t *tree = blob::make_tree_from_block_ids(txn, mode, levels, real_offset, size, blob::block_ids(ref_, maxreflen_));

        // Exposing and writing to the buffer group is done serially.
        blob::expose_tree_from_block_ids(txn, mode, levels, real_offset, size, tree, buffer_group_out, acq_group_out);
    }
}

void blob_t::expose_all(transaction_t *txn, access_t mode, buffer_group_t *buffer_group_out, blob_acq_t *acq_group_out) {
    expose_region(txn, mode, 0, valuesize(), buffer_group_out, acq_group_out);
}

namespace blob {

struct region_tree_filler_t {
    transaction_t *txn;
    access_t mode;
    int levels;
    int64_t offset, size;
    const block_id_t *block_ids;
    int lo, hi;
    temporary_acq_tree_node_t *nodes;

    void operator()(int i) const {
        buf_lock_t lock(txn, block_ids[lo + i], mode);
        if (levels > 1) {
            const block_id_t *sub_ids = blob::internal_node_block_ids(lock->get_data_read());

            int64_t suboffset, subsize;
            shrink(txn->get_cache()->get_block_size(), levels, offset, size, lo + i, &suboffset, &subsize);
            nodes[i].child = blob::make_tree_from_block_ids(txn, mode, levels - 1, suboffset, subsize, sub_ids);
        } else {
            nodes[i].buf = lock.give_up_ownership();
        }
    }
};

temporary_acq_tree_node_t *make_tree_from_block_ids(transaction_t *txn, access_t mode, int levels, int64_t offset, int64_t size, const block_id_t *block_ids) {
    rassert(size > 0);

    region_tree_filler_t filler;
    filler.txn = txn;
    filler.mode = mode;
    filler.levels = levels;
    filler.offset = offset;
    filler.size = size;
    filler.block_ids = block_ids;
    compute_acquisition_offsets(txn->get_cache()->get_block_size(), levels, offset, size, &filler.lo, &filler.hi);

    filler.nodes = new temporary_acq_tree_node_t[filler.hi - filler.lo];

    pmap(filler.hi - filler.lo, filler);

    return filler.nodes;
}

void expose_tree_from_block_ids(transaction_t *txn, access_t mode, int levels, int64_t offset, int64_t size, temporary_acq_tree_node_t *tree, buffer_group_t *buffer_group_out, blob_acq_t *acq_group_out) {
    rassert(size > 0);

    int lo, hi;
    blob::compute_acquisition_offsets(txn->get_cache()->get_block_size(), levels, offset, size, &lo, &hi);

    for (int i = 0; i < hi - lo; ++i) {
        int64_t suboffset, subsize;
        blob::shrink(txn->get_cache()->get_block_size(), levels, offset, size, lo + i, &suboffset, &subsize);
        if (levels > 1) {
            expose_tree_from_block_ids(txn, mode, levels - 1, suboffset, subsize, tree[i].child, buffer_group_out, acq_group_out);
        } else {
            rassert(0 < subsize && subsize <= blob::leaf_size(txn->get_cache()->get_block_size()));
            rassert(0 <= suboffset && suboffset + subsize <= blob::leaf_size(txn->get_cache()->get_block_size()));

            buf_t *buf = tree[i].buf;
            void *leaf_buf;
            if (is_read_mode(mode)) {
                leaf_buf = const_cast<void *>(buf->get_data_read());
            } else {
                leaf_buf = buf->get_data_major_write();
            }

            char *data = blob::leaf_node_data(leaf_buf);

            acq_group_out->add_buf(buf);
            buffer_group_out->add_buffer(subsize, data + suboffset);
        }
    }

    delete[] tree;
}

}  // namespace blob

void blob_t::append_region(transaction_t *txn, int64_t size) {
    block_size_t block_size = txn->get_cache()->get_block_size();
    int levels = blob::ref_info(block_size, ref_, maxreflen_).levels;

    // Avoid the empty blob effect.
    if (levels == 0 && blob::small_size(ref_, maxreflen_) == 0 && size > 0) {
        blob::set_small_size(ref_, maxreflen_, 1);
        size -= 1;
    }
    if (size == 0) {
        return;
    }

    while (!allocate_to_dimensions(txn, levels, blob::ref_value_offset(ref_, maxreflen_), valuesize() + size)) {
        levels = add_level(txn, levels);
    }

    if (levels == 0) {
        rassert(blob::is_small(ref_, maxreflen_));
        int64_t new_size = size + blob::small_size(ref_, maxreflen_);
        rassert(blob::size_would_be_small(new_size, maxreflen_));
        blob::set_small_size(ref_, maxreflen_, new_size);
    } else {
        blob::set_big_size(ref_, maxreflen_, blob::big_size(ref_, maxreflen_) + size);
    }

    rassert(blob::ref_info(block_size, ref_, maxreflen_).levels == levels);
}

void blob_t::prepend_region(transaction_t *txn, int64_t size) {
    block_size_t block_size = txn->get_cache()->get_block_size();
    int levels = blob::ref_info(block_size, ref_, maxreflen_).levels;

    if (levels == 0) {
        int small_size = blob::small_size(ref_, maxreflen_);
        if (small_size + size <= maxreflen_ - blob::big_size_offset(maxreflen_)) {
            char *buf = blob::small_buffer(ref_, maxreflen_);
            memmove(buf + size, buf, small_size);
            blob::set_small_size(ref_, maxreflen_, small_size + size);
            return;
        }
    }

    // Avoid the empty blob effect.
    if (levels == 0 && blob::small_size(ref_, maxreflen_) == 0 && size > 0) {
        blob::set_small_size(ref_, maxreflen_, 1);
        size -= 1;
    }

    for (;;) {
        if (!shift_at_least(txn, levels, std::max<int64_t>(0, - (blob::ref_value_offset(ref_, maxreflen_) - size)))) {
            levels = add_level(txn, levels);
        } else if (!allocate_to_dimensions(txn, levels, blob::ref_value_offset(ref_, maxreflen_) - size, valuesize() + size)) {
            levels = add_level(txn, levels);
        } else {
            break;
        }
    }

    rassert(levels > 0);
    int64_t final_offset = blob::big_offset(ref_, maxreflen_) - size;
    rassert(final_offset >= 0);
    blob::set_big_offset(ref_, maxreflen_, final_offset);
    blob::set_big_size(ref_, maxreflen_, blob::big_size(ref_, maxreflen_) + size);

    rassert(blob::ref_info(block_size, ref_, maxreflen_).levels == levels);
}

void blob_t::unappend_region(transaction_t *txn, int64_t size) {
    block_size_t block_size = txn->get_cache()->get_block_size();
    int levels = blob::ref_info(block_size, ref_, maxreflen_).levels;

    bool emptying = false;
    if (valuesize() == size && size > 0) {
        emptying = true;
        size -= 1;
    }

    if (size != 0) {
        deallocate_to_dimensions(txn, levels, blob::ref_value_offset(ref_, maxreflen_), valuesize() - size);
        for (;;) {
            shift_at_least(txn, levels, - blob::ref_value_offset(ref_, maxreflen_));

            if (!remove_level(txn, &levels)) {
                break;
            }
        }
    }

    if (emptying) {
        rassert(blob::is_small(ref_, maxreflen_));
        rassert(blob::small_size(ref_, maxreflen_) == 1);
        blob::set_small_size(ref_, maxreflen_, 0);
    }
}

void blob_t::unprepend_region(transaction_t *txn, int64_t size) {
    block_size_t block_size = txn->get_cache()->get_block_size();
    int levels = blob::ref_info(block_size, ref_, maxreflen_).levels;

    bool emptying = false;
    if (valuesize() == size && size > 0) {
        emptying = true;
        size -= 1;
    }

    if (size != 0) {
        deallocate_to_dimensions(txn, levels, blob::ref_value_offset(ref_, maxreflen_) + size, valuesize() - size);
        for (;;) {
            shift_at_least(txn, levels, - blob::ref_value_offset(ref_, maxreflen_));
            if (!remove_level(txn, &levels)) {
                break;
            }
        }
    }

    if (emptying) {
        rassert(blob::is_small(ref_, maxreflen_));
        rassert(blob::small_size(ref_, maxreflen_) == 1);
        blob::set_small_size(ref_, maxreflen_, 0);
    }
}

void blob_t::clear(transaction_t *txn) {
    unappend_region(txn, valuesize());
}

<<<<<<< HEAD
void blob_t::write_from_string(std::string &val, transaction_t *txn, int64_t offset) {
=======
void blob_t::write_from_string(const std::string &val, transaction_t *txn, int64_t offset) {
>>>>>>> 2fbccc9b
    buffer_group_t dest;
    boost::scoped_ptr<blob_acq_t> acq(new blob_acq_t);
    expose_region(txn, rwi_write, offset, val.size(), &dest, acq.get());

    buffer_group_t src;
    src.add_buffer(val.size(), const_cast<char *>(val.c_str()));
    buffer_group_copy_data(&dest, const_view(&src));
}

void blob_t::read_to_string(std::string &s_out, transaction_t *txn, int64_t offset, int64_t length) {
    s_out.resize(length, '\0');

    buffer_group_t dest;
    dest.add_buffer(length, const_cast<char *>(s_out.c_str()));

    buffer_group_t src;
    boost::scoped_ptr<blob_acq_t> acq(new blob_acq_t);
    expose_region(txn, rwi_read, offset, length, &src, acq.get());
    buffer_group_copy_data(&dest, const_view(&src));
}

namespace blob {

struct traverse_helper_t {
    virtual void preprocess(transaction_t *txn, int levels, buf_lock_t& lock, block_id_t *block_id) = 0;
    virtual void postprocess(buf_lock_t& lock) = 0;
    virtual ~traverse_helper_t() { }
};

void traverse_recursively(transaction_t *txn, int levels, block_id_t *block_ids, int64_t old_offset, int64_t old_size, int64_t new_offset, int64_t new_size, traverse_helper_t *helper);

void traverse_index(transaction_t *txn, int levels, block_id_t *block_ids, int index, int64_t old_offset, int64_t old_size, int64_t new_offset, int64_t new_size, traverse_helper_t *helper) {
    block_size_t block_size = txn->get_cache()->get_block_size();
    int64_t sub_old_offset, sub_old_size, sub_new_offset, sub_new_size;
    blob::shrink(block_size, levels, old_offset, old_size, index, &sub_old_offset, &sub_old_size);
    blob::shrink(block_size, levels, new_offset, new_size, index, &sub_new_offset, &sub_new_size);

    if (sub_old_size > 0) {
        if (levels > 1) {
            buf_lock_t lock(txn, block_ids[index], rwi_write);
            void *b = lock->get_data_major_write();

            block_id_t *subids = blob::internal_node_block_ids(b);
            traverse_recursively(txn, levels - 1, subids, sub_old_offset, sub_old_size, sub_new_offset, sub_new_size, helper);
        }

    } else {
        buf_lock_t lock;
        //        debugf("preprocess levels = %d, index = %d\n", levels, index);
        helper->preprocess(txn, levels, lock, &block_ids[index]);

        if (levels > 1) {
            void *b = lock->get_data_major_write();
            block_id_t *subids = blob::internal_node_block_ids(b);
            traverse_recursively(txn, levels - 1, subids, sub_old_offset, sub_old_size, sub_new_offset, sub_new_size, helper);
        }

        helper->postprocess(lock);
    }
}

void traverse_recursively(transaction_t *txn, int levels, block_id_t *block_ids, int64_t old_offset, int64_t old_size, int64_t new_offset, int64_t new_size, traverse_helper_t *helper) {
    block_size_t block_size = txn->get_cache()->get_block_size();

    int old_lo, old_hi, new_lo, new_hi;
    compute_acquisition_offsets(block_size, levels, old_offset, old_size, &old_lo, &old_hi);
    compute_acquisition_offsets(block_size, levels, new_offset, new_size, &new_lo, &new_hi);

    int64_t leafsize = leaf_size(block_size);

    // This highest_i variable makes sure, rigorously, that the two
    // for loops don't trace the same subtree twice.
    int highest_i = -1;

    //    debugf("at levels=%d, old_lo=%d, old_hi=%d, new_lo=%d, new_hi=%d\n", levels, old_lo, old_hi, new_lo, new_hi);
    if (new_offset / leafsize < old_offset / leafsize) {
        // See comment [1] below.
        for (int i = new_lo; i <= old_lo && i < new_hi; ++i) {
            //            debugf("calling traverse_index (lo) levels=%d, i=%d, %ld %ld %ld %ld\n", levels, i, old_offset, old_size, new_offset, new_size);
            traverse_index(txn, levels, block_ids, i, old_offset, old_size, new_offset, new_size, helper);
            highest_i = i;
        }
    }
    if (ceil_divide(new_offset + new_size, leafsize) > ceil_divide(old_offset + old_size, leafsize)) {
        for (int i = std::max(highest_i + 1, old_hi - 1); i < new_hi; ++i) {
            //            debugf("calling traverse_index (hi) levels=%d, i=%d, %ld %ld %ld %ld\n", levels, i, old_offset, old_size, new_offset, new_size);
            traverse_index(txn, levels, block_ids, i, old_offset, old_size, new_offset, new_size, helper);
        }
    }

    // [1] We have a problem that if old_offset is on a multiple of
    // the step size, we'll visit the left edge of the completely
    // acquired branch.  However, when old_lo = 1020, we'd actually be
    // walking past the end of the value.  We make the mistake in the
    // design of this function of allowing old_size to be zero and
    // trying to handle such cases.  The check that i < new_hi
    // prevents us from walking off the edge when old_lo = 1020,
    // because new_hi cannot be more than 1020.
    //
    // Really, we should require that old_size be greater than zero.
}

}  // namespace

bool blob_t::traverse_to_dimensions(transaction_t *txn, int levels, int64_t old_offset, int64_t old_size, int64_t new_offset, int64_t new_size, blob::traverse_helper_t *helper) {
    UNUSED int64_t old_end = old_offset + old_size;
    int64_t new_end = new_offset + new_size;
    rassert(new_offset <= old_offset && new_end >= old_end);
    block_size_t block_size = txn->get_cache()->get_block_size();
    if (new_offset >= 0 && new_end <= blob::max_end_offset(block_size, levels, maxreflen_)) {
        if (levels != 0) {
            blob::traverse_recursively(txn, levels, blob::block_ids(ref_, maxreflen_), old_offset, old_size, new_offset, new_size, helper);
        }
        return true;
    } else {
        return false;
    }
}

struct allocate_helper_t : public blob::traverse_helper_t {
    void preprocess(transaction_t *txn, int levels, buf_lock_t& lock, block_id_t *block_id) {
        lock.allocate(txn);
        *block_id = lock->get_block_id();
        void *b = lock->get_data_major_write();
        if (levels == 1) {
            *reinterpret_cast<block_magic_t *>(b) = blob::leaf_node_magic;
        } else {
            *reinterpret_cast<block_magic_t *>(b) = blob::internal_node_magic;
        }
    }
    void postprocess(UNUSED buf_lock_t& lock) { }
};

bool blob_t::allocate_to_dimensions(transaction_t *txn, int levels, int64_t new_offset, int64_t new_size) {
    allocate_helper_t helper;
    return traverse_to_dimensions(txn, levels, blob::ref_value_offset(ref_, maxreflen_), valuesize(), new_offset, new_size, &helper);
}

struct deallocate_helper_t : public blob::traverse_helper_t {
    void preprocess(transaction_t *txn, UNUSED int levels, buf_lock_t& lock, block_id_t *block_id) {
        buf_lock_t tmp(txn, *block_id, rwi_write);
        lock.swap(tmp);
    }

    void postprocess(buf_lock_t& lock) {
        lock->mark_deleted();
    }
};

void blob_t::deallocate_to_dimensions(transaction_t *txn, int levels, int64_t new_offset, int64_t new_size) {
    deallocate_helper_t helper;
    if (levels == 0) {
        rassert(0 <= new_offset && 0 <= new_size);
        rassert(new_offset + new_size <= int64_t(blob::small_size(ref_, maxreflen_)));
        char *buf = blob::small_buffer(ref_, maxreflen_);
        memmove(buf, buf + new_offset, new_size);
        blob::set_small_size(ref_, maxreflen_, new_size);
    } else {
        UNUSED bool res = traverse_to_dimensions(txn, levels, new_offset, new_size, blob::ref_value_offset(ref_, maxreflen_), valuesize(), &helper);
        blob::set_big_offset(ref_, maxreflen_, new_offset);
        blob::set_big_size(ref_, maxreflen_, new_size);
        rassert(res);
    }
}


bool blob_t::shift_at_least(transaction_t *txn, int levels, int64_t min_shift) {
    if (levels == 0) {
        // Can't change offset if there are zero levels.  Deal with it.
        return false;
    }

    int64_t shift = min_shift;
    consider_small_shift(txn, levels, &shift);
    consider_big_shift(txn, levels, &shift);
    consider_small_shift(txn, levels, &shift);
    return shift <= 0;
}

void blob_t::consider_big_shift(transaction_t *txn, int levels, int64_t *min_shift) {
    block_size_t block_size = txn->get_cache()->get_block_size();
    int64_t step = blob::stepsize(block_size, levels);

    int64_t offset = blob::big_offset(ref_, maxreflen_);
    int64_t size = blob::big_size(ref_, maxreflen_);

    int64_t practical_offset = floor_aligned(offset, step);
    int64_t practical_end_offset = ceil_aligned(offset + size, step);

    int64_t min_conceivable_shift = std::max(- practical_offset, ceil_modulo(*min_shift, step));
    if (min_conceivable_shift != 0) {
        if (practical_end_offset + min_conceivable_shift <= blob::max_end_offset(block_size, levels, maxreflen_)) {
            block_id_t *ids = blob::block_ids(ref_, maxreflen_);

            int64_t steps_to_shift = min_conceivable_shift / step;
            int64_t beg = practical_offset / step;
            int64_t end = practical_end_offset / step;
            memmove(ids + beg + steps_to_shift, ids + beg, (end - beg) * sizeof(block_id_t));

            blob::set_big_offset(ref_, maxreflen_, offset + min_conceivable_shift);
            *min_shift -= min_conceivable_shift;
        }
    }
}

void blob_t::consider_small_shift(transaction_t *txn, int levels, int64_t *min_shift) {
    block_size_t block_size = txn->get_cache()->get_block_size();
    int64_t step = blob::stepsize(block_size, levels);
    int64_t substep = levels == 1 ? 1 : blob::stepsize(block_size, levels - 1);

    int64_t offset = blob::big_offset(ref_, maxreflen_);
    int64_t size = blob::big_size(ref_, maxreflen_);

    int64_t practical_offset = floor_aligned(offset, substep);
    int64_t practical_end_offset = ceil_aligned(offset + size, substep);

    int64_t min_conceivable_shift = std::max(- practical_offset, ceil_modulo(*min_shift, substep));
    if (min_conceivable_shift != 0) {
        if (practical_end_offset + min_conceivable_shift <= step) {
            if (practical_offset < step && practical_end_offset <= 2 * step) {
                block_id_t *ids = blob::block_ids(ref_, maxreflen_);
                buf_lock_t lobuf(txn, ids[0], rwi_write);

                int64_t physical_shift = (min_conceivable_shift / substep) * (levels == 1 ? 1 : sizeof(block_id_t));
                int64_t physical_offset = (practical_offset / substep) * (levels == 1 ? 1 : sizeof(block_id_t));
                int64_t physical_end_offset = (practical_end_offset / substep) * (levels == 1 ? 1 : sizeof(block_id_t));

                char *data = blob::leaf_node_data(lobuf->get_data_major_write());
                int64_t low_copycount = std::min(physical_end_offset, int64_t(blob::leaf_size(block_size))) - physical_offset;
                memmove(data + physical_offset + physical_shift, data + physical_offset, low_copycount);

                if (physical_end_offset > blob::leaf_size(block_size)) {
                    buf_lock_t hibuf(txn, ids[1], rwi_write);
                    const char *data2 = blob::leaf_node_data(hibuf->get_data_read());

                    memmove(data + physical_offset + physical_shift + low_copycount, data2, physical_end_offset - blob::leaf_size(block_size));
                    hibuf->mark_deleted();
                }

                blob::set_big_offset(ref_, maxreflen_, offset + min_conceivable_shift);
                *min_shift -= min_conceivable_shift;
            }
        }
    }
}

// Always returns levels + 1.
int blob_t::add_level(transaction_t *txn, int levels) {
    buf_lock_t lock;
    lock.allocate(txn);
    void *b = lock->get_data_major_write();
    if (levels == 0) {
        *reinterpret_cast<block_magic_t *>(b) = blob::leaf_node_magic;

        int sz = blob::small_size(ref_, maxreflen_);
        rassert(sz < maxreflen_);

        memcpy(blob::leaf_node_data(b), blob::small_buffer(ref_, maxreflen_), sz);

        blob::set_small_size_field(ref_, maxreflen_, maxreflen_);
        blob::set_big_offset(ref_, maxreflen_, 0);
        blob::set_big_size(ref_, maxreflen_, sz);
        blob::block_ids(ref_, maxreflen_)[0] = lock->get_block_id();
    } else {
        *reinterpret_cast<block_magic_t *>(b) = blob::internal_node_magic;

        // We don't know how many block ids there could be, so we'll
        // just copy as many as there can be.
        int sz = maxreflen_ - blob::block_ids_offset(maxreflen_);

        memcpy(blob::internal_node_block_ids(b), blob::block_ids(ref_, maxreflen_), sz);
        blob::block_ids(ref_, maxreflen_)[0] = lock->get_block_id();
    }

    return levels + 1;
}


bool blob_t::remove_level(transaction_t *txn, int *levels_ref) {
    int levels = *levels_ref;
    if (levels == 0) {
        return false;
    }

    int64_t bigoffset = blob::big_offset(ref_, maxreflen_);
    int64_t bigsize = blob::big_size(ref_, maxreflen_);
    rassert(0 <= bigsize);
    int64_t end_offset = bigoffset + bigsize;
    if (end_offset > blob::max_end_offset(txn->get_cache()->get_block_size(), levels - 1, maxreflen_)) {
        return false;
    }

    // If the size is zero and the offset is zero, the entire tree will have already been deallocated.
    rassert(!(bigoffset == end_offset && end_offset == blob::stepsize(txn->get_cache()->get_block_size(), levels)));
    if (!(bigoffset == end_offset && end_offset == 0)) {

        buf_lock_t lock(txn, blob::block_ids(ref_, maxreflen_)[0], rwi_write);
        if (levels == 1) {
            // We should tried shifting before removing a level.
            rassert(bigoffset == 0);

            const char *b = blob::leaf_node_data(lock->get_data_read());
            memcpy(blob::small_buffer(ref_, maxreflen_), b, maxreflen_ - blob::big_size_offset(maxreflen_));
            blob::set_small_size(ref_, maxreflen_, bigsize);
        } else {
            const block_id_t *b = blob::internal_node_block_ids(lock->get_data_read());
            memcpy(blob::block_ids(ref_, maxreflen_), b, maxreflen_ - blob::block_ids_offset(maxreflen_));
        }

        lock->mark_deleted();
    }

    *levels_ref = levels - 1;
    return true;
}<|MERGE_RESOLUTION|>--- conflicted
+++ resolved
@@ -493,11 +493,7 @@
     unappend_region(txn, valuesize());
 }
 
-<<<<<<< HEAD
-void blob_t::write_from_string(std::string &val, transaction_t *txn, int64_t offset) {
-=======
 void blob_t::write_from_string(const std::string &val, transaction_t *txn, int64_t offset) {
->>>>>>> 2fbccc9b
     buffer_group_t dest;
     boost::scoped_ptr<blob_acq_t> acq(new blob_acq_t);
     expose_region(txn, rwi_write, offset, val.size(), &dest, acq.get());
