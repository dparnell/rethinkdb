// Copyright 2010-2014 RethinkDB, all rights reserved.
#include "rdb_protocol/shards.hpp"

#include "errors.hpp"
#include <boost/variant.hpp>

#include "debug.hpp"
#include "rdb_protocol/func.hpp"
#include "rdb_protocol/profile.hpp"
#include "rdb_protocol/protocol.hpp"

bool reversed(sorting_t sorting) { return sorting == sorting_t::DESCENDING; }

namespace ql {

accumulator_t::accumulator_t() : finished(false) { }
accumulator_t::~accumulator_t() { }
void accumulator_t::mark_finished() { finished = true; }

void accumulator_t::finish(result_t *out) {
    mark_finished();
    // We fill in the result if there have been no errors.
    if (boost::get<exc_t>(out) == NULL) {
        finish_impl(out);
    }
}

#ifndef NDEBUG
// These are really useful if datum terminals aren't doing what they're supposed to.
template<class T>
void dprint(const char *s, const T &) {
    debugf("%s -> ???\n", s);
}

template<>
void dprint(const char *s, const counted_t<const datum_t> &t) {
    if (t.has()) {
        debugf("%s -> %s\n", s, t->print().c_str());
    } else {
        debugf("%s -> NULL\n", s);
    }
}
#endif // NDEBUG

template<class T>
class grouped_acc_t : public accumulator_t {
protected:
    explicit grouped_acc_t(T &&_default_val)
        : default_val(std::move(_default_val)) { }
    virtual ~grouped_acc_t() { }
private:
    virtual done_traversing_t operator()(env_t *env,
                                         groups_t *groups,
                                         const store_key_t &key,
                                         const counted_t<const datum_t> &sindex_val) {
        for (auto it = groups->begin(); it != groups->end(); ++it) {
            auto pair = acc.insert(std::make_pair(it->first, default_val));
            auto t_it = pair.first;
            bool keep = !pair.second;
            for (auto el = it->second.begin(); el != it->second.end(); ++el) {
                keep |= accumulate(env, *el, &t_it->second, key, sindex_val);
            }
            if (!keep) {
                acc.erase(t_it);
            }
        }
        return should_send_batch() ? done_traversing_t::YES : done_traversing_t::NO;
    }
    virtual bool accumulate(env_t *env,
                            const counted_t<const datum_t> &el,
                            T *t,
                            const store_key_t &key,
                            // sindex_val may be NULL
                            const counted_t<const datum_t> &sindex_val) = 0;

    virtual bool should_send_batch() = 0;

    virtual void finish_impl(result_t *out) {
        *out = grouped_t<T>();
        boost::get<grouped_t<T> >(*out).swap(acc);
        guarantee(acc.size() == 0);
    }

    virtual void unshard(env_t *env,
                         const store_key_t &last_key,
                         const std::vector<result_t *> &results) {
        guarantee(acc.size() == 0);
        std::map<counted_t<const datum_t>, std::vector<T *>, counted_datum_less_t>
            vecs(counted_datum_less_t(env->reql_version));
        for (auto res = results.begin(); res != results.end(); ++res) {
            guarantee(*res);
            grouped_t<T> *gres = boost::get<grouped_t<T> >(*res);
            guarantee(gres);
            // `gres`'s ordering doesn't affect things here because we're putting the
            // values into a parallel map.
            for (auto kv = gres->begin(grouped::order_doesnt_matter_t());
                 kv != gres->end(grouped::order_doesnt_matter_t());
                 ++kv) {
                vecs[kv->first].push_back(&kv->second);
            }
        }
        for (auto kv = vecs.begin(); kv != vecs.end(); ++kv) {
            auto t_it = acc.insert(std::make_pair(kv->first, default_val)).first;
            unshard_impl(env, &t_it->second, last_key, kv->second);
        }
    }
    virtual void unshard_impl(env_t *env,
                              T *acc,
                              const store_key_t &last_key,
                              const std::vector<T *> &ts) = 0;

protected:
    const T *get_default_val() { return &default_val; }
    grouped_t<T> *get_acc() { return &acc; }
private:
    const T default_val;
    grouped_t<T> acc;
};

class append_t : public grouped_acc_t<stream_t> {
public:
    append_t(sorting_t _sorting, batcher_t *_batcher)
        : grouped_acc_t<stream_t>(stream_t()),
          sorting(_sorting), key_le(sorting), batcher(_batcher) { }
private:
    virtual bool should_send_batch() {
        return batcher != NULL && batcher->should_send_batch();
    }
    virtual bool accumulate(env_t *,
                            const counted_t<const datum_t> &el,
                            stream_t *stream,
                            const store_key_t &key,
                            // sindex_val may be NULL
                            const counted_t<const datum_t> &sindex_val) {
        if (batcher) batcher->note_el(el);
        // We don't bother storing the sindex if we aren't sorting (this is
        // purely a performance optimization).
        counted_t<const datum_t> rget_sindex_val = (sorting == sorting_t::UNORDERED)
            ? counted_t<const datum_t>()
            : sindex_val;
        stream->push_back(rget_item_t(store_key_t(key), rget_sindex_val, el));
        return true;
    }

    virtual counted_t<const datum_t> unpack(stream_t *) {
        r_sanity_check(false); // We never unpack a stream.
        unreachable();
    }

    virtual void unshard_impl(env_t *,
                              stream_t *out,
                              const store_key_t &last_key,
                              const std::vector<stream_t *> &streams) {
        uint64_t sz = 0;
        for (auto it = streams.begin(); it != streams.end(); ++it) {
            sz += (*it)->size();
        }
        out->reserve(sz);
        if (sorting == sorting_t::UNORDERED) {
            for (auto it = streams.begin(); it != streams.end(); ++it) {
                for (auto item = (*it)->begin(); item != (*it)->end(); ++item) {
                    if (key_le.is_le(item->key, last_key)) {
                        out->push_back(std::move(*item));
                    }
                }
            }
        } else {
            // We do a merge sort to preserve sorting.
            std::vector<std::pair<stream_t::iterator, stream_t::iterator> > v;
            v.reserve(streams.size());
            for (auto it = streams.begin(); it != streams.end(); ++it) {
                v.push_back(std::make_pair((*it)->begin(), (*it)->end()));
            }
            for (;;) {
                stream_t::iterator *best = NULL;
                for (auto it = v.begin(); it != v.end(); ++it) {
                    if (it->first != it->second) {
                        if (best == NULL || key_le.is_le(it->first->key, (*best)->key)) {
                            best = &it->first;
                        }
                    }
                }
                if (best == NULL || !key_le.is_le((*best)->key, last_key)) break;
                out->push_back(std::move(**best));
                ++(*best);
            }
        }
    }
private:
    const sorting_t sorting;
    const key_le_t key_le;
    batcher_t *const batcher;
};

scoped_ptr_t<accumulator_t> make_append(const sorting_t &sorting, batcher_t *batcher) {
    return make_scoped<append_t>(sorting, batcher);
}

// This can't be a normal terminal because it wouldn't preserve ordering.
// (Also, I'm sorry for this absurd type hierarchy.)
class to_array_t : public eager_acc_t {
public:
    explicit to_array_t(reql_version_t reql_version)
        : groups(counted_datum_less_t(reql_version)), size(0) { }
private:
    virtual void operator()(env_t *env, groups_t *gs) {
        for (auto kv = gs->begin(); kv != gs->end(); ++kv) {
            datums_t *list1 = &groups[kv->first];
            datums_t *list2 = &kv->second;
            size += list2->size();
            rcheck_toplevel(
                size <= env->limits.array_size_limit(), base_exc_t::GENERIC,
                strprintf("Grouped data over size limit %zu.  "
                          "Try putting a reduction (like `.reduce` or `.count`) "
                          "on the end.", env->limits.array_size_limit()).c_str());
            list1->reserve(list1->size() + list2->size());
            std::move(list2->begin(), list2->end(), std::back_inserter(*list1));
        }
        gs->clear();
    }

    virtual void add_res(env_t *env, result_t *res) {
        grouped_t<stream_t> *streams = boost::get<grouped_t<stream_t> >(res);
        r_sanity_check(streams);
<<<<<<< HEAD
        for (auto kv = streams->begin(); kv != streams->end(); ++kv) {
            datums_t *list = &groups[kv->first];
=======

        // The order in which we iterate `streams` doesn't matter here because all
        // the `kv->first` values are unique.
        for (auto kv = streams->begin(grouped::order_doesnt_matter_t());
             kv != streams->end(grouped::order_doesnt_matter_t());
             ++kv) {
            datums_t *lst = &groups[kv->first];
>>>>>>> 11261ab6
            stream_t *stream = &kv->second;
            size += stream->size();
            rcheck_toplevel(
                size <= env->limits.array_size_limit(), base_exc_t::GENERIC,
                strprintf("Grouped data over size limit %zu.  "
                          "Try putting a reduction (like `.reduce` or `.count`) "
                          "on the end.", env->limits.array_size_limit()).c_str());
<<<<<<< HEAD
            list->reserve(list->size() + stream->size());
=======

>>>>>>> 11261ab6
            for (auto it = stream->begin(); it != stream->end(); ++it) {
                list->push_back(std::move(it->data));
            }
        }
    }

    virtual counted_t<val_t> finish_eager(protob_t<const Backtrace> bt,
                                          bool is_grouped,
                                          const configured_limits_t &limits) {
        if (is_grouped) {
            counted_t<grouped_data_t> ret(new grouped_data_t());
            for (auto kv = groups.begin(); kv != groups.end(); ++kv) {
                (*ret)[kv->first] = make_counted<const datum_t>(std::move(kv->second),
                                                               limits);
            }
            return make_counted<val_t>(std::move(ret), bt);
        } else if (groups.size() == 0) {
            return make_counted<val_t>(datum_t::empty_array(), bt);
        } else {
            r_sanity_check(groups.size() == 1 && !groups.begin()->first.has());
            return make_counted<val_t>(
                make_counted<const datum_t>(std::move(groups.begin()->second), limits),
                bt);
        }
    }

    groups_t groups;
    size_t size;
};

scoped_ptr_t<eager_acc_t> make_to_array(reql_version_t reql_version) {
    return make_scoped<to_array_t>(reql_version);
}

template<class T>
class terminal_t : public grouped_acc_t<T>, public eager_acc_t {
protected:
    explicit terminal_t(T &&t) : grouped_acc_t<T>(std::move(t)) { }
private:
    virtual void operator()(env_t *env, groups_t *groups) {
        grouped_t<T> *acc = grouped_acc_t<T>::get_acc();
        const T *default_val = grouped_acc_t<T>::get_default_val();
        for (auto it = groups->begin(); it != groups->end(); ++it) {
            auto pair = acc->insert(std::make_pair(it->first, *default_val));
            auto t_it = pair.first;
            bool keep = !pair.second;
            for (auto el = it->second.begin(); el != it->second.end(); ++el) {
                keep |= accumulate(env, *el, &t_it->second);
            }
            if (!keep) {
                acc->erase(t_it);
            }
        }
        groups->clear();
    }

    virtual counted_t<val_t> finish_eager(protob_t<const Backtrace> bt,
                                          bool is_grouped,
                                          UNUSED const configured_limits_t &limits) {
        accumulator_t::mark_finished();
        grouped_t<T> *acc = grouped_acc_t<T>::get_acc();
        const T *default_val = grouped_acc_t<T>::get_default_val();
        counted_t<val_t> retval;
        if (is_grouped) {
            counted_t<grouped_data_t> ret(new grouped_data_t());
            // The order of `acc` doesn't matter here because we're putting stuff
            // into the parallel map, `ret`.
            for (auto kv = acc->begin(grouped::order_doesnt_matter_t());
                 kv != acc->end(grouped::order_doesnt_matter_t());
                 ++kv) {
                ret->insert(std::make_pair(kv->first, unpack(&kv->second)));
            }
            retval = make_counted<val_t>(std::move(ret), bt);
        } else if (acc->size() == 0) {
            T t(*default_val);
            retval = make_counted<val_t>(unpack(&t), bt);
        } else {
            // Order doesnt' matter here because the size is 1.
            r_sanity_check(acc->size() == 1 &&
                           !acc->begin(grouped::order_doesnt_matter_t())->first.has());
            retval = make_counted<val_t>(unpack(&acc->begin(grouped::order_doesnt_matter_t())->second), bt);
        }
        acc->clear();
        return retval;
    }
    virtual counted_t<const datum_t> unpack(T *t) = 0;

    virtual void add_res(env_t *env, result_t *res) {
        grouped_t<T> *acc = grouped_acc_t<T>::get_acc();
        const T *default_val = grouped_acc_t<T>::get_default_val();
        if (auto e = boost::get<exc_t>(res)) {
            throw *e;
        }
        grouped_t<T> *gres = boost::get<grouped_t<T> >(res);
        r_sanity_check(gres);
        if (acc->size() == 0) {
            acc->swap(*gres);
        } else {
            // Order in fact does NOT matter here.  The reason is, each `kv->first`
            // value is different, which means each operation works on a different
            // key/value pair of `acc`.
            for (auto kv = gres->begin(grouped::order_doesnt_matter_t());
                 kv != gres->end(grouped::order_doesnt_matter_t()); ++kv) {
                auto t_it = acc->insert(std::make_pair(kv->first, *default_val)).first;
                unshard_impl(env, &t_it->second, &kv->second);
            }
        }
    }

    virtual bool accumulate(env_t *env,
                            const counted_t<const datum_t> &el,
                            T *t,
                            const store_key_t &,
                            const counted_t<const datum_t> &) {
        return accumulate(env, el, t);
    }
    virtual bool accumulate(env_t *env,
                            const counted_t<const datum_t> &el,
                            T *t) = 0;

    virtual void unshard_impl(env_t *env, T *out, const store_key_t &, const std::vector<T *> &ts) {
        for (auto it = ts.begin(); it != ts.end(); ++it) {
            unshard_impl(env, out, *it);
        }
    }
    virtual void unshard_impl(env_t *env, T *out, T *el) = 0;
    virtual bool should_send_batch() { return false; }
};

class count_terminal_t : public terminal_t<uint64_t> {
public:
    explicit count_terminal_t(const count_wire_func_t &)
        : terminal_t<uint64_t>(0) { }
private:
    virtual bool uses_val() { return false; }
    virtual bool accumulate(env_t *,
                            const counted_t<const datum_t> &,
                            uint64_t *out) {
        *out += 1;
        return true;
    }
    virtual counted_t<const datum_t> unpack(uint64_t *sz) {
        return make_counted<const datum_t>(static_cast<double>(*sz));
    }
    virtual void unshard_impl(env_t *, uint64_t *out, uint64_t *el) {
        *out += *el;
    }
};

class acc_func_t {
public:
    explicit acc_func_t(const counted_t<func_t> &_f) : f(_f) { }
    counted_t<const datum_t> operator()(env_t *env, const counted_t<const datum_t> &el) const {
        return f.has() ? f->call(env, el)->as_datum() : el;
    }
private:
    counted_t<func_t> f;
};

template<class T>
class skip_terminal_t : public terminal_t<T> {
protected:
    skip_terminal_t(const skip_wire_func_t &wf, T &&t)
        : terminal_t<T>(std::move(t)),
          f(wf.compile_wire_func_or_null()),
          bt(wf.bt.get_bt()) { }
    virtual bool accumulate(env_t *env,
                            const counted_t<const datum_t> &el,
                            T *out) {
        try {
            maybe_acc(env, el, out, f);
            return true;
        } catch (const datum_exc_t &e) {
            if (e.get_type() != base_exc_t::NON_EXISTENCE) {
                throw exc_t(e, bt.get());
            }
        } catch (const exc_t &e2) {
            if (e2.get_type() != base_exc_t::NON_EXISTENCE) {
                throw e2;
            }
        }
        return false;
    }
private:
    virtual void maybe_acc(env_t *env,
                           const counted_t<const datum_t> &el,
                           T *out,
                           const acc_func_t &f) = 0;

    acc_func_t f;
    protob_t<const Backtrace> bt;
};

class sum_terminal_t : public skip_terminal_t<double> {
public:
    explicit sum_terminal_t(const sum_wire_func_t &f)
        : skip_terminal_t<double>(f, 0.0L) { }
private:
    virtual void maybe_acc(env_t *env,
                           const counted_t<const datum_t> &el,
                           double *out,
                           const acc_func_t &f) {
        *out += f(env, el)->as_num();
    }
    virtual counted_t<const datum_t> unpack(double *d) {
        return make_counted<const datum_t>(*d);
    }
    virtual void unshard_impl(env_t *, double *out, double *el) {
        *out += *el;
    }
};

class avg_terminal_t : public skip_terminal_t<std::pair<double, uint64_t> > {
public:
    explicit avg_terminal_t(const avg_wire_func_t &f)
        : skip_terminal_t<std::pair<double, uint64_t> >(
            f, std::make_pair(0.0L, 0ULL)) { }
private:
    virtual void maybe_acc(env_t *env,
                           const counted_t<const datum_t> &el,
                           std::pair<double, uint64_t> *out,
                           const acc_func_t &f) {
        out->first += f(env, el)->as_num();
        out->second += 1;
    }
    virtual counted_t<const datum_t> unpack(
        std::pair<double, uint64_t> *p) {
        rcheck_datum(p->second != 0, base_exc_t::NON_EXISTENCE,
                     "Cannot take the average of an empty stream.  (If you passed "
                     "`avg` a field name, it may be that no elements of the stream "
                     "had that field.)");
        return make_counted<const datum_t>(p->first / p->second);
    }
    virtual void unshard_impl(env_t *,
                              std::pair<double, uint64_t> *out,
                              std::pair<double, uint64_t> *el) {
        out->first += el->first;
        out->second += el->second;
    }
};

optimizer_t::optimizer_t() { }
optimizer_t::optimizer_t(const counted_t<const datum_t> &_row,
                         const counted_t<const datum_t> &_val)
    : row(_row), val(_val) { }
void optimizer_t::swap_if_other_better(
    optimizer_t &other, // NOLINT
    reql_version_t reql_version,
    bool (*beats)(reql_version_t reql_version,
                  const counted_t<const datum_t> &val1,
                  const counted_t<const datum_t> &val2)) {
    r_sanity_check(val.has() == row.has());
    r_sanity_check(other.val.has() == other.row.has());
    if (other.val.has()) {
        if (!val.has() || beats(reql_version, other.val, val)) {
            row.swap(other.row);
            val.swap(other.val);
        }
    }
}
counted_t<const datum_t> optimizer_t::unpack(const char *name) {
    r_sanity_check(val.has() == row.has());
    rcheck_datum(
        row.has(), base_exc_t::NON_EXISTENCE,
        strprintf(
            "Cannot take the %s of an empty stream.  (If you passed `%s` a field name, "
            "it may be that no elements of the stream had that field.)",
            name,
            name));
    return row;
}

bool datum_lt(reql_version_t reql_version,
              const counted_t<const datum_t> &val1,
              const counted_t<const datum_t> &val2) {
    r_sanity_check(val1.has() && val2.has());
    return val1->compare_lt(reql_version, *val2);
}

bool datum_gt(reql_version_t reql_version,
              const counted_t<const datum_t> &val1,
              const counted_t<const datum_t> &val2) {
    r_sanity_check(val1.has() && val2.has());
    return val1->compare_gt(reql_version, *val2);
}

class optimizing_terminal_t : public skip_terminal_t<optimizer_t> {
public:
    optimizing_terminal_t(const skip_wire_func_t &f,
                          const char *_name,
                          bool (*_cmp)(reql_version_t,
                                       const counted_t<const datum_t> &val1,
                                       const counted_t<const datum_t> &val2))
        : skip_terminal_t<optimizer_t>(f, optimizer_t()),
          name(_name),
          cmp(_cmp) { }
private:
    virtual void maybe_acc(env_t *env,
                           const counted_t<const datum_t> &el,
                           optimizer_t *out,
                           const acc_func_t &f) {
        optimizer_t other(el, f(env, el));
        out->swap_if_other_better(other, env->reql_version, cmp);
    }
    virtual counted_t<const datum_t> unpack(optimizer_t *el) {
        return el->unpack(name);
    }
    virtual void unshard_impl(env_t *env, optimizer_t *out, optimizer_t *el) {
        out->swap_if_other_better(*el, env->reql_version, cmp);
    }
    const char *name;
    bool (*cmp)(reql_version_t,
                const counted_t<const datum_t> &val1,
                const counted_t<const datum_t> &val2);
};

const char *const empty_stream_msg =
    "Cannot reduce over an empty stream.";

class reduce_terminal_t : public terminal_t<counted_t<const datum_t> > {
public:
    explicit reduce_terminal_t(const reduce_wire_func_t &_f)
        : terminal_t<counted_t<const datum_t> >(counted_t<const datum_t>()),
          f(_f.compile_wire_func()) { }
private:
    virtual bool accumulate(env_t *env,
                            const counted_t<const datum_t> &el,
                            counted_t<const datum_t> *out) {
        try {
            *out = out->has() ? f->call(env, *out, el)->as_datum() : el;
            return true;
        } catch (const datum_exc_t &e) {
            throw exc_t(e, f->backtrace().get(), 1);
        }
    }
    virtual counted_t<const datum_t> unpack(counted_t<const datum_t> *el) {
        rcheck_target(f, base_exc_t::NON_EXISTENCE, el->has(), empty_stream_msg);
        return std::move(*el);
    }
    virtual void unshard_impl(env_t *env,
                              counted_t<const datum_t> *out,
                              counted_t<const datum_t> *el) {
        if (el->has()) accumulate(env, *el, out);
    }

    counted_t<func_t> f;
};

template<class T>
class terminal_visitor_t : public boost::static_visitor<T *> {
public:
    T *operator()(const count_wire_func_t &f) const {
        return new count_terminal_t(f);
    }
    T *operator()(const sum_wire_func_t &f) const {
        return new sum_terminal_t(f);
    }
    T *operator()(const avg_wire_func_t &f) const {
        return new avg_terminal_t(f);
    }
    T *operator()(const min_wire_func_t &f) const {
        return new optimizing_terminal_t(f, "min", datum_lt);
    }
    T *operator()(const max_wire_func_t &f) const {
        return new optimizing_terminal_t(f, "max", datum_gt);
    }
    T *operator()(const reduce_wire_func_t &f) const {
        return new reduce_terminal_t(f);
    }
};

scoped_ptr_t<accumulator_t> make_terminal(const terminal_variant_t &t) {
    return scoped_ptr_t<accumulator_t>(
            boost::apply_visitor(terminal_visitor_t<accumulator_t>(), t));
}

scoped_ptr_t<eager_acc_t> make_eager_terminal(const terminal_variant_t &t) {
    return scoped_ptr_t<eager_acc_t>(
            boost::apply_visitor(terminal_visitor_t<eager_acc_t>(), t));
}

class ungrouped_op_t : public op_t {
protected:
private:
    void apply_op(env_t *env, groups_t *groups,
                  const counted_t<const datum_t> &sindex_val) FINAL {
        for (auto it = groups->begin(); it != groups->end();) {
            transform_list(env, &it->second, sindex_val);
            if (it->second.size() == 0) {
                groups->erase(it++); // This is important for batching with filter.
            } else {
                ++it;
            }
        }
    }
    // sindex_val may be NULL.
    virtual void transform_list(env_t *env, datums_t *list,
                                const counted_t<const datum_t> &sindex_val) = 0;
};

class group_trans_t : public op_t {
public:
    explicit group_trans_t(const group_wire_func_t &f)
        : funcs(f.compile_funcs()),
          append_index(f.should_append_index()),
          multi(f.is_multi()),
          bt(f.get_bt()) {
        r_sanity_check((funcs.size() + append_index) != 0);
    }
private:
    // I don't know what group_trans_t does, this code is really complicated.  But it
    // doesn't have any mutable state, which means it must be ok for this not to be
    // ordered.
    bool must_be_ordered() const { return false; }

    void apply_op(env_t *env, groups_t *groups,
                  const counted_t<const datum_t> &sindex_val) FINAL {
        if (groups->size() == 0) {
            return;
        }
        r_sanity_check(groups->size() == 1 && !groups->begin()->first.has());
        datums_t *ds = &groups->begin()->second;
        for (auto el = ds->begin(); el != ds->end(); ++el) {
            std::vector<counted_t<const datum_t> > arr;
            arr.reserve(funcs.size() + append_index);
            for (auto f = funcs.begin(); f != funcs.end(); ++f) {
                try {
                    try {
                        arr.push_back((*f)->call(env, *el)->as_datum());
                    } catch (const base_exc_t &e) {
                        if (e.get_type() == base_exc_t::NON_EXISTENCE) {
                            arr.push_back(datum_t::null());
                        } else {
                            throw;
                        }
                    }
                } catch (const datum_exc_t &e) {
                    throw exc_t(e, (*f)->backtrace().get(), 1);
                }
            }
            if (append_index) {
                r_sanity_check(sindex_val.has());
                arr.push_back(sindex_val);
            }
            r_sanity_check(arr.size() == (funcs.size() + append_index));

            if (!multi) {
                add(groups, std::move(arr), *el, env->limits);
            } else {
                std::vector<std::vector<counted_t<const datum_t> > > perms(arr.size());
                for (size_t i = 0; i < arr.size(); ++i) {
                    if (arr[i]->get_type() != datum_t::R_ARRAY) {
                        perms[i].push_back(arr[i]);
                    } else {
                        auto subarr = arr[i]->as_array();
                        perms[i].reserve(subarr.size());
                        for (auto it = subarr.begin(); it != subarr.end(); ++it) {
                            perms[i].push_back(*it);
                        }
                    }
                }
                std::vector<counted_t<const datum_t> > instance;
                instance.reserve(perms.size());
                add_perms(groups, &instance, &perms, 0, *el, env->limits);
                r_sanity_check(instance.size() == 0);
            }

            rcheck_src(
                bt.get(), base_exc_t::GENERIC,
                groups->size() <= env->limits.array_size_limit(),
                strprintf("Too many groups (> %zu).", env->limits.array_size_limit()));
        }
        size_t erased = groups->erase(counted_t<const datum_t>());
        r_sanity_check(erased == 1);
    }

    void add(groups_t *groups,
             std::vector<counted_t<const datum_t> > &&arr,
             const counted_t<const datum_t> &el,
             const configured_limits_t &limits) const {
        counted_t<const datum_t> group = arr.size() == 1
            ? std::move(arr[0])
            : make_counted<const datum_t>(std::move(arr), limits);
        r_sanity_check(group.has());
        (*groups)[group].push_back(el);
    }

    void add_perms(groups_t *groups,
                   std::vector<counted_t<const datum_t> > *instance,
                   std::vector<std::vector<counted_t<const datum_t> > > *arr,
                   size_t index,
                   const counted_t<const datum_t> &el,
                   const configured_limits_t &limits) const {
        r_sanity_check(index == instance->size());
        if (index >= arr->size()) {
            r_sanity_check(instance->size() == arr->size());
            add(groups, std::vector<counted_t<const datum_t> >(*instance), el, limits);
        } else {
            auto vec = (*arr)[index];
            if (vec.size() != 0) {
                for (auto it = vec.begin(); it != vec.end(); ++it) {
                    instance->push_back(std::move(*it));
                    add_perms(groups, instance, arr, index + 1, el, limits);
                    instance->pop_back();
                }
            } else {
                instance->push_back(datum_t::null());
                add_perms(groups, instance, arr, index + 1, el, limits);
                instance->pop_back();
            }
        }
    }

    const std::vector<counted_t<func_t> > funcs;
    const bool append_index;
    const bool multi;
    const protob_t<const Backtrace> bt;
};

class map_trans_t : public ungrouped_op_t {
public:
    explicit map_trans_t(const map_wire_func_t &_f)
        : f(_f.compile_wire_func()) { }
private:
    bool must_be_ordered() const { return false; }

    void transform_list(env_t *env, datums_t *list,
                        const counted_t<const datum_t> &) FINAL {
        try {
            for (auto it = list->begin(); it != list->end(); ++it) {
                *it = f->call(env, *it)->as_datum();
            }
        } catch (const datum_exc_t &e) {
            throw exc_t(e, f->backtrace().get(), 1);
        }
    }
    const counted_t<func_t> f;
};

// Note: this removes duplicates ONLY TO SAVE NETWORK TRAFFIC.  It's possible
// for duplicates to survive, either because they're on different shards or
// because they span batch boundaries.  `ordered_distinct_datum_stream_t` in
// `datum_stream.cc` removes any duplicates that survive this `lst_transform`.
// RSI: This seems new, look at its parallelization opportunities.
class distinct_trans_t : public ungrouped_op_t {
public:
    explicit distinct_trans_t(const distinct_wire_func_t &f) : use_index(f.use_index) { }
private:
    // This carries left-to-right state, which means you MUST apply it to a stream in
    // order?  Or, it means you SHOULD apply it to a stream in order (since this only
    // exists to save network traffic).
    bool must_be_ordered() const { return true; }

    // sindex_val may be NULL
    void transform_list(env_t *, datums_t *list,
                        const counted_t<const datum_t> &sindex_val) FINAL {
        auto it = list->begin();
        auto loc = it;
        for (; it != list->end(); ++it) {
            if (use_index) {
                r_sanity_check(sindex_val.has());
                *it = sindex_val;
            }
            if (!last_val.has() || **it != *last_val) {
                loc->swap(*it);
                last_val = *loc;
                ++loc;
            }
        }
        list->erase(loc, list->end());
    }
    bool use_index;
    counted_t<const datum_t> last_val;
};


class filter_trans_t : public ungrouped_op_t {
public:
    explicit filter_trans_t(const filter_wire_func_t &_f)
        : f(_f.filter_func.compile_wire_func()),
          default_val(_f.default_filter_val
                      ? _f.default_filter_val->compile_wire_func()
                      : counted_t<func_t>()) { }
private:
    bool must_be_ordered() const { return false; }

    void transform_list(env_t *env, datums_t *list,
                        const counted_t<const datum_t> &) FINAL {
        auto it = list->begin();
        auto loc = it;
        try {
            for (it = list->begin(); it != list->end(); ++it) {
                if (f->filter_call(env, *it, default_val)) {
                    loc->swap(*it);
                    ++loc;
                }
            }
        } catch (const datum_exc_t &e) {
            throw exc_t(e, f->backtrace().get(), 1);
        }
        list->erase(loc, list->end());
    }
    const counted_t<func_t> f;
    const counted_t<func_t> default_val;
};

class concatmap_trans_t : public ungrouped_op_t {
public:
    explicit concatmap_trans_t(const concatmap_wire_func_t &_f)
        : f(_f.compile_wire_func()) { }
private:
    bool must_be_ordered() const { return false; }

    void transform_list(env_t *env, datums_t *list,
                        const counted_t<const datum_t> &) FINAL {
        datums_t new_list;
        batchspec_t bs = batchspec_t::user(batch_type_t::TERMINAL, env);
        profile::sampler_t sampler("Evaluating CONCAT_MAP elements.", env->trace);
        try {
            for (auto it = list->begin(); it != list->end(); ++it) {
                auto ds = f->call(env, *it)->as_seq(env);
                for (;;) {
                    auto v = ds->next_batch(env, bs);
                    if (v.size() == 0) break;
                    new_list.reserve(new_list.size() + v.size());
                    new_list.insert(new_list.end(), v.begin(), v.end());
                    sampler.new_sample();
                }
            }
        } catch (const datum_exc_t &e) {
            throw exc_t(e, f->backtrace().get(), 1);
        }
        list->swap(new_list);
    }
    const counted_t<func_t> f;
};

class zip_trans_t : public ungrouped_op_t {
public:
    explicit zip_trans_t(const zip_wire_func_t &) {}
private:
    virtual void lst_transform(env_t *, datums_t *lst,
                               const counted_t<const datum_t> &) {
        for (auto it = lst->begin(); it != lst->end(); ++it) {
            auto left = (*it)->get("left", NOTHROW);
            auto right = (*it)->get("right", NOTHROW);
            rcheck_datum(left.has(), base_exc_t::GENERIC,
                   "ZIP can only be called on the result of a join.");
            *it = right.has() ? left->merge(right) : left;
        }
    }
};

class transform_visitor_t : public boost::static_visitor<op_t *> {
public:
    explicit transform_visitor_t() { }
    op_t *operator()(const map_wire_func_t &f) const {
        return new map_trans_t(f);
    }
    op_t *operator()(const group_wire_func_t &f) const {
        return new group_trans_t(f);
    }
    op_t *operator()(const filter_wire_func_t &f) const {
        return new filter_trans_t(f);
    }
    op_t *operator()(const concatmap_wire_func_t &f) const {
        return new concatmap_trans_t(f);
    }
    op_t *operator()(const distinct_wire_func_t &f) const {
        return new distinct_trans_t(f);
    }
    op_t *operator()(const zip_wire_func_t &f) const {
        return new zip_trans_t(f);
    }
};

scoped_ptr_t<op_t> make_op(const transform_variant_t &tv) {
    return scoped_ptr_t<op_t>(boost::apply_visitor(transform_visitor_t(), tv));
}

RDB_IMPL_ME_SERIALIZABLE_3_SINCE_v1_13(rget_item_t, key, empty_ok(sindex_key), data);

} // namespace ql<|MERGE_RESOLUTION|>--- conflicted
+++ resolved
@@ -222,18 +222,13 @@
     virtual void add_res(env_t *env, result_t *res) {
         grouped_t<stream_t> *streams = boost::get<grouped_t<stream_t> >(res);
         r_sanity_check(streams);
-<<<<<<< HEAD
-        for (auto kv = streams->begin(); kv != streams->end(); ++kv) {
-            datums_t *list = &groups[kv->first];
-=======
 
         // The order in which we iterate `streams` doesn't matter here because all
         // the `kv->first` values are unique.
         for (auto kv = streams->begin(grouped::order_doesnt_matter_t());
              kv != streams->end(grouped::order_doesnt_matter_t());
              ++kv) {
-            datums_t *lst = &groups[kv->first];
->>>>>>> 11261ab6
+            datums_t *list = &groups[kv->first];
             stream_t *stream = &kv->second;
             size += stream->size();
             rcheck_toplevel(
@@ -241,11 +236,6 @@
                 strprintf("Grouped data over size limit %zu.  "
                           "Try putting a reduction (like `.reduce` or `.count`) "
                           "on the end.", env->limits.array_size_limit()).c_str());
-<<<<<<< HEAD
-            list->reserve(list->size() + stream->size());
-=======
-
->>>>>>> 11261ab6
             for (auto it = stream->begin(); it != stream->end(); ++it) {
                 list->push_back(std::move(it->data));
             }
@@ -887,8 +877,10 @@
 public:
     explicit zip_trans_t(const zip_wire_func_t &) {}
 private:
-    virtual void lst_transform(env_t *, datums_t *lst,
-                               const counted_t<const datum_t> &) {
+    bool must_be_ordered() const { return false; }
+
+    virtual void transform_list(env_t *, datums_t *lst,
+                                const counted_t<const datum_t> &) {
         for (auto it = lst->begin(); it != lst->end(); ++it) {
             auto left = (*it)->get("left", NOTHROW);
             auto right = (*it)->get("right", NOTHROW);
