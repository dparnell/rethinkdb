--- conflicted
+++ resolved
@@ -65,15 +65,6 @@
     name_string_t director_tag;
 };
 
-<<<<<<< HEAD
-enum class table_readiness_t {
-    unavailable,
-    outdated_reads,
-    reads,
-    writes,
-    finished
-};
-
 enum class admin_identifier_format_t {
     /* Some parts of the code rely on the fact that `admin_identifier_format_t` can be
     mapped to `{0, 1}` using `static_cast`. */
@@ -81,8 +72,6 @@
     uuid = 1
 };
 
-=======
->>>>>>> 5ef9e3b9
 class base_table_t {
 public:
     virtual const std::string &get_pkey() = 0;
