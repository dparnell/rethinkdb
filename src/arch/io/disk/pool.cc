// Copyright 2010-2013 RethinkDB, all rights reserved.
#include "arch/io/disk/pool.hpp"

#include <fcntl.h>
#include <limits.h>
#include <sys/types.h>
#include <sys/uio.h>
#include <unistd.h>

#include "arch/io/disk.hpp"
#include "config/args.hpp"
#include "containers/printf_buffer.hpp"
#include "logger.hpp"

int blocker_pool_queue_depth(int max_concurrent_io_requests) {
    guarantee(max_concurrent_io_requests > 0);
    guarantee(max_concurrent_io_requests < MAXIMUM_MAX_CONCURRENT_IO_REQUESTS);
    // TODO: Why make this twice MAX_CONCURRENT_IO_REQUESTS?
    return max_concurrent_io_requests * 2;
}


void debug_print(printf_buffer_t *buf,
                 const pool_diskmgr_action_t &action) {
    buf->appendf("pool_diskmgr_action{is_read=%s, fd=%d, count=%zu, "
                 "offset=%" PRIi64 ", errno=%d}",
                 action.get_is_read() ? "true" : "false",
                 action.get_fd(),
                 action.get_count(),
                 action.get_offset(),
                 action.get_succeeded() ? 0 : action.get_io_errno());
}

pool_diskmgr_t::pool_diskmgr_t(event_queue_t *queue,
                               passive_producer_t<action_t *> *_source,
                               int max_concurrent_io_requests)
    : queue_depth(blocker_pool_queue_depth(max_concurrent_io_requests)),
      source(_source),
      blocker_pool(max_concurrent_io_requests, queue),
      n_pending(0) {
    if (source->available->get()) { pump(); }
    source->available->set_callback(this);
}

pool_diskmgr_t::~pool_diskmgr_t() {
    assert_thread();
    source->available->unset_callback();
}

// Advance the vector, while respecting the device block size alignment for direct I/O
size_t pool_diskmgr_t::action_t::advance_vector(iovec **vecs,
                                                size_t *count,
                                                size_t bytes_done) {
    // Note: if somehow the read/write call returns a result unaligned with 
    // DEVICE_BLOCK_SIZE, there will probably be an error when we try again with the
    // advanced vector.
    size_t bytes_to_advance = bytes_done;

    while (bytes_to_advance > 0) {
        rassert(*count > 0);
        size_t cur_done = std::min((*vecs)->iov_len, bytes_to_advance);
        bytes_to_advance -= cur_done;
        (*vecs)->iov_len -= cur_done;
        (*vecs)->iov_base = static_cast<char *>((*vecs)->iov_base) + cur_done;

        while (*count > 0 && (*vecs)->iov_len == 0) {
            ++(*vecs);
            --(*count);
        }
    }

    return bytes_done;
}

ssize_t pool_diskmgr_t::action_t::vectored_read_write(iovec *vecs,
                                                      size_t vecs_len,
                                                      int64_t partial_offset) {
    int64_t real_offset = offset + partial_offset;
#ifndef USE_WRITEV
#error "USE_WRITEV not defined.  Did you include pool.hpp?"
#elif USE_WRITEV
    size_t vecs_to_use = std::min<size_t>(vecs_len, IOV_MAX);
    if (type == ACTION_READ) {
        return preadv(fd, vecs, vecs_to_use, real_offset);
    }
    rassert(type == ACTION_WRITE);
    return pwritev(fd, vecs, vecs_to_use, real_offset);
#else
    guarantee(vecs_len == 1);
    guarantee(partial_offset == 0);
    if (type == ACTION_READ) {
        return pread(fd, vecs[0].iov_base, vecs[0].iov_len, real_offset);
    }
    rassert(type == ACTION_WRITE);
    return pwrite(fd, vecs[0].iov_base, vecs[0].iov_len, real_offset);
#endif
}

void pool_diskmgr_t::action_t::copy_vectors(scoped_array_t<iovec> *vectors_out) {
    iovec *vectors;
    size_t count;
    get_bufs(&vectors, &count);
    vectors_out->init(count);

    for (size_t i = 0; i < count; ++i) {
        (*vectors_out)[i] = vectors[i];
    }
}

int64_t pool_diskmgr_t::action_t::perform_read_write(iovec *vecs,
                                                     size_t vecs_len) {
    ssize_t res = 0;
    int64_t partial_offset = 0;

    int64_t total_bytes = 0;
    for (size_t i = 0; i < vecs_len; ++i) {
        total_bytes += vecs[i].iov_len;
    }

    while (vecs_len > 0 && partial_offset < total_bytes) {
        do {
            res = vectored_read_write(vecs, vecs_len, partial_offset);
        } while (res == -1 && get_errno() == EINTR);

        if (res == -1) {
            return -get_errno();
        } else if (res == 0 && type == ACTION_WRITE) {
            // This happens when running out of disk space.
            // The errno in that case is 0 and doesn't tell us about the
            // real reason for the failed i/o.
            // We set the io_result to be -ENOSPC and print an error stating
            // what actually happened.
            logERR("Failed I/O: vectored write of %" PRIi64 " bytes stopped after "
                   "%" PRIi64 " bytes. Assuming we ran out of disk space.",
                   total_bytes, partial_offset);
            return -ENOSPC;
        }

        // Advance the vector in DEVICE_BLOCK_SIZE chunks and update our offset
        partial_offset += advance_vector(&vecs, &vecs_len, res);
    }
    return total_bytes;
}

void pool_diskmgr_t::action_t::run() {
    if (wrap_in_datasyncs) {
        int errcode = perform_datasync(fd);
        if (errcode != 0) {
            io_result = -errcode;
            return;
        }
    }

    switch (type) {
    case ACTION_RESIZE: {
#ifdef _WIN32
        LARGE_INTEGER offset_;
        offset_.QuadPart = offset;
        DWORD res = SetFilePointer(fd, offset_.LowPart, &offset_.HighPart, FILE_BEGIN);
        if (res == 0xFFFFFFFF && GetLastError() != ERROR_SUCCESS) {
<<<<<<< HEAD
=======
            // TODO ATN: convert winerr -> errno
>>>>>>> 10a18556
            logERR("SetFilePointer failed: %s", winerr_string(GetLastError()).c_str());
            io_result = -EIO;
            return;
        }
<<<<<<< HEAD
        // TODO WINDOWS: MSDN comments suggest that SetEndOfFile doesn't work on handles opened for overlapped io
        BOOL res2 = SetEndOfFile(fd);
        if (!res2) {
=======
        // TODO ATN: MSDN comments suggest that SetEndOfFile doesn't work on handles opened for overlapped io
        BOOL res2 = SetEndOfFile(fd);
        if (!res2) {
            // TODO ATN: convert winerr -> errno
>>>>>>> 10a18556
            logERR("SetEndOfFile failed: %s", winerr_string(GetLastError()).c_str());
            io_result = -EIO;
            return;
        }
        io_result = 0;
#else
        CT_ASSERT(sizeof(off_t) == sizeof(int64_t));
        int res;
        do {
            res = ftruncate(fd, offset);
        } while (res == -1 && get_errno() == EINTR);
        if (res == 0) {
            io_result = 0;
        } else {
            io_result = -get_errno();
            return;
        }
#endif
    } break;
    case ACTION_READ:
    case ACTION_WRITE: {
        // Copy the io vectors because perform_read_write will modify them
        scoped_array_t<iovec> vectors;
        copy_vectors(&vectors);
        io_result = perform_read_write(vectors.data(), vectors.size());
    } break;
    default:
        unreachable("Unknown I/O action");
    }

    if (wrap_in_datasyncs) {
        int errcode = perform_datasync(fd);
        if (errcode != 0) {
            io_result = -errcode;
            return;
        }
    }
}

void pool_diskmgr_action_t::done() {
    parent->assert_thread();
    parent->n_pending--;
    parent->pump();
    parent->done_fun(this);
}

void pool_diskmgr_t::on_source_availability_changed() {
    assert_thread();
    /* This is called when the queue used to be empty but now has requests on
    it, and also when the queue's last request is consumed. */
    if (source->available->get()) pump();
}

void pool_diskmgr_t::pump() {
    assert_thread();
    while (source->available->get() && n_pending < queue_depth) {
        action_t *a = source->pop();
        a->parent = this;
        n_pending++;
        blocker_pool.do_job(a);
    }
}
<|MERGE_RESOLUTION|>--- conflicted
+++ resolved
@@ -158,24 +158,13 @@
         offset_.QuadPart = offset;
         DWORD res = SetFilePointer(fd, offset_.LowPart, &offset_.HighPart, FILE_BEGIN);
         if (res == 0xFFFFFFFF && GetLastError() != ERROR_SUCCESS) {
-<<<<<<< HEAD
-=======
-            // TODO ATN: convert winerr -> errno
->>>>>>> 10a18556
             logERR("SetFilePointer failed: %s", winerr_string(GetLastError()).c_str());
             io_result = -EIO;
             return;
         }
-<<<<<<< HEAD
         // TODO WINDOWS: MSDN comments suggest that SetEndOfFile doesn't work on handles opened for overlapped io
         BOOL res2 = SetEndOfFile(fd);
         if (!res2) {
-=======
-        // TODO ATN: MSDN comments suggest that SetEndOfFile doesn't work on handles opened for overlapped io
-        BOOL res2 = SetEndOfFile(fd);
-        if (!res2) {
-            // TODO ATN: convert winerr -> errno
->>>>>>> 10a18556
             logERR("SetEndOfFile failed: %s", winerr_string(GetLastError()).c_str());
             io_result = -EIO;
             return;
