// Copyright 2010-2014 RethinkDB, all rights reserved.
#include "btree/secondary_operations.hpp"

#include "btree/operations.hpp"
#include "buffer_cache/alt.hpp"
#include "buffer_cache/blob.hpp"
#include "buffer_cache/serialize_onto_blob.hpp"
#include "containers/archive/vector_stream.hpp"
#include "containers/archive/versioned.hpp"

RDB_IMPL_SERIALIZABLE_5_SINCE_v2_2(
        secondary_index_t, superblock, opaque_definition,
        needs_post_construction_range, being_deleted, id);

// Pre 2.2 we didn't have the `needs_post_construction_range` field, but instead had
// a boolean `post_construction_complete`.
// We need to specify a custom deserialization function for that:
template <cluster_version_t W>
archive_result_t pre_2_2_deserialize(
        read_stream_t *s, secondary_index_t *sindex) {
    archive_result_t res = archive_result_t::SUCCESS;
    res = deserialize<W>(s, deserialize_deref(sindex->superblock));
    if (bad(res)) { return res; }
    res = deserialize<W>(s, deserialize_deref(sindex->opaque_definition));
    if (bad(res)) { return res; }

    bool post_construction_complete = false;
    res = deserialize<W>(s, &post_construction_complete);
    if (bad(res)) { return res; }
    sindex->needs_post_construction_range =
        post_construction_complete
        ? key_range_t::empty()
        : key_range_t::universe();

    res = deserialize<W>(s, deserialize_deref(sindex->being_deleted));
    if (bad(res)) { return res; }
    res = deserialize<W>(s, deserialize_deref(sindex->id));
    if (bad(res)) { return res; }
    return res;
}
template <> archive_result_t deserialize<cluster_version_t::v1_14>(
        read_stream_t *s, secondary_index_t *sindex) {
    return pre_2_2_deserialize<cluster_version_t::v1_14>(s, sindex);
}
template <> archive_result_t deserialize<cluster_version_t::v1_15>(
        read_stream_t *s, secondary_index_t *sindex) {
    return pre_2_2_deserialize<cluster_version_t::v1_15>(s, sindex);
}
template <> archive_result_t deserialize<cluster_version_t::v1_16>(
        read_stream_t *s, secondary_index_t *sindex) {
    return pre_2_2_deserialize<cluster_version_t::v1_16>(s, sindex);
}
template <> archive_result_t deserialize<cluster_version_t::v2_0>(
        read_stream_t *s, secondary_index_t *sindex) {
    return pre_2_2_deserialize<cluster_version_t::v2_0>(s, sindex);
}
template <> archive_result_t deserialize<cluster_version_t::v2_1>(
        read_stream_t *s, secondary_index_t *sindex) {
    return pre_2_2_deserialize<cluster_version_t::v2_1>(s, sindex);
}

RDB_IMPL_SERIALIZABLE_2_SINCE_v1_13(sindex_name_t, name, being_deleted);

struct btree_sindex_block_t {
    static const int SINDEX_BLOB_MAXREFLEN = 4076;

    block_magic_t magic;
    char sindex_blob[SINDEX_BLOB_MAXREFLEN];
} __attribute__((__packed__));

template <cluster_version_t W>
struct btree_sindex_block_magic_t {
    static const block_magic_t value;
};

block_magic_t v1_13_sindex_block_magic = { { 's', 'i', 'n', 'd' } };
template <>
const block_magic_t
btree_sindex_block_magic_t<cluster_version_t::v1_14>::value
    = { { 's', 'i', 'n', 'e' } };
template <>
const block_magic_t
btree_sindex_block_magic_t<cluster_version_t::v1_15>::value
    = { { 's', 'i', 'n', 'f' } };
template <>
const block_magic_t
btree_sindex_block_magic_t<cluster_version_t::v1_16>::value
    = { { 's', 'i', 'n', 'g' } };
template <>
const block_magic_t
btree_sindex_block_magic_t<cluster_version_t::v2_0>::value
    = { { 's', 'i', 'n', 'h' } };
template <>
const block_magic_t
btree_sindex_block_magic_t<cluster_version_t::v2_1>::value
    = { { 's', 'i', 'n', 'i' } };
template <>
const block_magic_t
btree_sindex_block_magic_t<cluster_version_t::v2_2_is_latest_disk>::value
    = { { 's', 'i', 'n', 'j' } };


cluster_version_t sindex_block_version(const btree_sindex_block_t *data) {
    if (data->magic == v1_13_sindex_block_magic) {
        fail_due_to_user_error(
            "Found a secondary index from unsupported RethinkDB version 1.13.  "
            "You can migrate this secondary index using RethinkDB 2.0.");
    } else if (data->magic
               == btree_sindex_block_magic_t<cluster_version_t::v1_14>::value) {
        return cluster_version_t::v1_14;
    } else if (data->magic
               == btree_sindex_block_magic_t<cluster_version_t::v1_15>::value) {
        return cluster_version_t::v1_15;
    } else if (data->magic
               == btree_sindex_block_magic_t<cluster_version_t::v1_16>::value) {
        return cluster_version_t::v1_16;
    } else if (data->magic
               == btree_sindex_block_magic_t<cluster_version_t::v2_0>::value) {
        return cluster_version_t::v2_0;
    } else if (data->magic
               == btree_sindex_block_magic_t<cluster_version_t::v2_1>::value) {
        return cluster_version_t::v2_1;
    } else if (data->magic
               == btree_sindex_block_magic_t<
                   cluster_version_t::v2_2_is_latest_disk>::value) {
        return cluster_version_t::v2_2_is_latest_disk;
    } else {
        crash("Unexpected magic in btree_sindex_block_t.");
    }
}

void get_secondary_indexes_internal(
        buf_lock_t *sindex_block,
        std::map<sindex_name_t, secondary_index_t> *sindexes_out) {
    buf_read_t read(sindex_block);
    const btree_sindex_block_t *data
        = static_cast<const btree_sindex_block_t *>(read.get_data_read());

    blob_t sindex_blob(sindex_block->cache()->max_block_size(),
                       const_cast<char *>(data->sindex_blob),
                       btree_sindex_block_t::SINDEX_BLOB_MAXREFLEN);
    deserialize_for_version_from_blob(sindex_block_version(data),
                                      buf_parent_t(sindex_block), &sindex_blob, sindexes_out);
}

void set_secondary_indexes_internal(
        buf_lock_t *sindex_block,
        const std::map<sindex_name_t, secondary_index_t> &sindexes) {
    buf_write_t write(sindex_block);
    btree_sindex_block_t *data
        = static_cast<btree_sindex_block_t *>(write.get_data_write());

    blob_t sindex_blob(sindex_block->cache()->max_block_size(),
                       data->sindex_blob,
                       btree_sindex_block_t::SINDEX_BLOB_MAXREFLEN);
    // There's just one field in btree_sindex_block_t, sindex_blob.  So we set
    // the magic to the latest value and serialize with the latest version.
    data->magic = btree_sindex_block_magic_t<cluster_version_t::LATEST_DISK>::value;
    serialize_onto_blob<cluster_version_t::LATEST_DISK>(
            buf_parent_t(sindex_block), &sindex_blob, sindexes);
}

void initialize_secondary_indexes(buf_lock_t *sindex_block) {
    buf_write_t write(sindex_block);
    btree_sindex_block_t *data
        = static_cast<btree_sindex_block_t *>(write.get_data_write());
    data->magic = btree_sindex_block_magic_t<cluster_version_t::LATEST_DISK>::value;
    memset(data->sindex_blob, 0, btree_sindex_block_t::SINDEX_BLOB_MAXREFLEN);

    set_secondary_indexes_internal(sindex_block,
                                   std::map<sindex_name_t, secondary_index_t>());
}

bool get_secondary_index(buf_lock_t *sindex_block, const sindex_name_t &name,
                         secondary_index_t *sindex_out) {
    std::map<sindex_name_t, secondary_index_t> sindex_map;

    get_secondary_indexes_internal(sindex_block, &sindex_map);

    auto it = sindex_map.find(name);
    if (it != sindex_map.end()) {
        *sindex_out = it->second;
        return true;
    } else {
        return false;
    }
}

bool get_secondary_index(buf_lock_t *sindex_block, uuid_u id,
                         secondary_index_t *sindex_out) {
    std::map<sindex_name_t, secondary_index_t> sindex_map;

    get_secondary_indexes_internal(sindex_block, &sindex_map);
    for (auto it = sindex_map.begin(); it != sindex_map.end(); ++it) {
        if (it->second.id == id) {
            *sindex_out = it->second;
            return true;
        }
    }
    return false;
}

void get_secondary_indexes(buf_lock_t *sindex_block,
                           std::map<sindex_name_t, secondary_index_t> *sindexes_out) {
    get_secondary_indexes_internal(sindex_block, sindexes_out);
}

<<<<<<< HEAD
void migrate_secondary_index_block(buf_lock_t *sindex_block,
                                   std::map<sindex_name_t, secondary_index_t> *sindexes_out) {
    guarantee(sindexes_out != nullptr);

=======
void migrate_secondary_index_block(buf_lock_t *sindex_block) {
>>>>>>> c963fdaf
    cluster_version_t block_version;
    {
        buf_read_t read(sindex_block);
        const btree_sindex_block_t *data
            = static_cast<const btree_sindex_block_t *>(read.get_data_read());
        block_version = sindex_block_version(data);
    }

<<<<<<< HEAD
    get_secondary_indexes_internal(sindex_block, sindexes_out);
    if (block_version != cluster_version_t::LATEST_DISK) {
        set_secondary_indexes_internal(sindex_block, *sindexes_out);
=======
    std::map<sindex_name_t, secondary_index_t> sindexes;
    get_secondary_indexes_internal(sindex_block, &sindexes);
    if (block_version != cluster_version_t::LATEST_DISK) {
        set_secondary_indexes_internal(sindex_block, sindexes);
>>>>>>> c963fdaf
    }
}

void set_secondary_index(buf_lock_t *sindex_block, const sindex_name_t &name,
                         const secondary_index_t &sindex) {
    std::map<sindex_name_t, secondary_index_t> sindex_map;
    get_secondary_indexes_internal(sindex_block, &sindex_map);

    /* We insert even if it already exists overwriting the old value. */
    sindex_map[name] = sindex;
    set_secondary_indexes_internal(sindex_block, sindex_map);
}

void set_secondary_index(buf_lock_t *sindex_block, uuid_u id,
                         const secondary_index_t &sindex) {
    std::map<sindex_name_t, secondary_index_t> sindex_map;
    get_secondary_indexes_internal(sindex_block, &sindex_map);

    for (auto it = sindex_map.begin(); it != sindex_map.end(); ++it) {
        if (it->second.id == id) {
            guarantee(sindex.id == id, "This shouldn't change the id.");
            it->second = sindex;
        }
    }
    set_secondary_indexes_internal(sindex_block, sindex_map);
}

bool delete_secondary_index(buf_lock_t *sindex_block, const sindex_name_t &name) {
    std::map<sindex_name_t, secondary_index_t> sindex_map;
    get_secondary_indexes_internal(sindex_block, &sindex_map);

    if (sindex_map.erase(name) == 1) {
        set_secondary_indexes_internal(sindex_block, sindex_map);
        return true;
    } else {
        return false;
    }
}
<|MERGE_RESOLUTION|>--- conflicted
+++ resolved
@@ -205,14 +205,7 @@
     get_secondary_indexes_internal(sindex_block, sindexes_out);
 }
 
-<<<<<<< HEAD
-void migrate_secondary_index_block(buf_lock_t *sindex_block,
-                                   std::map<sindex_name_t, secondary_index_t> *sindexes_out) {
-    guarantee(sindexes_out != nullptr);
-
-=======
 void migrate_secondary_index_block(buf_lock_t *sindex_block) {
->>>>>>> c963fdaf
     cluster_version_t block_version;
     {
         buf_read_t read(sindex_block);
@@ -221,16 +214,10 @@
         block_version = sindex_block_version(data);
     }
 
-<<<<<<< HEAD
-    get_secondary_indexes_internal(sindex_block, sindexes_out);
-    if (block_version != cluster_version_t::LATEST_DISK) {
-        set_secondary_indexes_internal(sindex_block, *sindexes_out);
-=======
     std::map<sindex_name_t, secondary_index_t> sindexes;
     get_secondary_indexes_internal(sindex_block, &sindexes);
     if (block_version != cluster_version_t::LATEST_DISK) {
         set_secondary_indexes_internal(sindex_block, sindexes);
->>>>>>> c963fdaf
     }
 }
 
