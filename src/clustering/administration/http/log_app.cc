--- conflicted
+++ resolved
@@ -44,7 +44,7 @@
 
 http_res_t log_http_app_t::handle(const http_req_t &req) {
     if (req.method != GET) {
-        return http_res_t(405);
+        return http_res_t(HTTP_METHOD_NOT_ALLOWED);
     }
 
     http_req_t::resource_t::iterator it = req.resource.begin();
@@ -120,13 +120,7 @@
         map_to_fill.get(),
         &non_interruptor));
 
-<<<<<<< HEAD
     return http_json_res(map_to_fill.get());
-=======
-    http_res_t res(200);
-    res.set_body("application/json", map_to_fill.Print());
-    return res;
->>>>>>> 2d09334c
 }
 
 void log_http_app_t::fetch_logs(int i,
