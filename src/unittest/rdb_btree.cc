// Copyright 2010-2013 RethinkDB, all rights reserved.

#include "errors.hpp"
#include <boost/bind.hpp>

#include "arch/io/disk.hpp"
#include "arch/runtime/coroutines.hpp"
#include "arch/timing.hpp"
#include "btree/btree_store.hpp"
#include "btree/operations.hpp"
#include "buffer_cache/mirrored/config.hpp"
#include "containers/archive/boost_types.hpp"
#include "rdb_protocol/btree.hpp"
#include "rdb_protocol/pb_utils.hpp"
#include "rdb_protocol/protocol.hpp"
#include "rdb_protocol/sym.hpp"
#include "serializer/config.hpp"
#include "unittest/gtest.hpp"
#include "unittest/unittest_utils.hpp"
#include "rdb_protocol/minidriver.hpp"

#define TOTAL_KEYS_TO_INSERT 1000
#define MAX_RETRIES_FOR_SINDEX_POSTCONSTRUCT 5

#pragma GCC diagnostic ignored "-Wshadow"

namespace unittest {

void insert_rows(int start, int finish, btree_store_t<rdb_protocol_t> *store) {
    guarantee(start <= finish);
    for (int i = start; i < finish; ++i) {
        cond_t dummy_interruptor;
        scoped_ptr_t<transaction_t> txn;
        scoped_ptr_t<real_superblock_t> superblock;
        write_token_pair_t token_pair;
        store->new_write_token_pair(&token_pair);
        store->acquire_superblock_for_write(
            rwi_write, repli_timestamp_t::invalid,
            1, WRITE_DURABILITY_SOFT,
            &token_pair, &txn, &superblock, &dummy_interruptor);
        block_id_t sindex_block_id = superblock->get_sindex_block_id();

        std::string data = strprintf("{\"id\" : %d, \"sid\" : %d}", i, i * i);
        point_write_response_t response;

        store_key_t pk(make_counted<const ql::datum_t>(double(i))->print_primary());
        rdb_modification_report_t mod_report(pk);
        rdb_set(pk,
                make_counted<ql::datum_t>(scoped_cJSON_t(cJSON_Parse(data.c_str()))),
                false, store->btree.get(), repli_timestamp_t::invalid, txn.get(),
                superblock.get(), &response, &mod_report.info,
                static_cast<profile::trace_t *>(NULL));

        {
            scoped_ptr_t<buf_lock_t> sindex_block;
            store->acquire_sindex_block_for_write(
                    &token_pair, txn.get(), &sindex_block,
                    sindex_block_id, &dummy_interruptor);

            btree_store_t<rdb_protocol_t>::sindex_access_vector_t sindexes;
            store->aquire_post_constructed_sindex_superblocks_for_write(
                     sindex_block.get(), txn.get(), &sindexes);
            rdb_update_sindexes(sindexes, &mod_report, txn.get());

            mutex_t::acq_t acq;
            store->lock_sindex_queue(sindex_block.get(), &acq);

            write_message_t wm;
            wm << rdb_sindex_change_t(mod_report);

            store->sindex_queue_push(wm, &acq);
        }
    }
}

void insert_rows_and_pulse_when_done(int start, int finish,
        btree_store_t<rdb_protocol_t> *store, cond_t *pulse_when_done) {
    insert_rows(start, finish, store);
    pulse_when_done->pulse();
}

std::string create_sindex(btree_store_t<rdb_protocol_t> *store) {
    cond_t dummy_interruptor;
    std::string sindex_id = uuid_to_str(generate_uuid());
    write_token_pair_t token_pair;
    store->new_write_token_pair(&token_pair);

    scoped_ptr_t<transaction_t> txn;
    scoped_ptr_t<real_superblock_t> super_block;

    store->acquire_superblock_for_write(rwi_write, repli_timestamp_t::invalid,
                                        1, WRITE_DURABILITY_SOFT,
                                        &token_pair, &txn, &super_block, &dummy_interruptor);

    ql::sym_t one(1);
    ql::protob_t<const Term> mapping = ql::r::var(one)["sid"].release_counted();
    ql::map_wire_func_t m(mapping, make_vector(one), get_backtrace(mapping));

<<<<<<< HEAD
    ql::map_wire_func_t m(twrap, make_vector(one), get_backtrace(twrap));
    sindex_multi_bool_t multi_bool = sindex_multi_bool_t::SINGLE;
=======
    sindex_multi_bool_t multi_bool = SINGLE;
>>>>>>> cd818b19

    write_message_t wm;
    wm << m;
    wm << multi_bool;

    vector_stream_t stream;
    int res = send_write_message(&stream, &wm);
    guarantee(res == 0);

    UNUSED bool b = store->add_sindex(
            &token_pair,
            sindex_id,
            stream.vector(),
            txn.get(),
            super_block.get(),
            &dummy_interruptor);
    return sindex_id;
}

void drop_sindex(btree_store_t<rdb_protocol_t> *store,
                 const std::string &sindex_id) {
    cond_t dummy_interuptor;
    write_token_pair_t token_pair;
    store->new_write_token_pair(&token_pair);

    scoped_ptr_t<transaction_t> txn;
    scoped_ptr_t<real_superblock_t> super_block;

    store->acquire_superblock_for_write(rwi_write, repli_timestamp_t::invalid,
                                        1, WRITE_DURABILITY_SOFT, &token_pair,
                                        &txn, &super_block, &dummy_interuptor);

    value_sizer_t<rdb_value_t> sizer(store->cache->get_block_size());
    rdb_value_deleter_t deleter;

    store->drop_sindex(
            &token_pair,
            sindex_id,
            txn.get(),
            super_block.get(),
            &sizer,
            &deleter,
            &dummy_interuptor);
}

void bring_sindexes_up_to_date(
        btree_store_t<rdb_protocol_t> *store, std::string sindex_id) {
    cond_t dummy_interruptor;
    write_token_pair_t token_pair;
    store->new_write_token_pair(&token_pair);

    scoped_ptr_t<transaction_t> txn;
    scoped_ptr_t<real_superblock_t> super_block;
    store->acquire_superblock_for_write(rwi_write, repli_timestamp_t::invalid,
                                        1, WRITE_DURABILITY_SOFT,
                                        &token_pair, &txn, &super_block, &dummy_interruptor);

    scoped_ptr_t<buf_lock_t> sindex_block;
    store->acquire_sindex_block_for_write(
            &token_pair, txn.get(), &sindex_block,
            super_block->get_sindex_block_id(),
            &dummy_interruptor);

    std::set<std::string> created_sindexes;
    created_sindexes.insert(sindex_id);

    rdb_protocol_details::bring_sindexes_up_to_date(created_sindexes, store,
            sindex_block.get(), txn.get());
    nap(1000);
}

void spawn_writes_and_bring_sindexes_up_to_date(btree_store_t<rdb_protocol_t> *store,
        std::string sindex_id, cond_t *background_inserts_done) {
    cond_t dummy_interruptor;
    write_token_pair_t token_pair;
    store->new_write_token_pair(&token_pair);

    scoped_ptr_t<transaction_t> txn;
    scoped_ptr_t<real_superblock_t> super_block;
    store->acquire_superblock_for_write(
        rwi_write, repli_timestamp_t::invalid,
        1, WRITE_DURABILITY_SOFT,
        &token_pair, &txn, &super_block, &dummy_interruptor);

    scoped_ptr_t<buf_lock_t> sindex_block;
    store->acquire_sindex_block_for_write(
            &token_pair, txn.get(), &sindex_block,
            super_block->get_sindex_block_id(),
            &dummy_interruptor);

    coro_t::spawn_sometime(boost::bind(&insert_rows_and_pulse_when_done,
                (TOTAL_KEYS_TO_INSERT * 9) / 10, TOTAL_KEYS_TO_INSERT,
                store, background_inserts_done));

    std::set<std::string> created_sindexes;
    created_sindexes.insert(sindex_id);

    rdb_protocol_details::bring_sindexes_up_to_date(created_sindexes, store,
            sindex_block.get(), txn.get());
}

void _check_keys_are_present(btree_store_t<rdb_protocol_t> *store,
        std::string sindex_id) {
    cond_t dummy_interruptor;
    for (int i = 0; i < TOTAL_KEYS_TO_INSERT; ++i) {
        read_token_pair_t token_pair;
        store->new_read_token_pair(&token_pair);

        scoped_ptr_t<transaction_t> txn;
        scoped_ptr_t<real_superblock_t> super_block;

        store->acquire_superblock_for_read(rwi_read,
                &token_pair.main_read_token, &txn, &super_block,
                &dummy_interruptor, true);

        scoped_ptr_t<real_superblock_t> sindex_sb;

        bool sindex_exists = store->acquire_sindex_superblock_for_read(sindex_id,
                super_block->get_sindex_block_id(), &token_pair,
                txn.get(), &sindex_sb,
                static_cast<std::vector<char>*>(NULL), &dummy_interruptor);
        ASSERT_TRUE(sindex_exists);

        rdb_protocol_t::rget_read_response_t res;
        double ii = i * i;
        rdb_rget_slice(store->get_sindex_slice(sindex_id),
            rdb_protocol_t::sindex_key_range(
                store_key_t(make_counted<const ql::datum_t>(ii)->print_primary()),
                store_key_t(make_counted<const ql::datum_t>(ii)->print_primary())),
            txn.get(), sindex_sb.get(), NULL, rdb_protocol_details::transform_t(),
            boost::optional<rdb_protocol_details::terminal_t>(), sorting_t::ASCENDING, &res);

        rdb_protocol_t::rget_read_response_t::stream_t *stream
            = boost::get<rdb_protocol_t::rget_read_response_t::stream_t>(&res.result);
        ASSERT_TRUE(stream != NULL);
        ASSERT_EQ(1ul, stream->size());

        std::string expected_data = strprintf("{\"id\" : %d, \"sid\" : %d}", i, i * i);
        scoped_cJSON_t expected_value(cJSON_Parse(expected_data.c_str()));
        ASSERT_EQ(ql::datum_t(expected_value.get()), *stream->front().data);
    }
}

void check_keys_are_present(btree_store_t<rdb_protocol_t> *store,
        std::string sindex_id) {
    for (int i = 0; i < MAX_RETRIES_FOR_SINDEX_POSTCONSTRUCT; ++i) {
        try {
            _check_keys_are_present(store, sindex_id);
        } catch (const sindex_not_post_constructed_exc_t&) { }
        /* Unfortunately we don't have an easy way right now to tell if the
         * sindex has actually been postconstructed so we just need to
         * check by polling. */
        nap(100);
    }
}

void _check_keys_are_NOT_present(btree_store_t<rdb_protocol_t> *store,
        std::string sindex_id) {
    /* Check that we don't have any of the keys (we just deleted them all) */
    cond_t dummy_interruptor;
    for (int i = 0; i < TOTAL_KEYS_TO_INSERT; ++i) {
        read_token_pair_t token_pair;
        store->new_read_token_pair(&token_pair);

        scoped_ptr_t<transaction_t> txn;
        scoped_ptr_t<real_superblock_t> super_block;

        store->acquire_superblock_for_read(rwi_read,
                &token_pair.main_read_token, &txn, &super_block,
                &dummy_interruptor, true);

        scoped_ptr_t<real_superblock_t> sindex_sb;

        bool sindex_exists = store->acquire_sindex_superblock_for_read(sindex_id,
                super_block->get_sindex_block_id(), &token_pair,
                txn.get(), &sindex_sb,
                static_cast<std::vector<char>*>(NULL), &dummy_interruptor);
        ASSERT_TRUE(sindex_exists);

        rdb_protocol_t::rget_read_response_t res;
        double ii = i * i;
        rdb_rget_slice(store->get_sindex_slice(sindex_id),
            rdb_protocol_t::sindex_key_range(
                store_key_t(make_counted<const ql::datum_t>(ii)->print_primary()),
                store_key_t(make_counted<const ql::datum_t>(ii)->print_primary())),
            txn.get(), sindex_sb.get(), NULL, rdb_protocol_details::transform_t(),
            boost::optional<rdb_protocol_details::terminal_t>(), sorting_t::ASCENDING, &res);

        rdb_protocol_t::rget_read_response_t::stream_t *stream
            = boost::get<rdb_protocol_t::rget_read_response_t::stream_t>(&res.result);
        ASSERT_TRUE(stream != NULL);
        ASSERT_EQ(0ul, stream->size());
    }
}

void check_keys_are_NOT_present(btree_store_t<rdb_protocol_t> *store,
        std::string sindex_id) {
    for (int i = 0; i < MAX_RETRIES_FOR_SINDEX_POSTCONSTRUCT; ++i) {
        try {
            _check_keys_are_NOT_present(store, sindex_id);
        } catch (const sindex_not_post_constructed_exc_t&) { }
        /* Unfortunately we don't have an easy way right now to tell if the
         * sindex has actually been postconstructed so we just need to
         * check by polling. */
        nap(100);
    }
}

void run_sindex_post_construction() {
    recreate_temporary_directory(base_path_t("."));
    temp_file_t temp_file;

    io_backender_t io_backender(file_direct_io_mode_t::buffered_desired);

    filepath_file_opener_t file_opener(temp_file.name(), &io_backender);
    standard_serializer_t::create(
        &file_opener,
        standard_serializer_t::static_config_t());

    standard_serializer_t serializer(
        standard_serializer_t::dynamic_config_t(),
        &file_opener,
        &get_global_perfmon_collection());

    rdb_protocol_t::store_t store(
            &serializer,
            "unit_test_store",
            GIGABYTE,
            true,
            &get_global_perfmon_collection(),
            NULL,
            &io_backender,
            base_path_t("."));

    cond_t dummy_interruptor;

    insert_rows(0, (TOTAL_KEYS_TO_INSERT * 9) / 10, &store);

    std::string sindex_id = create_sindex(&store);

    cond_t background_inserts_done;
    spawn_writes_and_bring_sindexes_up_to_date(&store, sindex_id,
            &background_inserts_done);
    background_inserts_done.wait();

    check_keys_are_present(&store, sindex_id);
}

TEST(RDBBtree, SindexPostConstruct) {
    run_in_thread_pool(&run_sindex_post_construction);
}

void run_erase_range_test() {
    recreate_temporary_directory(base_path_t("."));
    temp_file_t temp_file;

    io_backender_t io_backender(file_direct_io_mode_t::buffered_desired);

    filepath_file_opener_t file_opener(temp_file.name(), &io_backender);
    standard_serializer_t::create(
        &file_opener,
        standard_serializer_t::static_config_t());

    standard_serializer_t serializer(
        standard_serializer_t::dynamic_config_t(),
        &file_opener,
        &get_global_perfmon_collection());

    rdb_protocol_t::store_t store(
            &serializer,
            "unit_test_store",
            GIGABYTE,
            true,
            &get_global_perfmon_collection(),
            NULL,
            &io_backender,
            base_path_t("."));

    cond_t dummy_interruptor;

    insert_rows(0, (TOTAL_KEYS_TO_INSERT * 9) / 10, &store);

    std::string sindex_id = create_sindex(&store);

    cond_t background_inserts_done;
    spawn_writes_and_bring_sindexes_up_to_date(&store, sindex_id,
            &background_inserts_done);
    background_inserts_done.wait();

    check_keys_are_present(&store, sindex_id);

    {
        /* Now we erase all of the keys we just inserted. */
        write_token_pair_t token_pair;
        store.new_write_token_pair(&token_pair);

        scoped_ptr_t<transaction_t> txn;
        scoped_ptr_t<real_superblock_t> super_block;
        store.acquire_superblock_for_write(rwi_write,
                                           repli_timestamp_t::invalid,
                                           1,
                                           WRITE_DURABILITY_SOFT,
                                           &token_pair,
                                           &txn,
                                           &super_block,
                                           &dummy_interruptor);

        const hash_region_t<key_range_t> test_range = hash_region_t<key_range_t>::universe();
        rdb_protocol_details::range_key_tester_t tester(&test_range);
        rdb_erase_range(store.btree.get(), &tester,
                key_range_t::universe(),
            txn.get(), super_block.get(), &store, &token_pair,
            &dummy_interruptor);
    }

    check_keys_are_NOT_present(&store, sindex_id);
}

TEST(RDBBtree, SindexEraseRange) {
    run_in_thread_pool(&run_erase_range_test);
}

void run_sindex_interruption_via_drop_test() {
    recreate_temporary_directory(base_path_t("."));
    temp_file_t temp_file;

    io_backender_t io_backender(file_direct_io_mode_t::buffered_desired);

    filepath_file_opener_t file_opener(temp_file.name(), &io_backender);
    standard_serializer_t::create(
        &file_opener,
        standard_serializer_t::static_config_t());

    standard_serializer_t serializer(
        standard_serializer_t::dynamic_config_t(),
        &file_opener,
        &get_global_perfmon_collection());

    rdb_protocol_t::store_t store(
            &serializer,
            "unit_test_store",
            GIGABYTE,
            true,
            &get_global_perfmon_collection(),
            NULL,
            &io_backender,
            base_path_t("."));

    cond_t dummy_interuptor;

    insert_rows(0, (TOTAL_KEYS_TO_INSERT * 9) / 10, &store);

    std::string sindex_id = create_sindex(&store);

    cond_t background_inserts_done;
    spawn_writes_and_bring_sindexes_up_to_date(&store, sindex_id,
            &background_inserts_done);

    drop_sindex(&store, sindex_id);
    background_inserts_done.wait();
}

TEST(RDBBtree, SindexInterruptionViaDrop) {
    run_in_thread_pool(&run_sindex_interruption_via_drop_test);
}

void run_sindex_interruption_via_store_delete() {
    recreate_temporary_directory(base_path_t("."));
    temp_file_t temp_file;

    io_backender_t io_backender(file_direct_io_mode_t::buffered_desired);

    filepath_file_opener_t file_opener(temp_file.name(), &io_backender);
    standard_serializer_t::create(
        &file_opener,
        standard_serializer_t::static_config_t());

    standard_serializer_t serializer(
        standard_serializer_t::dynamic_config_t(),
        &file_opener,
        &get_global_perfmon_collection());

    scoped_ptr_t<rdb_protocol_t::store_t> store(
            new rdb_protocol_t::store_t(
            &serializer,
            "unit_test_store",
            GIGABYTE,
            true,
            &get_global_perfmon_collection(),
            NULL,
            &io_backender,
            base_path_t(".")));

    cond_t dummy_interuptor;

    insert_rows(0, (TOTAL_KEYS_TO_INSERT * 9) / 10, store.get());

    std::string sindex_id = create_sindex(store.get());

    bring_sindexes_up_to_date(store.get(), sindex_id);

    store.reset();
}

TEST(RDBBtree, SindexInterruptionViaStoreDelete) {
    run_in_thread_pool(&run_sindex_interruption_via_store_delete);
}

} //namespace unittest<|MERGE_RESOLUTION|>--- conflicted
+++ resolved
@@ -96,12 +96,7 @@
     ql::protob_t<const Term> mapping = ql::r::var(one)["sid"].release_counted();
     ql::map_wire_func_t m(mapping, make_vector(one), get_backtrace(mapping));
 
-<<<<<<< HEAD
-    ql::map_wire_func_t m(twrap, make_vector(one), get_backtrace(twrap));
     sindex_multi_bool_t multi_bool = sindex_multi_bool_t::SINGLE;
-=======
-    sindex_multi_bool_t multi_bool = SINGLE;
->>>>>>> cd818b19
 
     write_message_t wm;
     wm << m;
