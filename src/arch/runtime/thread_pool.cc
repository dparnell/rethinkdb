--- conflicted
+++ resolved
@@ -19,13 +19,9 @@
 #include "utils.hpp"
 
 #ifndef VALGRIND
-<<<<<<< HEAD
-#ifndef _WIN32
-const int SEGV_STACK_SIZE = SIGSTKSZ;
-#endif
-=======
+#ifndef _WIN32
 const int SIGNAL_HANDLER_STACK_SIZE = SIGSTKSZ;
->>>>>>> 08964feb
+#endif
 #endif  // VALGRIND
 
 DECL_THREAD_LOCAL linux_thread_pool_t *linux_thread_pool_t::thread_pool;
@@ -92,14 +88,9 @@
 };
 
 void *linux_thread_pool_t::start_thread(void *arg) {
-<<<<<<< HEAD
-#ifndef _WIN32
-    // Block all signals but `SIGSEGV` (will be unblocked by the event queue in
-    // case of poll).
-=======
+#ifndef _WIN32
     // Block all signals but `SIGSEGV` and `SIGBUS` (will be unblocked by the event
     // queue in case of poll).
->>>>>>> 08964feb
     {
         sigset_t sigmask;
         int res = sigfillset(&sigmask);
@@ -133,20 +124,12 @@
         running under valgrind, we don't install this handler because Valgrind will print the
         backtrace for us. */
 #ifndef VALGRIND
-<<<<<<< HEAD
-#ifndef _WIN32
-        stack_t segv_stack;
-        segv_stack.ss_sp = malloc_aligned(SEGV_STACK_SIZE, getpagesize());
-        segv_stack.ss_flags = 0;
-        segv_stack.ss_size = SEGV_STACK_SIZE;
-        int res = sigaltstack(&segv_stack, NULL);
-=======
+#ifndef _WIN32
         stack_t signal_stack;
         signal_stack.ss_sp = malloc_aligned(SIGNAL_HANDLER_STACK_SIZE, getpagesize());
         signal_stack.ss_flags = 0;
         signal_stack.ss_size = SIGNAL_HANDLER_STACK_SIZE;
         int res = sigaltstack(&signal_stack, NULL);
->>>>>>> 08964feb
         guarantee_err(res == 0, "sigaltstack failed");
 
         {
@@ -190,12 +173,8 @@
         tdata->barrier->wait();
 
 #ifndef VALGRIND
-<<<<<<< HEAD
-#ifndef _WIN32
-        free(segv_stack.ss_sp);
-=======
+#ifndef _WIN32
         free(signal_stack.ss_sp);
->>>>>>> 08964feb
 #endif
 #endif
 
