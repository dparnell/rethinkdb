// Copyright 2010-2015 RethinkDB, all rights reserved.
#include "rdb_protocol/term_walker.hpp"

#include "rdb_protocol/backtrace.hpp"
#include "rdb_protocol/error.hpp"
#include "rdb_protocol/minidriver.hpp"
#include "rdb_protocol/pseudo_time.hpp"
#include "rdb_protocol/ql2.pb.h"
#include "rdb_protocol/term_storage.hpp"

namespace ql {

bool term_type_is_valid(Term::TermType type);
bool term_is_write_or_meta(Term::TermType type);
bool term_forbids_writes(Term::TermType type);

// The minimum amount of stack space we require to be available on a coroutine
// before attempting to walk into another term.
const size_t MIN_WALK_STACK_SPACE = 16 * KILOBYTE;

// Walk the raw JSON term tree, editing it along the way - adding
// backtraces, rewriting certain terms, and verifying correct placement
// of some terms.

class term_walker_t {
public:
    term_walker_t(rapidjson::Value::AllocatorType *_allocator,
                  backtrace_registry_t *_bt_reg) :
        bt_reg(_bt_reg), allocator(_allocator) { }

    void walk(rapidjson::Value *src) {
        r_sanity_check(frames.size() == 0);
        walker_frame_t toplevel_frame(this, true, nullptr);
        toplevel_frame.walk(src, backtrace_id_t::empty());
    }

private:
    class walker_frame_t : public intrusive_list_node_t<walker_frame_t> {
    public:
        walker_frame_t(term_walker_t *_parent,
                       bool is_zeroth_argument,
                       const walker_frame_t *_prev_frame) :
            parent(_parent),
            writes_legal(true),
            prev_frame(_prev_frame)
        {
            if (prev_frame != nullptr) {
                writes_legal = prev_frame->writes_legal &&
                    (is_zeroth_argument || !term_forbids_writes(prev_frame->type));
            }
            parent->frames.push_back(this);
        }

        ~walker_frame_t() {
            parent->frames.remove(this);
        }

        void rewrite(rapidjson::Value *src, Term::TermType _type) {
            type = _type;
            rapidjson::Value rewritten;
            rewritten.SetArray();
            rewritten.Reserve(2, *parent->allocator);
            rewritten.PushBack(rapidjson::Value(static_cast<int>(type)),
                               *parent->allocator);
            src->Swap(rewritten);
            src->PushBack(std::move(rewritten), *parent->allocator);
        }

        void walk(rapidjson::Value *src, backtrace_id_t bt) {
            r_sanity_check(src != nullptr);
            rapidjson::Value *args = nullptr;
            rapidjson::Value *optargs = nullptr;

            if (src->IsArray()) {
                size_t size = src->Size();
                rcheck_src(bt, size >= 1 && size <= 3, base_exc_t::LOGIC,
                    strprintf("Expected between 1 and 3 elements in a raw term, "
                              "but found %zu.", size));
                        
                if (size >= 1) {
                    rapidjson::Value *val = &(*src)[0];
                    rcheck_src(bt, val->IsNumber(), base_exc_t::LOGIC,
                        strprintf("Expected a TermType as a NUMBER but found %s.",
                                  rapidjson_typestr(val->GetType())));
                    type = static_cast<Term::TermType>(val->GetInt());
                    rcheck_src(bt, term_type_is_valid(type), base_exc_t::LOGIC,
                               strprintf("Unrecognized TermType: %d.", val->GetInt()));
                }
                if (size >= 2) {
                    rapidjson::Value *val = &(*src)[1];
                    if (val->IsArray()) {
                        args = val;
                    } else if (val->IsObject() && type != Term::DATUM) {
                        optargs = val;
                    } else {
                        rcheck_src(bt, type == Term::DATUM, base_exc_t::LOGIC,
                                   "Second element in a non-DATUM Term is neither "
                                   "arguments nor optional arguments.");
                    }
                }
                if (size >= 3) {
                    rapidjson::Value *val = &(*src)[2];
                    rcheck_src(bt, val->IsObject(), base_exc_t::LOGIC,
                               "Third element in a non-DATUM Term is not "
                               "optional arguments.");
                    optargs = val;
                }
            } else if (src->IsObject()) {
                rewrite(src, Term::MAKE_OBJ);
                optargs = &(*src)[1];
            } else {
                rewrite(src, Term::DATUM);
            }

            if (type == Term::ASC || type == Term::DESC) {
                rcheck_src(bt,
                    prev_frame != nullptr && prev_frame->type == Term::ORDER_BY,
                    base_exc_t::LOGIC,
                    strprintf("%s may only be used as an argument to ORDER_BY.",
                              (type == Term::ASC ? "ASC" : "DESC")));
            } else if (type == Term::NOW) {
                // Set r.now() terms to the same literal time so it can be deteministic
                type = Term::DATUM;
                rapidjson::Value rewritten;
                rewritten.SetArray();
                rewritten.Reserve(2, *parent->allocator);
                rewritten.PushBack(rapidjson::Value(static_cast<int>(type)),
                                   *parent->allocator);
                rewritten.PushBack(get_time_now().as_json(parent->allocator),
                                   *parent->allocator);
                src->Swap(rewritten);
            }

            // Append a backtrace to the term
            src->PushBack(rapidjson::Value(bt.get()), *parent->allocator);

            rcheck_src(bt, !term_is_write_or_meta(type) || writes_legal,
                base_exc_t::LOGIC,
                strprintf("Cannot nest writes or meta ops in stream operations.  Use "
                          "FOR_EACH instead."));

            if (args != nullptr) {
                r_sanity_check(args->IsArray());
                for (size_t i = 0; i < args->Size(); ++i) {
                    backtrace_id_t child_bt 
                        = make_bt(bt, datum_t(static_cast<double>(i)));
                    walker_frame_t child_frame(parent, i == 0, this);
                    call_with_enough_stack([&]() {
                            child_frame.walk(&(*args)[i], child_bt);
                        }, MIN_WALK_STACK_SPACE);
                }
            }

            if (optargs != nullptr) {
                r_sanity_check(optargs->IsObject());
                for (auto it = optargs->MemberBegin();
                     it != optargs->MemberEnd(); ++it) {
                    backtrace_id_t child_bt = make_bt(bt,
                        datum_t(datum_string_t(it->name.GetStringLength(),
                                               it->name.GetString())));
                    walker_frame_t child_frame(parent, false, this);
                    call_with_enough_stack([&]() {
                            child_frame.walk(&it->value, child_bt);
                        }, MIN_WALK_STACK_SPACE);
                }
            }
        }

        backtrace_id_t make_bt(backtrace_id_t prev, const datum_t &d) {
            if (parent->bt_reg == nullptr) {
                return backtrace_id_t::empty();
            }
            return parent->bt_reg->new_frame(prev, d);
        }

        datum_t get_time_now() {
            if (!parent->time_now.has()) {
                parent->time_now = pseudo::time_now();
            }
            return parent->time_now;
        }

        // True if writes are still legal at this node.  Basically:
        // * Once writes become illegal, they are never legal again.
        // * Writes are legal at the root.
        // * If the parent term forbids writes in its function arguments AND we
        //   aren't inside the 0th argument, writes are forbidden.
        // * Writes are legal in all other cases.
        term_walker_t *parent;
        bool writes_legal;
        const walker_frame_t *prev_frame;
        Term::TermType type;
    };

<<<<<<< HEAD
        case Term::DATUM:
        case Term::MAKE_ARRAY:
        case Term::MAKE_OBJ:
        case Term::BINARY:
        case Term::VAR:
        case Term::JAVASCRIPT:
        case Term::HTTP:
        case Term::ERROR:
        case Term::IMPLICIT_VAR:
        case Term::RANDOM:
        case Term::DB:
        case Term::TABLE:
        case Term::GET:
        case Term::GET_ALL:
        case Term::EQ:
        case Term::NE:
        case Term::LT:
        case Term::LE:
        case Term::GT:
        case Term::GE:
        case Term::NOT:
        case Term::ADD:
        case Term::SUB:
        case Term::MUL:
        case Term::DIV:
        case Term::MOD:
        case Term::APPEND:
        case Term::PREPEND:
        case Term::DIFFERENCE:
        case Term::SET_INSERT:
        case Term::SET_INTERSECTION:
        case Term::SET_UNION:
        case Term::SET_DIFFERENCE:
        case Term::SLICE:
        case Term::OFFSETS_OF:
        case Term::GET_FIELD:
        case Term::HAS_FIELDS:
        case Term::PLUCK:
        case Term::WITHOUT:
        case Term::MERGE:
        case Term::LITERAL:
        case Term::BETWEEN_DEPRECATED:
        case Term::BETWEEN:
        case Term::CHANGES:
        case Term::REDUCE:
        case Term::MAP:
        case Term::FILTER:
        case Term::CONCAT_MAP:
        case Term::GROUP:
        case Term::ORDER_BY:
        case Term::DISTINCT:
        case Term::COUNT:
        case Term::SUM:
        case Term::AVG:
        case Term::MIN:
        case Term::MAX:
        case Term::UNION:
        case Term::NTH:
        case Term::BRACKET:
        case Term::ARGS:
        case Term::LIMIT:
        case Term::SKIP:
        case Term::INNER_JOIN:
        case Term::OUTER_JOIN:
        case Term::EQ_JOIN:
        case Term::ZIP:
        case Term::RANGE:
        case Term::INSERT_AT:
        case Term::DELETE_AT:
        case Term::CHANGE_AT:
        case Term::SPLICE_AT:
        case Term::COERCE_TO:
        case Term::UNGROUP:
        case Term::TYPE_OF:
        case Term::FUNCALL:
        case Term::BRANCH:
        case Term::OR:
        case Term::AND:
        case Term::FOR_EACH:
        case Term::FUNC:
        case Term::ASC:
        case Term::DESC:
        case Term::INFO:
        case Term::MATCH:
        case Term::SPLIT:
        case Term::UPCASE:
        case Term::DOWNCASE:
        case Term::SAMPLE:
        case Term::IS_EMPTY:
        case Term::DEFAULT:
        case Term::CONTAINS:
        case Term::KEYS:
        case Term::OBJECT:
        case Term::WITH_FIELDS:
        case Term::JSON:
        case Term::TO_JSON_STRING:
        case Term::ISO8601:
        case Term::TO_ISO8601:
        case Term::EPOCH_TIME:
        case Term::TO_EPOCH_TIME:
        case Term::NOW:
        case Term::IN_TIMEZONE:
        case Term::DURING:
        case Term::DATE:
        case Term::TIME_OF_DAY:
        case Term::TIMEZONE:
        case Term::TIME:
        case Term::YEAR:
        case Term::MONTH:
        case Term::DAY:
        case Term::DAY_OF_WEEK:
        case Term::DAY_OF_YEAR:
        case Term::HOURS:
        case Term::MINUTES:
        case Term::SECONDS:
        case Term::MONDAY:
        case Term::TUESDAY:
        case Term::WEDNESDAY:
        case Term::THURSDAY:
        case Term::FRIDAY:
        case Term::SATURDAY:
        case Term::SUNDAY:
        case Term::JANUARY:
        case Term::FEBRUARY:
        case Term::MARCH:
        case Term::APRIL:
        case Term::MAY:
        case Term::JUNE:
        case Term::JULY:
        case Term::AUGUST:
        case Term::SEPTEMBER:
        case Term::OCTOBER:
        case Term::NOVEMBER:
        case Term::DECEMBER:
        case Term::DB_LIST:
        case Term::TABLE_LIST:
        case Term::CONFIG:
        case Term::STATUS:
        case Term::INDEX_LIST:
        case Term::INDEX_STATUS:
        case Term::GEOJSON:
        case Term::TO_GEOJSON:
        case Term::POINT:
        case Term::LINE:
        case Term::POLYGON:
        case Term::DISTANCE:
        case Term::INTERSECTS:
        case Term::INCLUDES:
        case Term::CIRCLE:
        case Term::GET_INTERSECTING:
        case Term::FILL:
        case Term::GET_NEAREST:
        case Term::UUID:
        case Term::POLYGON_SUB:
        case Term::MINVAL:
        case Term::MAXVAL:
        case Term::FLOOR:
        case Term::CEIL:
        case Term::ROUND:
        case Term::MATERIALIZE:
        case Term::SORT:
            return false;
        default: unreachable();
        }
    }
=======
    backtrace_registry_t *bt_reg;
    intrusive_list_t<walker_frame_t> frames;
    rapidjson::Value::AllocatorType *allocator;
    datum_t time_now;
};
>>>>>>> c963fdaf

void preprocess_term_tree(rapidjson::Value *term_tree,
                          rapidjson::Value::AllocatorType *allocator,
                          backtrace_registry_t *bt_reg) {
    r_sanity_check(term_tree != nullptr);
    r_sanity_check(allocator != nullptr);
    term_walker_t term_walker(allocator, bt_reg);
    term_walker.walk(term_tree);
}

<<<<<<< HEAD
        case Term::DATUM:
        case Term::MAKE_ARRAY:
        case Term::MAKE_OBJ:
        case Term::BINARY:
        case Term::VAR:
        case Term::JAVASCRIPT:
        case Term::HTTP:
        case Term::ERROR:
        case Term::IMPLICIT_VAR:
        case Term::RANDOM:
        case Term::DB:
        case Term::TABLE:
        case Term::GET:
        case Term::GET_ALL:
        case Term::EQ:
        case Term::NE:
        case Term::LT:
        case Term::LE:
        case Term::GT:
        case Term::GE:
        case Term::NOT:
        case Term::ADD:
        case Term::SUB:
        case Term::MUL:
        case Term::DIV:
        case Term::MOD:
        case Term::APPEND:
        case Term::PREPEND:
        case Term::DIFFERENCE:
        case Term::SET_INSERT:
        case Term::SET_INTERSECTION:
        case Term::SET_UNION:
        case Term::SET_DIFFERENCE:
        case Term::SLICE:
        case Term::OFFSETS_OF:
        case Term::GET_FIELD:
        case Term::HAS_FIELDS:
        case Term::PLUCK:
        case Term::WITHOUT:
        case Term::MERGE:
        case Term::ARGS:
        case Term::LITERAL:
        case Term::BETWEEN_DEPRECATED:
        case Term::BETWEEN:
        case Term::CHANGES:
        case Term::ORDER_BY:
        case Term::DISTINCT:
        case Term::UNION:
        case Term::NTH:
        case Term::BRACKET:
        case Term::LIMIT:
        case Term::SKIP:
        case Term::ZIP:
        case Term::RANGE:
        case Term::INSERT_AT:
        case Term::DELETE_AT:
        case Term::CHANGE_AT:
        case Term::SPLICE_AT:
        case Term::COERCE_TO:
        case Term::UNGROUP:
        case Term::TYPE_OF:
        case Term::DB_CREATE:
        case Term::DB_DROP:
        case Term::DB_LIST:
        case Term::TABLE_CREATE:
        case Term::TABLE_DROP:
        case Term::TABLE_LIST:
        case Term::CONFIG:
        case Term::STATUS:
        case Term::WAIT:
        case Term::RECONFIGURE:
        case Term::REBALANCE:
        case Term::SYNC:
        case Term::INDEX_CREATE:
        case Term::INDEX_DROP:
        case Term::INDEX_LIST:
        case Term::INDEX_STATUS:
        case Term::INDEX_WAIT:
        case Term::INDEX_RENAME:
        case Term::FUNCALL:
        case Term::BRANCH:
        case Term::OR:
        case Term::AND:
        case Term::FOR_EACH:
        case Term::FUNC:
        case Term::ASC:
        case Term::DESC:
        case Term::INFO:
        case Term::MATCH:
        case Term::SPLIT:
        case Term::UPCASE:
        case Term::DOWNCASE:
        case Term::SAMPLE:
        case Term::IS_EMPTY:
        case Term::DEFAULT:
        case Term::CONTAINS:
        case Term::KEYS:
        case Term::OBJECT:
        case Term::WITH_FIELDS:
        case Term::JSON:
        case Term::TO_JSON_STRING:
        case Term::ISO8601:
        case Term::TO_ISO8601:
        case Term::EPOCH_TIME:
        case Term::TO_EPOCH_TIME:
        case Term::NOW:
        case Term::IN_TIMEZONE:
        case Term::DURING:
        case Term::DATE:
        case Term::TIME_OF_DAY:
        case Term::TIMEZONE:
        case Term::TIME:
        case Term::YEAR:
        case Term::MONTH:
        case Term::DAY:
        case Term::DAY_OF_WEEK:
        case Term::DAY_OF_YEAR:
        case Term::HOURS:
        case Term::MINUTES:
        case Term::SECONDS:
        case Term::MONDAY:
        case Term::TUESDAY:
        case Term::WEDNESDAY:
        case Term::THURSDAY:
        case Term::FRIDAY:
        case Term::SATURDAY:
        case Term::SUNDAY:
        case Term::JANUARY:
        case Term::FEBRUARY:
        case Term::MARCH:
        case Term::APRIL:
        case Term::MAY:
        case Term::JUNE:
        case Term::JULY:
        case Term::AUGUST:
        case Term::SEPTEMBER:
        case Term::OCTOBER:
        case Term::NOVEMBER:
        case Term::DECEMBER:
        case Term::GEOJSON:
        case Term::TO_GEOJSON:
        case Term::POINT:
        case Term::LINE:
        case Term::POLYGON:
        case Term::DISTANCE:
        case Term::INTERSECTS:
        case Term::INCLUDES:
        case Term::CIRCLE:
        case Term::GET_INTERSECTING:
        case Term::FILL:
        case Term::GET_NEAREST:
        case Term::UUID:
        case Term::POLYGON_SUB:
        case Term::MINVAL:
        case Term::MAXVAL:
        case Term::FLOOR:
        case Term::CEIL:
        case Term::ROUND:
        case Term::MATERIALIZE:
        case Term::SORT:
            return false;
        default: unreachable();
        }
=======
void preprocess_global_optarg(rapidjson::Value *term_tree,
                              rapidjson::Value::AllocatorType *allocator) {
    r_sanity_check(term_tree != nullptr);
    r_sanity_check(allocator != nullptr);
    term_walker_t term_walker(allocator, nullptr);
    term_walker.walk(term_tree);
}

bool term_type_is_valid(Term::TermType type) {
    switch (type) {
    case Term::UPDATE:
    case Term::DELETE:
    case Term::INSERT:
    case Term::REPLACE:
    case Term::DB_CREATE:
    case Term::DB_DROP:
    case Term::TABLE_CREATE:
    case Term::TABLE_DROP:
    case Term::WAIT:
    case Term::RECONFIGURE:
    case Term::REBALANCE:
    case Term::SYNC:
    case Term::INDEX_CREATE:
    case Term::INDEX_DROP:
    case Term::INDEX_WAIT:
    case Term::INDEX_RENAME:
    case Term::DATUM:
    case Term::MAKE_ARRAY:
    case Term::MAKE_OBJ:
    case Term::BINARY:
    case Term::VAR:
    case Term::JAVASCRIPT:
    case Term::HTTP:
    case Term::ERROR:
    case Term::IMPLICIT_VAR:
    case Term::RANDOM:
    case Term::DB:
    case Term::TABLE:
    case Term::GET:
    case Term::GET_ALL:
    case Term::EQ:
    case Term::NE:
    case Term::LT:
    case Term::LE:
    case Term::GT:
    case Term::GE:
    case Term::NOT:
    case Term::ADD:
    case Term::SUB:
    case Term::MUL:
    case Term::DIV:
    case Term::MOD:
    case Term::APPEND:
    case Term::PREPEND:
    case Term::DIFFERENCE:
    case Term::SET_INSERT:
    case Term::SET_INTERSECTION:
    case Term::SET_UNION:
    case Term::SET_DIFFERENCE:
    case Term::SLICE:
    case Term::OFFSETS_OF:
    case Term::GET_FIELD:
    case Term::HAS_FIELDS:
    case Term::PLUCK:
    case Term::WITHOUT:
    case Term::MERGE:
    case Term::LITERAL:
    case Term::BETWEEN_DEPRECATED:
    case Term::BETWEEN:
    case Term::CHANGES:
    case Term::REDUCE:
    case Term::MAP:
    case Term::FILTER:
    case Term::CONCAT_MAP:
    case Term::GROUP:
    case Term::ORDER_BY:
    case Term::DISTINCT:
    case Term::COUNT:
    case Term::SUM:
    case Term::AVG:
    case Term::MIN:
    case Term::MAX:
    case Term::UNION:
    case Term::NTH:
    case Term::BRACKET:
    case Term::ARGS:
    case Term::LIMIT:
    case Term::SKIP:
    case Term::INNER_JOIN:
    case Term::OUTER_JOIN:
    case Term::EQ_JOIN:
    case Term::ZIP:
    case Term::RANGE:
    case Term::INSERT_AT:
    case Term::DELETE_AT:
    case Term::CHANGE_AT:
    case Term::SPLICE_AT:
    case Term::COERCE_TO:
    case Term::UNGROUP:
    case Term::TYPE_OF:
    case Term::FUNCALL:
    case Term::BRANCH:
    case Term::OR:
    case Term::AND:
    case Term::FOR_EACH:
    case Term::FUNC:
    case Term::ASC:
    case Term::DESC:
    case Term::INFO:
    case Term::MATCH:
    case Term::SPLIT:
    case Term::UPCASE:
    case Term::DOWNCASE:
    case Term::SAMPLE:
    case Term::IS_EMPTY:
    case Term::DEFAULT:
    case Term::CONTAINS:
    case Term::KEYS:
    case Term::VALUES:
    case Term::OBJECT:
    case Term::WITH_FIELDS:
    case Term::JSON:
    case Term::TO_JSON_STRING:
    case Term::ISO8601:
    case Term::TO_ISO8601:
    case Term::EPOCH_TIME:
    case Term::TO_EPOCH_TIME:
    case Term::NOW:
    case Term::IN_TIMEZONE:
    case Term::DURING:
    case Term::DATE:
    case Term::TIME_OF_DAY:
    case Term::TIMEZONE:
    case Term::TIME:
    case Term::YEAR:
    case Term::MONTH:
    case Term::DAY:
    case Term::DAY_OF_WEEK:
    case Term::DAY_OF_YEAR:
    case Term::HOURS:
    case Term::MINUTES:
    case Term::SECONDS:
    case Term::MONDAY:
    case Term::TUESDAY:
    case Term::WEDNESDAY:
    case Term::THURSDAY:
    case Term::FRIDAY:
    case Term::SATURDAY:
    case Term::SUNDAY:
    case Term::JANUARY:
    case Term::FEBRUARY:
    case Term::MARCH:
    case Term::APRIL:
    case Term::MAY:
    case Term::JUNE:
    case Term::JULY:
    case Term::AUGUST:
    case Term::SEPTEMBER:
    case Term::OCTOBER:
    case Term::NOVEMBER:
    case Term::DECEMBER:
    case Term::DB_LIST:
    case Term::TABLE_LIST:
    case Term::CONFIG:
    case Term::STATUS:
    case Term::INDEX_LIST:
    case Term::INDEX_STATUS:
    case Term::GEOJSON:
    case Term::TO_GEOJSON:
    case Term::POINT:
    case Term::LINE:
    case Term::POLYGON:
    case Term::DISTANCE:
    case Term::INTERSECTS:
    case Term::INCLUDES:
    case Term::CIRCLE:
    case Term::GET_INTERSECTING:
    case Term::FILL:
    case Term::GET_NEAREST:
    case Term::UUID:
    case Term::POLYGON_SUB:
    case Term::MINVAL:
    case Term::MAXVAL:
    case Term::FLOOR:
    case Term::CEIL:
    case Term::ROUND:
        return true;
    default:
        return false;
>>>>>>> c963fdaf
    }
}

// Returns true if `t` is a write or a meta op.
bool term_is_write_or_meta(Term::TermType type) {
    switch (type) {
    case Term::UPDATE:
    case Term::DELETE:
    case Term::INSERT:
    case Term::REPLACE:
    case Term::DB_CREATE:
    case Term::DB_DROP:
    case Term::TABLE_CREATE:
    case Term::TABLE_DROP:
    case Term::WAIT:
    case Term::RECONFIGURE:
    case Term::REBALANCE:
    case Term::SYNC:
    case Term::INDEX_CREATE:
    case Term::INDEX_DROP:
    case Term::INDEX_WAIT:
    case Term::INDEX_RENAME:
        return true;

    case Term::DATUM:
    case Term::MAKE_ARRAY:
    case Term::MAKE_OBJ:
    case Term::BINARY:
    case Term::VAR:
    case Term::JAVASCRIPT:
    case Term::HTTP:
    case Term::ERROR:
    case Term::IMPLICIT_VAR:
    case Term::RANDOM:
    case Term::DB:
    case Term::TABLE:
    case Term::GET:
    case Term::GET_ALL:
    case Term::EQ:
    case Term::NE:
    case Term::LT:
    case Term::LE:
    case Term::GT:
    case Term::GE:
    case Term::NOT:
    case Term::ADD:
    case Term::SUB:
    case Term::MUL:
    case Term::DIV:
    case Term::MOD:
    case Term::APPEND:
    case Term::PREPEND:
    case Term::DIFFERENCE:
    case Term::SET_INSERT:
    case Term::SET_INTERSECTION:
    case Term::SET_UNION:
    case Term::SET_DIFFERENCE:
    case Term::SLICE:
    case Term::OFFSETS_OF:
    case Term::GET_FIELD:
    case Term::HAS_FIELDS:
    case Term::PLUCK:
    case Term::WITHOUT:
    case Term::MERGE:
    case Term::LITERAL:
    case Term::BETWEEN_DEPRECATED:
    case Term::BETWEEN:
    case Term::CHANGES:
    case Term::REDUCE:
    case Term::MAP:
    case Term::FILTER:
    case Term::CONCAT_MAP:
    case Term::GROUP:
    case Term::ORDER_BY:
    case Term::DISTINCT:
    case Term::COUNT:
    case Term::SUM:
    case Term::AVG:
    case Term::MIN:
    case Term::MAX:
    case Term::UNION:
    case Term::NTH:
    case Term::BRACKET:
    case Term::ARGS:
    case Term::LIMIT:
    case Term::SKIP:
    case Term::INNER_JOIN:
    case Term::OUTER_JOIN:
    case Term::EQ_JOIN:
    case Term::ZIP:
    case Term::RANGE:
    case Term::INSERT_AT:
    case Term::DELETE_AT:
    case Term::CHANGE_AT:
    case Term::SPLICE_AT:
    case Term::COERCE_TO:
    case Term::UNGROUP:
    case Term::TYPE_OF:
    case Term::FUNCALL:
    case Term::BRANCH:
    case Term::OR:
    case Term::AND:
    case Term::FOR_EACH:
    case Term::FUNC:
    case Term::ASC:
    case Term::DESC:
    case Term::INFO:
    case Term::MATCH:
    case Term::SPLIT:
    case Term::UPCASE:
    case Term::DOWNCASE:
    case Term::SAMPLE:
    case Term::IS_EMPTY:
    case Term::DEFAULT:
    case Term::CONTAINS:
    case Term::KEYS:
    case Term::VALUES:
    case Term::OBJECT:
    case Term::WITH_FIELDS:
    case Term::JSON:
    case Term::TO_JSON_STRING:
    case Term::ISO8601:
    case Term::TO_ISO8601:
    case Term::EPOCH_TIME:
    case Term::TO_EPOCH_TIME:
    case Term::NOW:
    case Term::IN_TIMEZONE:
    case Term::DURING:
    case Term::DATE:
    case Term::TIME_OF_DAY:
    case Term::TIMEZONE:
    case Term::TIME:
    case Term::YEAR:
    case Term::MONTH:
    case Term::DAY:
    case Term::DAY_OF_WEEK:
    case Term::DAY_OF_YEAR:
    case Term::HOURS:
    case Term::MINUTES:
    case Term::SECONDS:
    case Term::MONDAY:
    case Term::TUESDAY:
    case Term::WEDNESDAY:
    case Term::THURSDAY:
    case Term::FRIDAY:
    case Term::SATURDAY:
    case Term::SUNDAY:
    case Term::JANUARY:
    case Term::FEBRUARY:
    case Term::MARCH:
    case Term::APRIL:
    case Term::MAY:
    case Term::JUNE:
    case Term::JULY:
    case Term::AUGUST:
    case Term::SEPTEMBER:
    case Term::OCTOBER:
    case Term::NOVEMBER:
    case Term::DECEMBER:
    case Term::DB_LIST:
    case Term::TABLE_LIST:
    case Term::CONFIG:
    case Term::STATUS:
    case Term::INDEX_LIST:
    case Term::INDEX_STATUS:
    case Term::GEOJSON:
    case Term::TO_GEOJSON:
    case Term::POINT:
    case Term::LINE:
    case Term::POLYGON:
    case Term::DISTANCE:
    case Term::INTERSECTS:
    case Term::INCLUDES:
    case Term::CIRCLE:
    case Term::GET_INTERSECTING:
    case Term::FILL:
    case Term::GET_NEAREST:
    case Term::UUID:
    case Term::POLYGON_SUB:
    case Term::MINVAL:
    case Term::MAXVAL:
    case Term::FLOOR:
    case Term::CEIL:
    case Term::ROUND:
        return false;
    default: unreachable();
    }
}

bool term_forbids_writes(Term::TermType type) {
    switch (type) {
    case Term::REDUCE:
    case Term::MAP:
    case Term::FILTER:
    case Term::CONCAT_MAP:
    case Term::GROUP:
    case Term::INNER_JOIN:
    case Term::OUTER_JOIN:
    case Term::EQ_JOIN:
    case Term::UPDATE:
    case Term::DELETE:
    case Term::REPLACE:
    case Term::INSERT:
    case Term::COUNT:
    case Term::SUM:
    case Term::AVG:
    case Term::MIN:
    case Term::MAX:
        return true;

    case Term::DATUM:
    case Term::MAKE_ARRAY:
    case Term::MAKE_OBJ:
    case Term::BINARY:
    case Term::VAR:
    case Term::JAVASCRIPT:
    case Term::HTTP:
    case Term::ERROR:
    case Term::IMPLICIT_VAR:
    case Term::RANDOM:
    case Term::DB:
    case Term::TABLE:
    case Term::GET:
    case Term::GET_ALL:
    case Term::EQ:
    case Term::NE:
    case Term::LT:
    case Term::LE:
    case Term::GT:
    case Term::GE:
    case Term::NOT:
    case Term::ADD:
    case Term::SUB:
    case Term::MUL:
    case Term::DIV:
    case Term::MOD:
    case Term::APPEND:
    case Term::PREPEND:
    case Term::DIFFERENCE:
    case Term::SET_INSERT:
    case Term::SET_INTERSECTION:
    case Term::SET_UNION:
    case Term::SET_DIFFERENCE:
    case Term::SLICE:
    case Term::OFFSETS_OF:
    case Term::GET_FIELD:
    case Term::HAS_FIELDS:
    case Term::PLUCK:
    case Term::WITHOUT:
    case Term::MERGE:
    case Term::ARGS:
    case Term::LITERAL:
    case Term::BETWEEN_DEPRECATED:
    case Term::BETWEEN:
    case Term::CHANGES:
    case Term::ORDER_BY:
    case Term::DISTINCT:
    case Term::UNION:
    case Term::NTH:
    case Term::BRACKET:
    case Term::LIMIT:
    case Term::SKIP:
    case Term::ZIP:
    case Term::RANGE:
    case Term::INSERT_AT:
    case Term::DELETE_AT:
    case Term::CHANGE_AT:
    case Term::SPLICE_AT:
    case Term::COERCE_TO:
    case Term::UNGROUP:
    case Term::TYPE_OF:
    case Term::DB_CREATE:
    case Term::DB_DROP:
    case Term::DB_LIST:
    case Term::TABLE_CREATE:
    case Term::TABLE_DROP:
    case Term::TABLE_LIST:
    case Term::CONFIG:
    case Term::STATUS:
    case Term::WAIT:
    case Term::RECONFIGURE:
    case Term::REBALANCE:
    case Term::SYNC:
    case Term::INDEX_CREATE:
    case Term::INDEX_DROP:
    case Term::INDEX_LIST:
    case Term::INDEX_STATUS:
    case Term::INDEX_WAIT:
    case Term::INDEX_RENAME:
    case Term::FUNCALL:
    case Term::BRANCH:
    case Term::OR:
    case Term::AND:
    case Term::FOR_EACH:
    case Term::FUNC:
    case Term::ASC:
    case Term::DESC:
    case Term::INFO:
    case Term::MATCH:
    case Term::SPLIT:
    case Term::UPCASE:
    case Term::DOWNCASE:
    case Term::SAMPLE:
    case Term::IS_EMPTY:
    case Term::DEFAULT:
    case Term::CONTAINS:
    case Term::KEYS:
    case Term::VALUES:
    case Term::OBJECT:
    case Term::WITH_FIELDS:
    case Term::JSON:
    case Term::TO_JSON_STRING:
    case Term::ISO8601:
    case Term::TO_ISO8601:
    case Term::EPOCH_TIME:
    case Term::TO_EPOCH_TIME:
    case Term::NOW:
    case Term::IN_TIMEZONE:
    case Term::DURING:
    case Term::DATE:
    case Term::TIME_OF_DAY:
    case Term::TIMEZONE:
    case Term::TIME:
    case Term::YEAR:
    case Term::MONTH:
    case Term::DAY:
    case Term::DAY_OF_WEEK:
    case Term::DAY_OF_YEAR:
    case Term::HOURS:
    case Term::MINUTES:
    case Term::SECONDS:
    case Term::MONDAY:
    case Term::TUESDAY:
    case Term::WEDNESDAY:
    case Term::THURSDAY:
    case Term::FRIDAY:
    case Term::SATURDAY:
    case Term::SUNDAY:
    case Term::JANUARY:
    case Term::FEBRUARY:
    case Term::MARCH:
    case Term::APRIL:
    case Term::MAY:
    case Term::JUNE:
    case Term::JULY:
    case Term::AUGUST:
    case Term::SEPTEMBER:
    case Term::OCTOBER:
    case Term::NOVEMBER:
    case Term::DECEMBER:
    case Term::GEOJSON:
    case Term::TO_GEOJSON:
    case Term::POINT:
    case Term::LINE:
    case Term::POLYGON:
    case Term::DISTANCE:
    case Term::INTERSECTS:
    case Term::INCLUDES:
    case Term::CIRCLE:
    case Term::GET_INTERSECTING:
    case Term::FILL:
    case Term::GET_NEAREST:
    case Term::UUID:
    case Term::POLYGON_SUB:
    case Term::MINVAL:
    case Term::MAXVAL:
    case Term::FLOOR:
    case Term::CEIL:
    case Term::ROUND:
        return false;
    default: unreachable();
    }
}

}  // namespace ql<|MERGE_RESOLUTION|>--- conflicted
+++ resolved
@@ -76,7 +76,7 @@
                 rcheck_src(bt, size >= 1 && size <= 3, base_exc_t::LOGIC,
                     strprintf("Expected between 1 and 3 elements in a raw term, "
                               "but found %zu.", size));
-                        
+
                 if (size >= 1) {
                     rapidjson::Value *val = &(*src)[0];
                     rcheck_src(bt, val->IsNumber(), base_exc_t::LOGIC,
@@ -142,7 +142,7 @@
             if (args != nullptr) {
                 r_sanity_check(args->IsArray());
                 for (size_t i = 0; i < args->Size(); ++i) {
-                    backtrace_id_t child_bt 
+                    backtrace_id_t child_bt
                         = make_bt(bt, datum_t(static_cast<double>(i)));
                     walker_frame_t child_frame(parent, i == 0, this);
                     call_with_enough_stack([&]() {
@@ -192,179 +192,16 @@
         Term::TermType type;
     };
 
-<<<<<<< HEAD
-        case Term::DATUM:
-        case Term::MAKE_ARRAY:
-        case Term::MAKE_OBJ:
-        case Term::BINARY:
-        case Term::VAR:
-        case Term::JAVASCRIPT:
-        case Term::HTTP:
-        case Term::ERROR:
-        case Term::IMPLICIT_VAR:
-        case Term::RANDOM:
-        case Term::DB:
-        case Term::TABLE:
-        case Term::GET:
-        case Term::GET_ALL:
-        case Term::EQ:
-        case Term::NE:
-        case Term::LT:
-        case Term::LE:
-        case Term::GT:
-        case Term::GE:
-        case Term::NOT:
-        case Term::ADD:
-        case Term::SUB:
-        case Term::MUL:
-        case Term::DIV:
-        case Term::MOD:
-        case Term::APPEND:
-        case Term::PREPEND:
-        case Term::DIFFERENCE:
-        case Term::SET_INSERT:
-        case Term::SET_INTERSECTION:
-        case Term::SET_UNION:
-        case Term::SET_DIFFERENCE:
-        case Term::SLICE:
-        case Term::OFFSETS_OF:
-        case Term::GET_FIELD:
-        case Term::HAS_FIELDS:
-        case Term::PLUCK:
-        case Term::WITHOUT:
-        case Term::MERGE:
-        case Term::LITERAL:
-        case Term::BETWEEN_DEPRECATED:
-        case Term::BETWEEN:
-        case Term::CHANGES:
-        case Term::REDUCE:
-        case Term::MAP:
-        case Term::FILTER:
-        case Term::CONCAT_MAP:
-        case Term::GROUP:
-        case Term::ORDER_BY:
-        case Term::DISTINCT:
-        case Term::COUNT:
-        case Term::SUM:
-        case Term::AVG:
-        case Term::MIN:
-        case Term::MAX:
-        case Term::UNION:
-        case Term::NTH:
-        case Term::BRACKET:
-        case Term::ARGS:
-        case Term::LIMIT:
-        case Term::SKIP:
-        case Term::INNER_JOIN:
-        case Term::OUTER_JOIN:
-        case Term::EQ_JOIN:
-        case Term::ZIP:
-        case Term::RANGE:
-        case Term::INSERT_AT:
-        case Term::DELETE_AT:
-        case Term::CHANGE_AT:
-        case Term::SPLICE_AT:
-        case Term::COERCE_TO:
-        case Term::UNGROUP:
-        case Term::TYPE_OF:
-        case Term::FUNCALL:
-        case Term::BRANCH:
-        case Term::OR:
-        case Term::AND:
-        case Term::FOR_EACH:
-        case Term::FUNC:
-        case Term::ASC:
-        case Term::DESC:
-        case Term::INFO:
-        case Term::MATCH:
-        case Term::SPLIT:
-        case Term::UPCASE:
-        case Term::DOWNCASE:
-        case Term::SAMPLE:
-        case Term::IS_EMPTY:
-        case Term::DEFAULT:
-        case Term::CONTAINS:
-        case Term::KEYS:
-        case Term::OBJECT:
-        case Term::WITH_FIELDS:
-        case Term::JSON:
-        case Term::TO_JSON_STRING:
-        case Term::ISO8601:
-        case Term::TO_ISO8601:
-        case Term::EPOCH_TIME:
-        case Term::TO_EPOCH_TIME:
-        case Term::NOW:
-        case Term::IN_TIMEZONE:
-        case Term::DURING:
-        case Term::DATE:
-        case Term::TIME_OF_DAY:
-        case Term::TIMEZONE:
-        case Term::TIME:
-        case Term::YEAR:
-        case Term::MONTH:
-        case Term::DAY:
-        case Term::DAY_OF_WEEK:
-        case Term::DAY_OF_YEAR:
-        case Term::HOURS:
-        case Term::MINUTES:
-        case Term::SECONDS:
-        case Term::MONDAY:
-        case Term::TUESDAY:
-        case Term::WEDNESDAY:
-        case Term::THURSDAY:
-        case Term::FRIDAY:
-        case Term::SATURDAY:
-        case Term::SUNDAY:
-        case Term::JANUARY:
-        case Term::FEBRUARY:
-        case Term::MARCH:
-        case Term::APRIL:
-        case Term::MAY:
-        case Term::JUNE:
-        case Term::JULY:
-        case Term::AUGUST:
-        case Term::SEPTEMBER:
-        case Term::OCTOBER:
-        case Term::NOVEMBER:
-        case Term::DECEMBER:
-        case Term::DB_LIST:
-        case Term::TABLE_LIST:
-        case Term::CONFIG:
-        case Term::STATUS:
-        case Term::INDEX_LIST:
-        case Term::INDEX_STATUS:
-        case Term::GEOJSON:
-        case Term::TO_GEOJSON:
-        case Term::POINT:
-        case Term::LINE:
-        case Term::POLYGON:
-        case Term::DISTANCE:
-        case Term::INTERSECTS:
-        case Term::INCLUDES:
-        case Term::CIRCLE:
-        case Term::GET_INTERSECTING:
-        case Term::FILL:
-        case Term::GET_NEAREST:
-        case Term::UUID:
-        case Term::POLYGON_SUB:
-        case Term::MINVAL:
-        case Term::MAXVAL:
-        case Term::FLOOR:
-        case Term::CEIL:
-        case Term::ROUND:
-        case Term::MATERIALIZE:
-        case Term::SORT:
             return false;
         default: unreachable();
         }
     }
-=======
+
     backtrace_registry_t *bt_reg;
     intrusive_list_t<walker_frame_t> frames;
     rapidjson::Value::AllocatorType *allocator;
     datum_t time_now;
 };
->>>>>>> c963fdaf
 
 void preprocess_term_tree(rapidjson::Value *term_tree,
                           rapidjson::Value::AllocatorType *allocator,
@@ -375,171 +212,6 @@
     term_walker.walk(term_tree);
 }
 
-<<<<<<< HEAD
-        case Term::DATUM:
-        case Term::MAKE_ARRAY:
-        case Term::MAKE_OBJ:
-        case Term::BINARY:
-        case Term::VAR:
-        case Term::JAVASCRIPT:
-        case Term::HTTP:
-        case Term::ERROR:
-        case Term::IMPLICIT_VAR:
-        case Term::RANDOM:
-        case Term::DB:
-        case Term::TABLE:
-        case Term::GET:
-        case Term::GET_ALL:
-        case Term::EQ:
-        case Term::NE:
-        case Term::LT:
-        case Term::LE:
-        case Term::GT:
-        case Term::GE:
-        case Term::NOT:
-        case Term::ADD:
-        case Term::SUB:
-        case Term::MUL:
-        case Term::DIV:
-        case Term::MOD:
-        case Term::APPEND:
-        case Term::PREPEND:
-        case Term::DIFFERENCE:
-        case Term::SET_INSERT:
-        case Term::SET_INTERSECTION:
-        case Term::SET_UNION:
-        case Term::SET_DIFFERENCE:
-        case Term::SLICE:
-        case Term::OFFSETS_OF:
-        case Term::GET_FIELD:
-        case Term::HAS_FIELDS:
-        case Term::PLUCK:
-        case Term::WITHOUT:
-        case Term::MERGE:
-        case Term::ARGS:
-        case Term::LITERAL:
-        case Term::BETWEEN_DEPRECATED:
-        case Term::BETWEEN:
-        case Term::CHANGES:
-        case Term::ORDER_BY:
-        case Term::DISTINCT:
-        case Term::UNION:
-        case Term::NTH:
-        case Term::BRACKET:
-        case Term::LIMIT:
-        case Term::SKIP:
-        case Term::ZIP:
-        case Term::RANGE:
-        case Term::INSERT_AT:
-        case Term::DELETE_AT:
-        case Term::CHANGE_AT:
-        case Term::SPLICE_AT:
-        case Term::COERCE_TO:
-        case Term::UNGROUP:
-        case Term::TYPE_OF:
-        case Term::DB_CREATE:
-        case Term::DB_DROP:
-        case Term::DB_LIST:
-        case Term::TABLE_CREATE:
-        case Term::TABLE_DROP:
-        case Term::TABLE_LIST:
-        case Term::CONFIG:
-        case Term::STATUS:
-        case Term::WAIT:
-        case Term::RECONFIGURE:
-        case Term::REBALANCE:
-        case Term::SYNC:
-        case Term::INDEX_CREATE:
-        case Term::INDEX_DROP:
-        case Term::INDEX_LIST:
-        case Term::INDEX_STATUS:
-        case Term::INDEX_WAIT:
-        case Term::INDEX_RENAME:
-        case Term::FUNCALL:
-        case Term::BRANCH:
-        case Term::OR:
-        case Term::AND:
-        case Term::FOR_EACH:
-        case Term::FUNC:
-        case Term::ASC:
-        case Term::DESC:
-        case Term::INFO:
-        case Term::MATCH:
-        case Term::SPLIT:
-        case Term::UPCASE:
-        case Term::DOWNCASE:
-        case Term::SAMPLE:
-        case Term::IS_EMPTY:
-        case Term::DEFAULT:
-        case Term::CONTAINS:
-        case Term::KEYS:
-        case Term::OBJECT:
-        case Term::WITH_FIELDS:
-        case Term::JSON:
-        case Term::TO_JSON_STRING:
-        case Term::ISO8601:
-        case Term::TO_ISO8601:
-        case Term::EPOCH_TIME:
-        case Term::TO_EPOCH_TIME:
-        case Term::NOW:
-        case Term::IN_TIMEZONE:
-        case Term::DURING:
-        case Term::DATE:
-        case Term::TIME_OF_DAY:
-        case Term::TIMEZONE:
-        case Term::TIME:
-        case Term::YEAR:
-        case Term::MONTH:
-        case Term::DAY:
-        case Term::DAY_OF_WEEK:
-        case Term::DAY_OF_YEAR:
-        case Term::HOURS:
-        case Term::MINUTES:
-        case Term::SECONDS:
-        case Term::MONDAY:
-        case Term::TUESDAY:
-        case Term::WEDNESDAY:
-        case Term::THURSDAY:
-        case Term::FRIDAY:
-        case Term::SATURDAY:
-        case Term::SUNDAY:
-        case Term::JANUARY:
-        case Term::FEBRUARY:
-        case Term::MARCH:
-        case Term::APRIL:
-        case Term::MAY:
-        case Term::JUNE:
-        case Term::JULY:
-        case Term::AUGUST:
-        case Term::SEPTEMBER:
-        case Term::OCTOBER:
-        case Term::NOVEMBER:
-        case Term::DECEMBER:
-        case Term::GEOJSON:
-        case Term::TO_GEOJSON:
-        case Term::POINT:
-        case Term::LINE:
-        case Term::POLYGON:
-        case Term::DISTANCE:
-        case Term::INTERSECTS:
-        case Term::INCLUDES:
-        case Term::CIRCLE:
-        case Term::GET_INTERSECTING:
-        case Term::FILL:
-        case Term::GET_NEAREST:
-        case Term::UUID:
-        case Term::POLYGON_SUB:
-        case Term::MINVAL:
-        case Term::MAXVAL:
-        case Term::FLOOR:
-        case Term::CEIL:
-        case Term::ROUND:
-        case Term::MATERIALIZE:
-        case Term::SORT:
-            return false;
-        default: unreachable();
-        }
-=======
 void preprocess_global_optarg(rapidjson::Value *term_tree,
                               rapidjson::Value::AllocatorType *allocator) {
     r_sanity_check(term_tree != nullptr);
@@ -726,10 +398,11 @@
     case Term::FLOOR:
     case Term::CEIL:
     case Term::ROUND:
+    case Term::MATERIALIZE:
+    case Term::SORT:
         return true;
     default:
         return false;
->>>>>>> c963fdaf
     }
 }
 
@@ -914,6 +587,8 @@
     case Term::FLOOR:
     case Term::CEIL:
     case Term::ROUND:
+    case Term::MATERIALIZE:
+    case Term::SORT:
         return false;
     default: unreachable();
     }
@@ -1099,6 +774,8 @@
     case Term::FLOOR:
     case Term::CEIL:
     case Term::ROUND:
+    case Term::MATERIALIZE:
+    case Term::SORT:
         return false;
     default: unreachable();
     }
