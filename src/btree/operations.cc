--- conflicted
+++ resolved
@@ -523,14 +523,8 @@
     {
         buf_write_t last_write(last_buf);
         DEBUG_VAR bool success
-<<<<<<< HEAD
-            = internal_node::insert(sizer->default_block_size(),
-                                    static_cast<internal_node_t *>(last_write.get_data_write()),
+            = internal_node::insert(static_cast<internal_node_t *>(last_write.get_data_write()),
                                     median.btree_key(),
-=======
-            = internal_node::insert(static_cast<internal_node_t *>(last_write.get_data_write()),
-                                    median,
->>>>>>> fb7fc540
                                     buf->block_id(), rbuf.block_id());
         rassert(success, "could not insert internal btree node");
     }
@@ -620,17 +614,8 @@
             {
                 buf_read_t last_buf_read(last_buf);
                 const internal_node_t *parent_node
-<<<<<<< HEAD
                     = static_cast<const internal_node_t *>(last_buf_read.get_data_read_default());
-                // TODO (daniel): `is_singleton()` is a bad name. What it really
-                //    means is `is_doubleton()`, or
-                //    `will_be_singleton_after_removing_one_more_child()` (not that
-                //    I'm suggesting using that as its name)
-                parent_is_singleton = internal_node::is_singleton(parent_node);
-=======
-                    = static_cast<const internal_node_t *>(last_buf_read.get_data_read());
                 parent_was_doubleton = internal_node::is_doubleton(parent_node);
->>>>>>> fb7fc540
             }
             if (parent_was_doubleton) {
                 // `buf` will get a new parent below. Detach it from its old one.
