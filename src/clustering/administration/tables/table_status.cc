--- conflicted
+++ resolved
@@ -9,13 +9,9 @@
 #include "clustering/table_manager/table_meta_client.hpp"
 
 table_status_artificial_table_backend_t::table_status_artificial_table_backend_t(
-<<<<<<< HEAD
-        std::shared_ptr<semilattice_readwrite_view_t<
-=======
         rdb_context_t *rdb_context,
         lifetime_t<name_resolver_t const &> name_resolver,
-        boost::shared_ptr<semilattice_readwrite_view_t<
->>>>>>> ccc9520b
+        std::shared_ptr<semilattice_readwrite_view_t<
             cluster_semilattice_metadata_t> > _semilattice_view,
         server_config_client_t *_server_config_client,
         table_meta_client_t *_table_meta_client,
