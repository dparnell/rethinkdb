// Copyright 2010-2014 RethinkDB, all rights reserved.
#include "unittest/gtest.hpp"

#include "arch/io/disk.hpp"
#include "btree/operations.hpp"
#include "btree/reql_specific.hpp"
#include "buffer_cache/alt.hpp"
#include "buffer_cache/blob.hpp"
#include "buffer_cache/cache_balancer.hpp"
#include "containers/uuid.hpp"
#include "unittest/unittest_utils.hpp"
#include "rdb_protocol/btree.hpp"
#include "rdb_protocol/store.hpp"
#include "rdb_protocol/protocol.hpp"
#include "serializer/config.hpp"

namespace unittest {

TPTEST(BTreeSindex, LowLevelOps) {
    temp_file_t temp_file;

    io_backender_t io_backender(file_direct_io_mode_t::buffered_desired);
    dummy_cache_balancer_t balancer(GIGABYTE);

    filepath_file_opener_t file_opener(temp_file.name(), &io_backender);
    standard_serializer_t::create(
        &file_opener,
        standard_serializer_t::static_config_t());

    standard_serializer_t serializer(
        standard_serializer_t::dynamic_config_t(),
        &file_opener,
        &get_global_perfmon_collection());

    cache_t cache(&serializer, &balancer, &get_global_perfmon_collection());
    cache_conn_t cache_conn(&cache);

    {
        txn_t txn(&cache_conn, write_durability_t::HARD, 1);
        buf_lock_t sb_lock(&txn, SUPERBLOCK_ID, alt_create_t::create);
        real_superblock_t superblock(std::move(sb_lock));
        btree_slice_t::init_real_superblock(&superblock,
                                            std::vector<char>(), binary_blob_t());
    }

    order_source_t order_source;

    std::map<sindex_name_t, secondary_index_t> mirror;

    {
        scoped_ptr_t<txn_t> txn;
        scoped_ptr_t<real_superblock_t> superblock;
        get_btree_superblock_and_txn_for_writing(&cache_conn, nullptr,
                                                 write_access_t::write, 1,
                                                 write_durability_t::SOFT,
                                                 &superblock, &txn);

        buf_lock_t sindex_block(superblock->expose_buf(),
                                superblock->get_sindex_block_id(),
                                access_t::write);

        initialize_secondary_indexes(&sindex_block);
    }

    for (int i = 0; i < 100; ++i) {
        sindex_name_t name(uuid_to_str(generate_uuid()));

        secondary_index_t s;
        s.superblock = randint(1000);

        std::string opaque_blob = rand_string(1000);
        s.opaque_definition.assign(opaque_blob.begin(), opaque_blob.end());

        mirror[name] = s;

        scoped_ptr_t<txn_t> txn;
        scoped_ptr_t<real_superblock_t> superblock;
        get_btree_superblock_and_txn_for_writing(&cache_conn, nullptr,
                                                 write_access_t::write, 1,
                                                 write_durability_t::SOFT,
                                                 &superblock, &txn);
        buf_lock_t sindex_block(superblock->expose_buf(),
                                superblock->get_sindex_block_id(),
                                access_t::write);

        set_secondary_index(&sindex_block, name, s);
    }

    {
        scoped_ptr_t<txn_t> txn;
        scoped_ptr_t<real_superblock_t> superblock;
        get_btree_superblock_and_txn_for_writing(&cache_conn, nullptr,
                                                 write_access_t::write, 1,
                                                 write_durability_t::SOFT,
                                                 &superblock, &txn);
        buf_lock_t sindex_block(superblock->expose_buf(),
                                superblock->get_sindex_block_id(),
                                access_t::write);

        std::map<sindex_name_t, secondary_index_t> sindexes;
        get_secondary_indexes(&sindex_block, &sindexes);

        auto it = sindexes.begin();
        auto jt = mirror.begin();

        for (;;) {
            if (it == sindexes.end()) {
                ASSERT_TRUE(jt == mirror.end());
                break;
            }
            ASSERT_TRUE(jt != mirror.end());

            ASSERT_TRUE(it->first == jt->first);
            ASSERT_TRUE(it->second.superblock == jt->second.superblock &&
                        it->second.opaque_definition == jt->second.opaque_definition);
            ++it;
            ++jt;
        }
    }
}

TPTEST(BTreeSindex, BtreeStoreAPI) {
    temp_file_t temp_file;

    io_backender_t io_backender(file_direct_io_mode_t::buffered_desired);
    dummy_cache_balancer_t balancer(GIGABYTE);

    filepath_file_opener_t file_opener(temp_file.name(), &io_backender);
    standard_serializer_t::create(
        &file_opener,
        standard_serializer_t::static_config_t());

    standard_serializer_t serializer(
        standard_serializer_t::dynamic_config_t(),
        &file_opener,
        &get_global_perfmon_collection());

    store_t store(
            &serializer,
            &balancer,
            "unit_test_store",
            true,
            &get_global_perfmon_collection(),
            NULL,
            &io_backender,
            base_path_t("."),
            scoped_ptr_t<outdated_index_report_t>(),
            generate_uuid());

    cond_t dummy_interruptor;

    std::set<sindex_name_t> created_sindexs;

    for (int i = 0; i < 50; ++i) {
        sindex_name_t name = sindex_name_t(uuid_to_str(generate_uuid()));
        created_sindexs.insert(name);
        {
            write_token_t token;
            store.new_write_token(&token);

            scoped_ptr_t<txn_t> txn;
            scoped_ptr_t<real_superblock_t> super_block;

            store.acquire_superblock_for_write(
                    1, write_durability_t::SOFT, &token,
                    &txn, &super_block, &dummy_interruptor);

            buf_lock_t sindex_block(super_block->expose_buf(),
                                    super_block->get_sindex_block_id(),
                                    access_t::write);

            bool b = store.add_sindex_internal(
                name, std::vector<char>(), &sindex_block);
            guarantee(b);
        }

        {
            write_token_t token;
            store.new_write_token(&token);

            scoped_ptr_t<txn_t> txn;
            scoped_ptr_t<real_superblock_t> super_block;

            store.acquire_superblock_for_write(1, write_durability_t::SOFT, &token,
                                               &txn, &super_block, &dummy_interruptor);

            buf_lock_t sindex_block(super_block->expose_buf(),
                                    super_block->get_sindex_block_id(),
                                    access_t::write);

            store.mark_index_up_to_date(name, &sindex_block);
        }

        {
            //Insert a piece of data in to the btree.
            write_token_t token;
            store.new_write_token(&token);

            scoped_ptr_t<txn_t> txn;
            scoped_ptr_t<real_superblock_t> super_block;

            store.acquire_superblock_for_write(
                    1, write_durability_t::SOFT,
                    &token, &txn, &super_block,
                    &dummy_interruptor);

            scoped_ptr_t<sindex_superblock_t> sindex_super_block;
            uuid_u sindex_uuid;

            bool sindex_exists = store.acquire_sindex_superblock_for_write(
                    name,
                    "",
                    super_block.get(),
                    &sindex_super_block,
                    &sindex_uuid);
            ASSERT_TRUE(sindex_exists);

            ql::datum_t data = ql::datum_t(1.0);

            point_write_response_t response;
            rdb_modification_info_t mod_info;

            store_key_t key("foo");
            rdb_live_deletion_context_t deletion_context;
            rdb_set(key, data, true, store.get_sindex_slice(sindex_uuid),
                    repli_timestamp_t::distant_past,
                    sindex_super_block.get(), &deletion_context, &response,
                    &mod_info, static_cast<profile::trace_t *>(NULL));
        }

        {
            //Read that data
            read_token_t token;
            store.new_read_token(&token);

            scoped_ptr_t<txn_t> txn;
            scoped_ptr_t<real_superblock_t> main_sb;
            scoped_ptr_t<sindex_superblock_t> sindex_super_block;
            uuid_u sindex_uuid;

            store.acquire_superblock_for_read(
                    &token, &txn, &main_sb,
                    &dummy_interruptor, true);

            store_key_t key("foo");

            {
                std::vector<char> opaque_definition;
                bool sindex_exists = store.acquire_sindex_superblock_for_read(
                        name,
                        "",
                        main_sb.get(),
                        &sindex_super_block,
                        &opaque_definition,
                        &sindex_uuid);
                ASSERT_TRUE(sindex_exists);
            }

            point_read_response_t response;

            rdb_get(key, store.get_sindex_slice(sindex_uuid),
                    sindex_super_block.get(), &response, NULL);

            ASSERT_EQ(ql::datum_t(1.0), response.data);
        }
    }

    for (auto it  = created_sindexs.begin(); it != created_sindexs.end(); ++it) {
        /* Drop the sindex */
<<<<<<< HEAD
        cond_t non_interruptor;
        store.sindex_drop(it->name, &non_interruptor);
=======
        write_token_t token;
        store.new_write_token(&token);

        scoped_ptr_t<txn_t> txn;
        scoped_ptr_t<real_superblock_t> super_block;

        store.acquire_superblock_for_write(1, write_durability_t::SOFT, &token,
                                           &txn, &super_block, &dummy_interruptor);

        buf_lock_t sindex_block(super_block->expose_buf(),
                                super_block->get_sindex_block_id(),
                                access_t::write);

        store.drop_sindex(*it, &sindex_block);
>>>>>>> 96b892ad
    }
}

} // namespace unittest<|MERGE_RESOLUTION|>--- conflicted
+++ resolved
@@ -267,25 +267,8 @@
 
     for (auto it  = created_sindexs.begin(); it != created_sindexs.end(); ++it) {
         /* Drop the sindex */
-<<<<<<< HEAD
         cond_t non_interruptor;
         store.sindex_drop(it->name, &non_interruptor);
-=======
-        write_token_t token;
-        store.new_write_token(&token);
-
-        scoped_ptr_t<txn_t> txn;
-        scoped_ptr_t<real_superblock_t> super_block;
-
-        store.acquire_superblock_for_write(1, write_durability_t::SOFT, &token,
-                                           &txn, &super_block, &dummy_interruptor);
-
-        buf_lock_t sindex_block(super_block->expose_buf(),
-                                super_block->get_sindex_block_id(),
-                                access_t::write);
-
-        store.drop_sindex(*it, &sindex_block);
->>>>>>> 96b892ad
     }
 }
 
