// Copyright 2010-2013 RethinkDB, all rights reserved.
#include "serializer/log/static_header.hpp"

#include <functional>
#include <vector>

#include "arch/arch.hpp"
#include "arch/runtime/coroutines.hpp"
#include "config/args.hpp"
#include "containers/scoped.hpp"
#include "logger.hpp"
#include "utils.hpp"

// The CURRENT_SERIALIZER_VERSION_STRING might remain unchanged for a while --
// individual metablocks have a disk_format_version field that can be incremented
// for on-the-fly version updating.
#define CURRENT_SERIALIZER_VERSION_STRING "2.2"

// Since 1.13, we added the aux block ID space. We can still read 1.13 serializer
// files, but previous versions of RethinkDB cannot read 2.2+ files.
#define V1_13_SERIALIZER_VERSION_STRING "1.13"

// See also CLUSTER_VERSION_STRING and cluster_version_t.

bool static_header_check(file_t *file) {
    if (file->get_file_size() < DEVICE_BLOCK_SIZE) {
        return false;
    } else {
<<<<<<< HEAD
        scoped_aligned_malloc_t<static_header_t> buffer = malloc_aligned<static_header_t>(DEVICE_BLOCK_SIZE, DEVICE_BLOCK_SIZE);
        co_read(file, 0, DEVICE_BLOCK_SIZE, buffer.get(), DEFAULT_DISK_ACCOUNT);
        bool equals = memcmp(buffer.get(), SOFTWARE_NAME_STRING, sizeof(SOFTWARE_NAME_STRING)) == 0;
        buffer.reset();
=======
        scoped_device_block_aligned_ptr_t<static_header_t> buffer(DEVICE_BLOCK_SIZE);
        co_read(file, 0, DEVICE_BLOCK_SIZE, buffer.get(), DEFAULT_DISK_ACCOUNT);
        bool equals = memcmp(buffer.get(), SOFTWARE_NAME_STRING, sizeof(SOFTWARE_NAME_STRING)) == 0;
>>>>>>> b2a223b5
        return equals;
    }
}

void co_static_header_write(file_t *file, void *data, size_t data_size) {
<<<<<<< HEAD
    scoped_aligned_malloc_t<static_header_t> buffer = malloc_aligned<static_header_t>(DEVICE_BLOCK_SIZE, DEVICE_BLOCK_SIZE);
=======
    scoped_device_block_aligned_ptr_t<static_header_t> buffer(DEVICE_BLOCK_SIZE);
>>>>>>> b2a223b5
    rassert(sizeof(static_header_t) + data_size < DEVICE_BLOCK_SIZE);

    file->set_file_size_at_least(DEVICE_BLOCK_SIZE);

<<<<<<< HEAD
    memset(buffer.get(), 0, DEVICE_BLOCK_SIZE);
=======
    bzero(buffer.get(), DEVICE_BLOCK_SIZE);
>>>>>>> b2a223b5

    rassert(sizeof(SOFTWARE_NAME_STRING) < 16);
    memcpy(buffer->software_name, SOFTWARE_NAME_STRING, sizeof(SOFTWARE_NAME_STRING));

    rassert(sizeof(CURRENT_SERIALIZER_VERSION_STRING) < 16);
    memcpy(buffer->version, CURRENT_SERIALIZER_VERSION_STRING,
           sizeof(CURRENT_SERIALIZER_VERSION_STRING));

    memcpy(buffer->data, data, data_size);

    // We want to follow up the static header write with a datasync, because... it's the
    // most important block in the file!
    co_write(file, 0, DEVICE_BLOCK_SIZE, buffer.get(), DEFAULT_DISK_ACCOUNT, file_t::WRAP_IN_DATASYNCS);
<<<<<<< HEAD

    buffer.reset();
=======
>>>>>>> b2a223b5
}

void co_static_header_write_helper(file_t *file, static_header_write_callback_t *cb, void *data, size_t data_size) {
    co_static_header_write(file, data, data_size);
    cb->on_static_header_write();
}

bool static_header_write(file_t *file, void *data, size_t data_size, static_header_write_callback_t *cb) {
    coro_t::spawn_later_ordered(std::bind(co_static_header_write_helper, file, cb, data, data_size));
    return false;
}

void co_static_header_read(
        file_t *file,
        static_header_read_callback_t *callback,
        void *data_out,
        size_t data_size,
        bool *needs_migration_out) {
    rassert(sizeof(static_header_t) + data_size < DEVICE_BLOCK_SIZE);
<<<<<<< HEAD
    scoped_aligned_malloc_t<static_header_t> buffer = malloc_aligned<static_header_t>(DEVICE_BLOCK_SIZE, DEVICE_BLOCK_SIZE);
=======
    scoped_device_block_aligned_ptr_t<static_header_t> buffer(DEVICE_BLOCK_SIZE);
>>>>>>> b2a223b5
    co_read(file, 0, DEVICE_BLOCK_SIZE, buffer.get(), DEFAULT_DISK_ACCOUNT);
    if (memcmp(buffer->software_name, SOFTWARE_NAME_STRING, sizeof(SOFTWARE_NAME_STRING)) != 0) {
        fail_due_to_user_error("This doesn't appear to be a RethinkDB data file.");
    }

    if (memcmp(buffer->version, V1_13_SERIALIZER_VERSION_STRING,
               sizeof(V1_13_SERIALIZER_VERSION_STRING)) == 0) {
        *needs_migration_out = true;
    } else if (memcmp(buffer->version, CURRENT_SERIALIZER_VERSION_STRING,
               sizeof(CURRENT_SERIALIZER_VERSION_STRING)) == 0) {
        *needs_migration_out = false;
    } else {
        fail_due_to_user_error("File version is incorrect. This file was created with "
                               "RethinkDB's serializer version %s, but you are trying "
                               "to read it with version %s.  See "
                               "http://rethinkdb.com/docs/migration/ for information on "
                               "migrating data from a previous version.",
                               buffer->version, CURRENT_SERIALIZER_VERSION_STRING);
    }
    memcpy(data_out, buffer->data, data_size);
    callback->on_static_header_read();
<<<<<<< HEAD
    buffer.reset();
=======
>>>>>>> b2a223b5
}

void static_header_read(
        file_t *file,
        void *data_out,
        size_t data_size,
        bool *needs_migration_out,
        static_header_read_callback_t *cb) {
    coro_t::spawn_later_ordered(std::bind(co_static_header_read,
        file,
        cb,
        data_out,
        data_size,
        needs_migration_out));
}

void migrate_static_header(file_t *file, size_t data_size) {
    // Migrate the static header by rewriting it
    logNTC("Migrating file to serializer version %s.",
           CURRENT_SERIALIZER_VERSION_STRING);

    std::vector<char> data(data_size);

    struct noop_cb_t : public static_header_read_callback_t {
        void on_static_header_read() { }
    } noop_cb;
    bool needs_migration;
    co_static_header_read(file,
        &noop_cb,
        data.data(),
        data_size,
        &needs_migration);
    guarantee(needs_migration);

    co_static_header_write(file, data.data(), data_size);
}<|MERGE_RESOLUTION|>--- conflicted
+++ resolved
@@ -7,7 +7,6 @@
 #include "arch/arch.hpp"
 #include "arch/runtime/coroutines.hpp"
 #include "config/args.hpp"
-#include "containers/scoped.hpp"
 #include "logger.hpp"
 #include "utils.hpp"
 
@@ -26,35 +25,20 @@
     if (file->get_file_size() < DEVICE_BLOCK_SIZE) {
         return false;
     } else {
-<<<<<<< HEAD
-        scoped_aligned_malloc_t<static_header_t> buffer = malloc_aligned<static_header_t>(DEVICE_BLOCK_SIZE, DEVICE_BLOCK_SIZE);
-        co_read(file, 0, DEVICE_BLOCK_SIZE, buffer.get(), DEFAULT_DISK_ACCOUNT);
-        bool equals = memcmp(buffer.get(), SOFTWARE_NAME_STRING, sizeof(SOFTWARE_NAME_STRING)) == 0;
-        buffer.reset();
-=======
         scoped_device_block_aligned_ptr_t<static_header_t> buffer(DEVICE_BLOCK_SIZE);
         co_read(file, 0, DEVICE_BLOCK_SIZE, buffer.get(), DEFAULT_DISK_ACCOUNT);
         bool equals = memcmp(buffer.get(), SOFTWARE_NAME_STRING, sizeof(SOFTWARE_NAME_STRING)) == 0;
->>>>>>> b2a223b5
         return equals;
     }
 }
 
 void co_static_header_write(file_t *file, void *data, size_t data_size) {
-<<<<<<< HEAD
-    scoped_aligned_malloc_t<static_header_t> buffer = malloc_aligned<static_header_t>(DEVICE_BLOCK_SIZE, DEVICE_BLOCK_SIZE);
-=======
     scoped_device_block_aligned_ptr_t<static_header_t> buffer(DEVICE_BLOCK_SIZE);
->>>>>>> b2a223b5
     rassert(sizeof(static_header_t) + data_size < DEVICE_BLOCK_SIZE);
 
     file->set_file_size_at_least(DEVICE_BLOCK_SIZE);
 
-<<<<<<< HEAD
     memset(buffer.get(), 0, DEVICE_BLOCK_SIZE);
-=======
-    bzero(buffer.get(), DEVICE_BLOCK_SIZE);
->>>>>>> b2a223b5
 
     rassert(sizeof(SOFTWARE_NAME_STRING) < 16);
     memcpy(buffer->software_name, SOFTWARE_NAME_STRING, sizeof(SOFTWARE_NAME_STRING));
@@ -68,11 +52,6 @@
     // We want to follow up the static header write with a datasync, because... it's the
     // most important block in the file!
     co_write(file, 0, DEVICE_BLOCK_SIZE, buffer.get(), DEFAULT_DISK_ACCOUNT, file_t::WRAP_IN_DATASYNCS);
-<<<<<<< HEAD
-
-    buffer.reset();
-=======
->>>>>>> b2a223b5
 }
 
 void co_static_header_write_helper(file_t *file, static_header_write_callback_t *cb, void *data, size_t data_size) {
@@ -92,11 +71,7 @@
         size_t data_size,
         bool *needs_migration_out) {
     rassert(sizeof(static_header_t) + data_size < DEVICE_BLOCK_SIZE);
-<<<<<<< HEAD
-    scoped_aligned_malloc_t<static_header_t> buffer = malloc_aligned<static_header_t>(DEVICE_BLOCK_SIZE, DEVICE_BLOCK_SIZE);
-=======
     scoped_device_block_aligned_ptr_t<static_header_t> buffer(DEVICE_BLOCK_SIZE);
->>>>>>> b2a223b5
     co_read(file, 0, DEVICE_BLOCK_SIZE, buffer.get(), DEFAULT_DISK_ACCOUNT);
     if (memcmp(buffer->software_name, SOFTWARE_NAME_STRING, sizeof(SOFTWARE_NAME_STRING)) != 0) {
         fail_due_to_user_error("This doesn't appear to be a RethinkDB data file.");
@@ -118,10 +93,6 @@
     }
     memcpy(data_out, buffer->data, data_size);
     callback->on_static_header_read();
-<<<<<<< HEAD
-    buffer.reset();
-=======
->>>>>>> b2a223b5
 }
 
 void static_header_read(
