--- conflicted
+++ resolved
@@ -5,19 +5,13 @@
 #include "clustering/administration/datum_adapter.hpp"
 
 cluster_config_artificial_table_backend_t::cluster_config_artificial_table_backend_t(
-<<<<<<< HEAD
-        std::shared_ptr<semilattice_readwrite_view_t<
-            heartbeat_semilattice_metadata_t> > _heartbeat_sl_view) :
-    heartbeat_doc(_heartbeat_sl_view) {
-=======
         rdb_context_t *rdb_context,
         lifetime_t<name_resolver_t const &> name_resolver,
-        boost::shared_ptr<semilattice_readwrite_view_t<
+        std::shared_ptr<semilattice_readwrite_view_t<
             heartbeat_semilattice_metadata_t> > _heartbeat_sl_view)
     : caching_cfeed_artificial_table_backend_t(
         name_string_t::guarantee_valid("cluster_config"), rdb_context, name_resolver),
       heartbeat_doc(_heartbeat_sl_view) {
->>>>>>> ccc9520b
     docs["heartbeat"] = &heartbeat_doc;
 }
 
