--- conflicted
+++ resolved
@@ -15,14 +15,6 @@
 
 namespace ql {
 
-<<<<<<< HEAD
-bool changespec_t::include_initial_vals() {
-    return boost::get<changefeed::keyspec_t::limit_t>(&keyspec.spec) != nullptr
-        || boost::get<changefeed::keyspec_t::point_t>(&keyspec.spec) != nullptr;
-    /*
-    if (auto *range = boost::get<changefeed::keyspec_t::range_t>(&keyspec.spec)) {
-        if (range->range.is_universe()) return false;
-=======
 read_mode_t up_to_date_read_mode(read_mode_t in) {
     switch (in) {
     case read_mode_t::MAJORITY: return in;
@@ -92,7 +84,6 @@
 bool hash_ranges_t::totally_exhausted() const {
     for (auto &&pair : hash_ranges) {
         if (!pair.second.totally_exhausted()) return false;
->>>>>>> c963fdaf
     }
     return true;
     */
