// Copyright 2010-2015 RethinkDB, all rights reserved.
#ifndef RDB_PROTOCOL_TERMS_TERMS_HPP_
#define RDB_PROTOCOL_TERMS_TERMS_HPP_

#include "containers/counted.hpp"
#include "rdb_protocol/pseudo_time.hpp"

namespace ql {
class compile_env_t;
class term_t;
class raw_term_t;
class configured_limits_t;

// arith.cc
counted_t<term_t> make_arith_term(
    compile_env_t *env, const raw_term_t &term);
counted_t<term_t> make_mod_term(
    compile_env_t *env, const raw_term_t &term);
counted_t<term_t> make_floor_term(
    compile_env_t *env, const raw_term_t &term);
counted_t<term_t> make_ceil_term(
    compile_env_t *env, const raw_term_t &term);
counted_t<term_t> make_round_term(
    compile_env_t *env, const raw_term_t &term);

// random.cc
counted_t<term_t> make_sample_term(
    compile_env_t *env, const raw_term_t &term);
counted_t<term_t> make_random_term(
    compile_env_t *env, const raw_term_t &term);

// arr.cc
counted_t<term_t> make_args_term(
    compile_env_t *env, const raw_term_t &term);
counted_t<term_t> make_contains_term(
    compile_env_t *env, const raw_term_t &term);
counted_t<term_t> make_append_term(
    compile_env_t *env, const raw_term_t &term);
counted_t<term_t> make_prepend_term(
    compile_env_t *env, const raw_term_t &term);
counted_t<term_t> make_nth_term(
    compile_env_t *env, const raw_term_t &term);
counted_t<term_t> make_bracket_term(
    compile_env_t *env, const raw_term_t &term);
counted_t<term_t> make_is_empty_term(
    compile_env_t *env, const raw_term_t &term);
counted_t<term_t> make_slice_term(
    compile_env_t *env, const raw_term_t &term);
counted_t<term_t> make_limit_term(
    compile_env_t *env, const raw_term_t &term);
counted_t<term_t> make_set_insert_term(
    compile_env_t *env, const raw_term_t &term);
counted_t<term_t> make_set_union_term(
    compile_env_t *env, const raw_term_t &term);
counted_t<term_t> make_set_intersection_term(
    compile_env_t *env, const raw_term_t &term);
counted_t<term_t> make_set_difference_term(
    compile_env_t *env, const raw_term_t &term);
counted_t<term_t> make_insert_at_term(
    compile_env_t *env, const raw_term_t &term);
counted_t<term_t> make_delete_at_term(
    compile_env_t *env, const raw_term_t &term);
counted_t<term_t> make_change_at_term(
    compile_env_t *env, const raw_term_t &term);
counted_t<term_t> make_splice_at_term(
    compile_env_t *env, const raw_term_t &term);
counted_t<term_t> make_offsets_of_term(
    compile_env_t *env, const raw_term_t &term);

// control.cc
counted_t<term_t> make_and_term(
    compile_env_t *env, const raw_term_t &term);
counted_t<term_t> make_or_term(
    compile_env_t *env, const raw_term_t &term);
counted_t<term_t> make_branch_term(
    compile_env_t *env, const raw_term_t &term);
counted_t<term_t> make_funcall_term(
    compile_env_t *env, const raw_term_t &term);

// datum_terms.cc
counted_t<term_t> make_datum_term(
    const raw_term_t &term);
counted_t<term_t> make_constant_term(
    compile_env_t *env, const raw_term_t &term,
    double constant, const char *name);
counted_t<term_t> make_make_array_term(
    compile_env_t *env, const raw_term_t &term);
counted_t<term_t> make_make_obj_term(
    compile_env_t *env, const raw_term_t &term);
counted_t<term_t> make_binary_term(
    compile_env_t *env, const raw_term_t &term);

// db_table.cc
counted_t<term_t> make_db_term(
    compile_env_t *env, const raw_term_t &term);
counted_t<term_t> make_table_term(
    compile_env_t *env, const raw_term_t &term);
counted_t<term_t> make_get_term(
    compile_env_t *env, const raw_term_t &term);
counted_t<term_t> make_get_all_term(
    compile_env_t *env, const raw_term_t &term);
counted_t<term_t> make_db_create_term(
    compile_env_t *env, const raw_term_t &term);
counted_t<term_t> make_db_drop_term(
    compile_env_t *env, const raw_term_t &term);
counted_t<term_t> make_db_list_term(
    compile_env_t *env, const raw_term_t &term);
counted_t<term_t> make_table_create_term(
    compile_env_t *env, const raw_term_t &term);
counted_t<term_t> make_table_drop_term(
    compile_env_t *env, const raw_term_t &term);
counted_t<term_t> make_table_list_term(
    compile_env_t *env, const raw_term_t &term);
counted_t<term_t> make_config_term(
    compile_env_t *env, const raw_term_t &term);
counted_t<term_t> make_status_term(
    compile_env_t *env, const raw_term_t &term);
counted_t<term_t> make_wait_term(
    compile_env_t *env, const raw_term_t &term);
counted_t<term_t> make_reconfigure_term(
    compile_env_t *env, const raw_term_t &term);
counted_t<term_t> make_rebalance_term(
    compile_env_t *env, const raw_term_t &term);
counted_t<term_t> make_sync_term(
    compile_env_t *env, const raw_term_t &term);

// error.cc
counted_t<term_t> make_error_term(
    compile_env_t *env, const raw_term_t &term);
counted_t<term_t> make_default_term(
    compile_env_t *env, const raw_term_t &term);

// geo.cc
counted_t<term_t> make_geojson_term(
    compile_env_t *env, const raw_term_t &term);
counted_t<term_t> make_to_geojson_term(
    compile_env_t *env, const raw_term_t &term);
counted_t<term_t> make_point_term(
    compile_env_t *env, const raw_term_t &term);
counted_t<term_t> make_line_term(
    compile_env_t *env, const raw_term_t &term);
counted_t<term_t> make_polygon_term(
    compile_env_t *env, const raw_term_t &term);
counted_t<term_t> make_intersects_term(
    compile_env_t *env, const raw_term_t &term);
counted_t<term_t> make_includes_term(
    compile_env_t *env, const raw_term_t &term);
counted_t<term_t> make_distance_term(
    compile_env_t *env, const raw_term_t &term);
counted_t<term_t> make_circle_term(
    compile_env_t *env, const raw_term_t &term);
counted_t<term_t> make_get_intersecting_term(
    compile_env_t *env, const raw_term_t &term);
counted_t<term_t> make_fill_term(
    compile_env_t *env, const raw_term_t &term);
counted_t<term_t> make_get_nearest_term(
    compile_env_t *env, const raw_term_t &term);
counted_t<term_t> make_polygon_sub_term(
    compile_env_t *env, const raw_term_t &term);

// js.cc
counted_t<term_t> make_javascript_term(
    compile_env_t *env, const raw_term_t &term);

// uuid.cc
counted_t<term_t> make_uuid_term(
    compile_env_t *env, const raw_term_t &term);

// http.cc
counted_t<term_t> make_http_term(
    compile_env_t *env, const raw_term_t &term);

// json.cc
counted_t<term_t> make_json_term(
    compile_env_t *env, const raw_term_t &term);
counted_t<term_t> make_to_json_string_term(
    compile_env_t *env, const raw_term_t &term);

// match.cc
counted_t<term_t> make_match_term(
    compile_env_t *env, const raw_term_t &term);
counted_t<term_t> make_split_term(
    compile_env_t *env, const raw_term_t &term);

// case.cc
counted_t<term_t> make_upcase_term(
    compile_env_t *env, const raw_term_t &term);
counted_t<term_t> make_downcase_term(
    compile_env_t *env, const raw_term_t &term);

// obj.cc
counted_t<term_t> make_keys_term(
    compile_env_t *env, const raw_term_t &term);
counted_t<term_t> make_values_term(
    compile_env_t *env, const raw_term_t &term);
counted_t<term_t> make_object_term(
    compile_env_t *env, const raw_term_t &term);

// obj_or_seq.cc
counted_t<term_t> make_pluck_term(
    compile_env_t *env, const raw_term_t &term);
counted_t<term_t> make_without_term(
    compile_env_t *env, const raw_term_t &term);
counted_t<term_t> make_literal_term(
    compile_env_t *env, const raw_term_t &term);
counted_t<term_t> make_merge_term(
    compile_env_t *env, const raw_term_t &term);
counted_t<term_t> make_has_fields_term(
    compile_env_t *env, const raw_term_t &term);
counted_t<term_t> make_get_field_term(
    compile_env_t *env, const raw_term_t &term);

// pred.cc
counted_t<term_t> make_predicate_term(
    compile_env_t *env, const raw_term_t &term);
counted_t<term_t> make_not_term(
    compile_env_t *env, const raw_term_t &term);

// rewrites.cc
counted_t<term_t> make_skip_term(
    compile_env_t *env, const raw_term_t &term);
counted_t<term_t> make_inner_join_term(
    compile_env_t *env, const raw_term_t &term);
counted_t<term_t> make_outer_join_term(
    compile_env_t *env, const raw_term_t &term);
counted_t<term_t> make_eq_join_term(
    compile_env_t *env, const raw_term_t &term);
counted_t<term_t> make_update_term(
    compile_env_t *env, const raw_term_t &term);
counted_t<term_t> make_delete_term(
    compile_env_t *env, const raw_term_t &term);
counted_t<term_t> make_difference_term(
    compile_env_t *env, const raw_term_t &term);
counted_t<term_t> make_with_fields_term(
    compile_env_t *env, const raw_term_t &term);

// seq.cc
counted_t<term_t> make_minval_term(
    compile_env_t *env, const raw_term_t &term);
counted_t<term_t> make_maxval_term(
    compile_env_t *env, const raw_term_t &term);
counted_t<term_t> make_between_deprecated_term(
    compile_env_t *env, const raw_term_t &term);
counted_t<term_t> make_between_term(
    compile_env_t *env, const raw_term_t &term);
counted_t<term_t> make_changes_term(
    compile_env_t *env, const raw_term_t &term);
counted_t<term_t> make_reduce_term(
    compile_env_t *env, const raw_term_t &term);
counted_t<term_t> make_map_term(
    compile_env_t *env, const raw_term_t &term);
counted_t<term_t> make_filter_term(
    compile_env_t *env, const raw_term_t &term);
counted_t<term_t> make_concatmap_term(
    compile_env_t *env, const raw_term_t &term);
counted_t<term_t> make_group_term(
    compile_env_t *env, const raw_term_t &term);
counted_t<term_t> make_count_term(
    compile_env_t *env, const raw_term_t &term);
counted_t<term_t> make_sum_term(
    compile_env_t *env, const raw_term_t &term);
counted_t<term_t> make_avg_term(
    compile_env_t *env, const raw_term_t &term);
counted_t<term_t> make_min_term(
    compile_env_t *env, const raw_term_t &term);
counted_t<term_t> make_max_term(
    compile_env_t *env, const raw_term_t &term);
counted_t<term_t> make_union_term(
    compile_env_t *env, const raw_term_t &term);
counted_t<term_t> make_zip_term(
    compile_env_t *env, const raw_term_t &term);
counted_t<term_t> make_range_term(
<<<<<<< HEAD
    compile_env_t *env, const protob_t<const Term> &term);
counted_t<term_t> make_materialize_term(
    compile_env_t *env, const protob_t<const Term> &term);
counted_t<term_t> make_sort_term(
    compile_env_t *env, const protob_t<const Term> &term);
=======
    compile_env_t *env, const raw_term_t &term);
>>>>>>> c963fdaf

// sindex.cc
counted_t<term_t> make_sindex_create_term(
    compile_env_t *env, const raw_term_t &term);
counted_t<term_t> make_sindex_drop_term(
    compile_env_t *env, const raw_term_t &term);
counted_t<term_t> make_sindex_list_term(
    compile_env_t *env, const raw_term_t &term);
counted_t<term_t> make_sindex_status_term(
    compile_env_t *env, const raw_term_t &term);
counted_t<term_t> make_sindex_wait_term(
    compile_env_t *env, const raw_term_t &term);
counted_t<term_t> make_sindex_rename_term(
    compile_env_t *env, const raw_term_t &term);

// sort.cc
counted_t<term_t> make_orderby_term(
    compile_env_t *env, const raw_term_t &term);
counted_t<term_t> make_distinct_term(
    compile_env_t *env, const raw_term_t &term);
counted_t<term_t> make_asc_term(
    compile_env_t *env, const raw_term_t &term);
counted_t<term_t> make_desc_term(
    compile_env_t *env, const raw_term_t &term);

// time.cc
counted_t<term_t> make_iso8601_term(
    compile_env_t *env, const raw_term_t &term);
counted_t<term_t> make_to_iso8601_term(
    compile_env_t *env, const raw_term_t &term);
counted_t<term_t> make_epoch_time_term(
    compile_env_t *env, const raw_term_t &term);
counted_t<term_t> make_to_epoch_time_term(
    compile_env_t *env, const raw_term_t &term);
counted_t<term_t> make_now_term(
    compile_env_t *env, const raw_term_t &term);
counted_t<term_t> make_in_timezone_term(
    compile_env_t *env, const raw_term_t &term);
counted_t<term_t> make_during_term(
    compile_env_t *env, const raw_term_t &term);
counted_t<term_t> make_date_term(
    compile_env_t *env, const raw_term_t &term);
counted_t<term_t> make_time_of_day_term(
    compile_env_t *env, const raw_term_t &term);
counted_t<term_t> make_timezone_term(
    compile_env_t *env, const raw_term_t &term);
counted_t<term_t> make_time_term(
    compile_env_t *env, const raw_term_t &term);
counted_t<term_t> make_portion_term(
    compile_env_t *env, const raw_term_t &term,
    pseudo::time_component_t component);

// type_manip.cc
counted_t<term_t> make_coerce_term(
    compile_env_t *env, const raw_term_t &term);
counted_t<term_t> make_ungroup_term(
    compile_env_t *env, const raw_term_t &term);
counted_t<term_t> make_typeof_term(
    compile_env_t *env, const raw_term_t &term);
counted_t<term_t> make_info_term(
    compile_env_t *env, const raw_term_t &term);

// var.cc
counted_t<term_t> make_var_term(
    compile_env_t *env, const raw_term_t &term);
counted_t<term_t> make_implicit_var_term(
    compile_env_t *env, const raw_term_t &term);

// writes.cc
counted_t<term_t> make_insert_term(
    compile_env_t *env, const raw_term_t &term);
counted_t<term_t> make_replace_term(
    compile_env_t *env, const raw_term_t &term);
counted_t<term_t> make_foreach_term(
    compile_env_t *env, const raw_term_t &term);

} // namespace ql

#endif  // RDB_PROTOCOL_TERMS_TERMS_HPP_<|MERGE_RESOLUTION|>--- conflicted
+++ resolved
@@ -270,15 +270,13 @@
 counted_t<term_t> make_zip_term(
     compile_env_t *env, const raw_term_t &term);
 counted_t<term_t> make_range_term(
-<<<<<<< HEAD
-    compile_env_t *env, const protob_t<const Term> &term);
+    compile_env_t *env, const raw_term_t &term);
 counted_t<term_t> make_materialize_term(
+    compile_env_t *env, const raw_term_t &term);
     compile_env_t *env, const protob_t<const Term> &term);
 counted_t<term_t> make_sort_term(
-    compile_env_t *env, const protob_t<const Term> &term);
-=======
-    compile_env_t *env, const raw_term_t &term);
->>>>>>> c963fdaf
+    compile_env_t *env, const raw_term_t &term);
+
 
 // sindex.cc
 counted_t<term_t> make_sindex_create_term(
