#!/usr/bin/python
import sys, os
sys.path.append(os.path.abspath(os.path.join(os.path.dirname(__file__), os.path.pardir, 'common')))
from test_common import *

ec2 = 4

# returns (return_value, stdout, stderr) or None in case the process did not terminate within timeout seconds
# run_rethinkdb() automatically fills in -f, -s, -c and -p if not specified in flags
def run_rethinkdb(opts, test_dir, flags = [], timeout = 10):
    executable_path = get_executable_path(opts, "rethinkdb")
    db_data_dir = test_dir.p("db_data")
    if not os.path.isdir(db_data_dir): os.mkdir(db_data_dir)
    db_data_path = os.path.join(db_data_dir, "data_file")
    
    has_c_flag = False
    has_s_flag = False
    has_f_flag = False
    has_p_flag = False
    for flag in flags:
        has_c_flag = has_c_flag or flag == "-c"
        has_s_flag = has_s_flag or flag == "-s"
        has_f_flag = has_f_flag or flag == "-f"
        has_p_flag = has_p_flag or flag == "-p"
    
    if not has_c_flag:
        flags += ["-c", str(opts["cores"])]
    if not has_s_flag:
        flags += ["-s", str(opts["slices"])]
    if not has_f_flag:
        flags += ["-f", db_data_path]
    if not has_p_flag:
        flags += ["-p", str(find_unused_port())]
        
    command_line = [executable_path] + flags
    
    print "Executing " + subprocess.list2cmdline(command_line)
    
    # Redirect output to temporary files to circumvent all the problems with pipe buffers filling up
    stdout_path = test_dir.p("rethinkdb_stdout.txt")
    stderr_path = test_dir.p("rethinkdb_stderr.txt")
    rethinkdb_stdout = file(stdout_path, "w")
    rethinkdb_stderr = file(stderr_path, "w")
    
    server = subprocess.Popen(command_line,
        stdout = rethinkdb_stdout, stderr = rethinkdb_stderr);
    
    return_value = wait_with_timeout(server, timeout)
    dead = return_value is not None
    if not dead:
        # did not terminate
        return None
    else:
        return (return_value, open(stdout_path, 'r').read(), open(stderr_path, 'r').read())


# expected_return_value = None means we expect server to not terminate
def check_rethinkdb_flags(opts, flags, expected_return_value):
    assert opts["database"] == "rethinkdb"
    
    create_db_timeout = 15 * ec2
    rethinkdb_check_timeout = 10
    
    test_dir = TestDir()
    # Create an empty database file
    create_result = run_rethinkdb(opts, test_dir, ["create", "--force"], create_db_timeout)
    if create_result is None:
<<<<<<< HEAD
        raise ValueError("Server took longer than %d seconds to create database." % create_db_timeout)
=======
        raise ValueError("Server took too longer than %d seconds to create database." % create_db_timeout)
>>>>>>> ea2c5506
    if create_result[0] != 0:
        raise ValueError("Server failed to create database.")
    
    # Run RethinkDB with the specified flags
    rethinkdb_result = run_rethinkdb(opts, test_dir, flags, rethinkdb_check_timeout)
    if expected_return_value is None and rethinkdb_result is not None:
        raise ValueError("RethinkDB did exit with a return value of %i, although it was not expected to. Flags were: %s" % (rethinkdb_result[0], flags))
    else:
        if rethinkdb_result[0] != expected_return_value:
            raise ValueError("RethinkDB gave a return value of %i, expected a value of %i. Flags were: %s" % (rethinkdb_result[0], expected_return_value, flags))

if __name__ == "__main__":
    op = make_option_parser()
    opts = op.parse(sys.argv)
    opts["mclib"] = "memcache"
    
    exit_code_expected_on_error = 255 # we return -1 given a bad command line input

    for (flags, expected_return_value) in [
            (["-c", "string"], exit_code_expected_on_error),
            (["-c", "128"], exit_code_expected_on_error),
            (["-c", "1.5"], exit_code_expected_on_error),
            (["-c", "-1"], exit_code_expected_on_error),
            (["-m", "-1"], exit_code_expected_on_error),
            (["--active-data-extents", "65"], exit_code_expected_on_error),
            (["--active-data-extents", "0"], exit_code_expected_on_error),
            (["--active-data-extents", "-1"], exit_code_expected_on_error),
            (["--active-data-extents", "5.5"], exit_code_expected_on_error),
            (["--active-data-extents", "nonumber"], exit_code_expected_on_error),
            (["--unsaved-data-limit", "-1"], exit_code_expected_on_error),
            (["--unsaved-data-limit", "nonumber"], exit_code_expected_on_error),
            (["-p", "-1"], exit_code_expected_on_error),
            (["-p", "65536"], exit_code_expected_on_error),
            (["-p", "string"], exit_code_expected_on_error),
            (["-p", "5.5"], exit_code_expected_on_error),
            (["-f", "/"], exit_code_expected_on_error),
            (["-s", "-1"], exit_code_expected_on_error),
            (["-s", "0"], exit_code_expected_on_error),
            (["-s", "string"], exit_code_expected_on_error),
            (["-s", "5.5"], exit_code_expected_on_error),
            (["--block-size", "4096000000", "--extent-size", "4096000000"], exit_code_expected_on_error)]:
        print "Testing command line flags %s, expecting a return value of %i" % (flags, expected_return_value)
        check_rethinkdb_flags(opts, flags, expected_return_value)
        
        # TODO: Also check -l behvior on missing permissions and slashes in file name
<|MERGE_RESOLUTION|>--- conflicted
+++ resolved
@@ -65,11 +65,7 @@
     # Create an empty database file
     create_result = run_rethinkdb(opts, test_dir, ["create", "--force"], create_db_timeout)
     if create_result is None:
-<<<<<<< HEAD
         raise ValueError("Server took longer than %d seconds to create database." % create_db_timeout)
-=======
-        raise ValueError("Server took too longer than %d seconds to create database." % create_db_timeout)
->>>>>>> ea2c5506
     if create_result[0] != 0:
         raise ValueError("Server failed to create database.")
     
