#include "btree/internal_node.hpp"
#include "btree/leaf_node.hpp"
#include "btree/node.hpp"
#include "btree/slice.hpp"
#include "btree/buf_patches.hpp"
#include "buffer_cache/buffer_cache.hpp"

// TODO: consider B#/B* trees to improve space efficiency

// TODO: perhaps allow memory reclamation due to oversplitting? We can
// be smart and only use a limited amount of ram for incomplete nodes
// (doing this efficiently very tricky for high insert
// workloads). Also, if the serializer is log-structured, we can write
// only a small part of each node.

// TODO: change rwi_write to rwi_intent followed by rwi_upgrade where
// relevant.


<<<<<<< HEAD
// Get a root block given a superblock, or make a new root if there isn't one.
template <class Value>
void get_root(value_sizer_t<Value> *sizer, transaction_t *txn, superblock_t *sb, buf_lock_t *buf_out, eviction_priority_t root_eviction_priority) {
    rassert(!buf_out->is_acquired());
    rassert(ZERO_EVICTION_PRIORITY < root_eviction_priority);

    block_id_t node_id = sb->get_root_block_id();

    if (node_id != NULL_BLOCK_ID) {
        buf_lock_t temp_lock(txn, node_id, rwi_write);
        buf_out->swap(temp_lock);
    } else {
        buf_lock_t temp_lock(txn);
        buf_out->swap(temp_lock);
        leaf::init(sizer, reinterpret_cast<leaf_node_t *>(buf_out->get_data_major_write()));
        insert_root(buf_out->get_block_id(), sb);
    }

    if (buf_out->get_eviction_priority() == DEFAULT_EVICTION_PRIORITY) {
        buf_out->set_eviction_priority(root_eviction_priority);
    }
}

// Split the node if necessary. If the node is a leaf_node, provide the new
// value that will be inserted; if it's an internal node, provide NULL (we
// split internal nodes proactively).
template <class Value>
void check_and_handle_split(value_sizer_t<Value> *sizer, transaction_t *txn, buf_lock_t& buf, buf_lock_t& last_buf, superblock_t *sb,
                            const btree_key_t *key, void *new_value, eviction_priority_t *root_eviction_priority) {
    txn->assert_thread();

    const node_t *node = reinterpret_cast<const node_t *>(buf.get_data_read());

    // If the node isn't full, we don't need to split, so we're done.
    if (!node::is_internal(node)) { // This should only be called when update_needed.
        rassert(new_value);
        if (!leaf::is_full(sizer, reinterpret_cast<const leaf_node_t *>(node), key, new_value)) {
            return;
        }
    } else {
        rassert(!new_value);
        if (!internal_node::is_full(reinterpret_cast<const internal_node_t *>(node))) {
            return;
        }
    }

    // Allocate a new node to split into, and some temporary memory to keep
    // track of the median key in the split; then actually split.
    buf_lock_t rbuf(txn);
    btree_key_buffer_t median_buffer;
    btree_key_t *median = median_buffer.key();

    node::split(sizer, &buf, reinterpret_cast<node_t *>(rbuf.get_data_major_write()), median);
    rbuf.set_eviction_priority(buf.get_eviction_priority());

    // Insert the key that sets the two nodes apart into the parent.
    if (!last_buf.is_acquired()) {
        // We're splitting what was previously the root, so create a new root to use as the parent.
        buf_lock_t temp_buf(txn);
        last_buf.swap(temp_buf);
        internal_node::init(sizer->block_size(), reinterpret_cast<internal_node_t *>(last_buf.get_data_major_write()));
        rassert(ZERO_EVICTION_PRIORITY < buf.get_eviction_priority());
        last_buf.set_eviction_priority(decr_priority(buf.get_eviction_priority()));
        *root_eviction_priority = last_buf.get_eviction_priority();

        insert_root(last_buf.get_block_id(), sb);
    }

    bool success UNUSED = internal_node::insert(sizer->block_size(), &last_buf, median, buf.get_block_id(), rbuf.get_block_id());
    rassert(success, "could not insert internal btree node");

    // We've split the node; now figure out where the key goes and release the other buf (since we're done with it).
    if (0 >= sized_strcmp(key->contents, key->size, median->contents, median->size)) {
        // The key goes in the old buf (the left one).

        // Do nothing.

    } else {
        // The key goes in the new buf (the right one).
        buf.swap(rbuf);
    }
}

// Merge or level the node if necessary.
template <class Value>
void check_and_handle_underfull(value_sizer_t<Value> *sizer, transaction_t *txn,
                                buf_lock_t& buf, buf_lock_t& last_buf, superblock_t *sb,
                                const btree_key_t *key) {
    const node_t *node = reinterpret_cast<const node_t *>(buf.get_data_read());
    if (last_buf.is_acquired() && node::is_underfull(sizer, node)) { // The root node is never underfull.

        const internal_node_t *parent_node = reinterpret_cast<const internal_node_t *>(last_buf.get_data_read());

        // Acquire a sibling to merge or level with.
        btree_key_buffer_t key_in_middle;
        block_id_t sib_node_id;
        int nodecmp_node_with_sib = internal_node::sibling(parent_node, key, &sib_node_id, &key_in_middle);

        // Now decide whether to merge or level.
        buf_lock_t sib_buf(txn, sib_node_id, rwi_write);
        const node_t *sib_node = reinterpret_cast<const node_t *>(sib_buf.get_data_read());

#ifndef NDEBUG
        node::validate(sizer, sib_node);
#endif

        if (node::is_mergable(sizer, node, sib_node, parent_node)) { // Merge.

            if (nodecmp_node_with_sib < 0) { // Nodes must be passed to merge in ascending order.
                node::merge(sizer, const_cast<node_t *>(node), &sib_buf, parent_node);
                buf.mark_deleted();
                buf.swap(sib_buf);
            } else {
                node::merge(sizer, const_cast<node_t *>(sib_node), &buf, parent_node);
                sib_buf.mark_deleted();
            }

            sib_buf.release();

            if (!internal_node::is_singleton(parent_node)) {
                internal_node::remove(sizer->block_size(), &last_buf, key_in_middle.key());
            } else {
                // The parent has only 1 key after the merge (which means that
                // it's the root and our node is its only child). Insert our
                // node as the new root.
                last_buf.mark_deleted();
                insert_root(buf.get_block_id(), sb);
            }
        } else { // Level
            btree_key_buffer_t replacement_key_buffer;
            btree_key_t *replacement_key = replacement_key_buffer.key();

            bool leveled = node::level(sizer, nodecmp_node_with_sib, &buf, &sib_buf, replacement_key, parent_node);

            if (leveled) {
                internal_node::update_key(&last_buf, key_in_middle.key(), replacement_key);
            }
        }
    }
}
=======


>>>>>>> 5db4e686

template <class Value>
void find_keyvalue_location_for_write(transaction_t *txn, got_superblock_t *got_superblock, btree_key_t *key, keyvalue_location_t<Value> *keyvalue_location_out, eviction_priority_t *root_eviction_priority) {
    value_sizer_t<Value> sizer(txn->get_cache()->get_block_size());
    keyvalue_location_out->sb.swap(got_superblock->sb);

    ensure_stat_block(txn, keyvalue_location_out->sb.get(), incr_priority(ZERO_EVICTION_PRIORITY));
    keyvalue_location_out->stat_block = keyvalue_location_out->sb->get_stat_block_id();

    buf_lock_t last_buf;
    buf_lock_t buf;
    get_root(&sizer, txn, keyvalue_location_out->sb.get(), &buf, *root_eviction_priority);

    // Walk down the tree to the leaf.
    while (node::is_internal(reinterpret_cast<const node_t *>(buf.get_data_read()))) {
        // Check if the node is overfull and proactively split it if it is (since this is an internal node).
        check_and_handle_split(&sizer, txn, buf, last_buf, keyvalue_location_out->sb.get(), key, reinterpret_cast<Value *>(NULL), root_eviction_priority);

        // Check if the node is underfull, and merge/level if it is.
        check_and_handle_underfull(&sizer, txn, buf, last_buf, keyvalue_location_out->sb.get(), key);

        // Release the superblock, if we've gone past the root (and haven't
        // already released it). If we're still at the root or at one of
        // its direct children, we might still want to replace the root, so
        // we can't release the superblock yet.
        if (last_buf.is_acquired()) {
            keyvalue_location_out->sb->release();
        }

        // Release the old previous node (unless we're at the root), and set
        // the next previous node (which is the current node).

        // Look up and acquire the next node.
        block_id_t node_id = internal_node::lookup(reinterpret_cast<const internal_node_t *>(buf.get_data_read()), key);
        rassert(node_id != NULL_BLOCK_ID && node_id != SUPERBLOCK_ID);

        buf_lock_t tmp(txn, node_id, rwi_write);
        tmp.set_eviction_priority(incr_priority(buf.get_eviction_priority()));
        last_buf.swap(tmp);
        buf.swap(last_buf);
    }

    {
        scoped_malloc<Value> tmp(sizer.max_possible_size());

        // We've gone down the tree and gotten to a leaf. Now look up the key.
        bool key_found = leaf::lookup(&sizer, reinterpret_cast<const leaf_node_t *>(buf.get_data_read()), key, tmp.get());

        if (key_found) {
            keyvalue_location_out->there_originally_was_value = true;
            keyvalue_location_out->value.swap(tmp);
        }
    }

    keyvalue_location_out->last_buf.swap(last_buf);
    keyvalue_location_out->buf.swap(buf);
}

template <class Value>
void find_keyvalue_location_for_read(transaction_t *txn, got_superblock_t *got_superblock, btree_key_t *key, keyvalue_location_t<Value> *keyvalue_location_out, eviction_priority_t root_eviction_priority) {
    value_sizer_t<Value> sizer(txn->get_cache()->get_block_size());

    block_id_t node_id = got_superblock->sb->get_root_block_id();
    rassert(node_id != SUPERBLOCK_ID);

    buf_lock_t buf;
    got_superblock->sb->swap_buf(buf);

    if (node_id == NULL_BLOCK_ID) {
        // There is no root, so the tree is empty.
        return;
    }

    {
        buf_lock_t tmp(txn, node_id, rwi_read);
        tmp.set_eviction_priority(root_eviction_priority);
        buf.swap(tmp);
    }

#ifndef NDEBUG
    node::validate(&sizer, reinterpret_cast<const node_t *>(buf.get_data_read()));
#endif  // NDEBUG

    while (node::is_internal(reinterpret_cast<const node_t *>(buf.get_data_read()))) {
        node_id = internal_node::lookup(reinterpret_cast<const internal_node_t *>(buf.get_data_read()), key);
        rassert(node_id != NULL_BLOCK_ID && node_id != SUPERBLOCK_ID);

        {
            buf_lock_t tmp(txn, node_id, rwi_read);
            tmp.set_eviction_priority(incr_priority(buf.get_eviction_priority()));
            buf.swap(tmp);
        }

#ifndef NDEBUG
        node::validate(&sizer, reinterpret_cast<const node_t *>(buf.get_data_read()));
#endif  // NDEBUG
    }

    // Got down to the leaf, now probe it.
    const leaf_node_t *leaf = reinterpret_cast<const leaf_node_t *>(buf.get_data_read());
    scoped_malloc<Value> value(sizer.max_possible_size());
    if (leaf::lookup(&sizer, leaf, key, value.get())) {
        keyvalue_location_out->buf.swap(buf);
        keyvalue_location_out->there_originally_was_value = true;
        keyvalue_location_out->value.swap(value);
    }
}

template <class Value>
void apply_keyvalue_change(transaction_t *txn, keyvalue_location_t<Value> *kv_loc, btree_key_t *key, repli_timestamp_t tstamp, bool expired, key_modification_callback_t<Value> *km_callback, eviction_priority_t *root_eviction_priority) {
    value_sizer_t<Value> sizer(txn->get_cache()->get_block_size());

    key_modification_proof_t km_proof = km_callback->value_modification(txn, kv_loc, key);

    /* how much this keyvalue change affects the total population of the btree
     * (should be -1, 0 or 1) */
    int population_change;

    if (kv_loc->value) {
        // We have a value to insert.

        // Split the node if necessary, to make sure that we have room
        // for the value.  Not necessary when deleting, because the
        // node won't grow.

        check_and_handle_split(&sizer, txn, kv_loc->buf, kv_loc->last_buf, kv_loc->sb.get(), key, kv_loc->value.get(), root_eviction_priority);

        rassert(!leaf::is_full(&sizer, reinterpret_cast<const leaf_node_t *>(kv_loc->buf.get_data_read()),
                key, kv_loc->value.get()));

<<<<<<< HEAD
        if (kv_loc->there_originally_was_value) {
            population_change = 0;
        } else {
            population_change = 1;
        }

        leaf_patched_insert(sizer, &kv_loc->buf, key, kv_loc->value.get(), tstamp, km_proof);
=======
        leaf_patched_insert(&sizer, &kv_loc->buf, key, kv_loc->value.get(), tstamp, km_proof);
>>>>>>> 5db4e686
    } else {
        // Delete the value if it's there.
        if (kv_loc->there_originally_was_value) {
            if (!expired) {
                rassert(tstamp != repli_timestamp_t::invalid, "Deletes need a valid timestamp now.");
                leaf_patched_remove(&kv_loc->buf, key, tstamp, km_proof);
                population_change = -1;
            } else {
                // Expirations do an erase, not a delete.
                leaf_patched_erase_presence(&kv_loc->buf, key, km_proof);
                population_change = 0;
            }
        } else {
            population_change = 0;
        }
    }

    // Check to see if the leaf is underfull (following a change in
    // size or a deletion, and merge/level if it is.
<<<<<<< HEAD
    check_and_handle_underfull(sizer, txn, kv_loc->buf, kv_loc->last_buf, kv_loc->sb.get(), key);

    //Modify the stats block
    buf_lock_t stat_block(txn, kv_loc->stat_block, rwi_write);
    reinterpret_cast<btree_statblock_t *>(stat_block.get_data_major_write())->population += population_change;
=======
    check_and_handle_underfull(&sizer, txn, kv_loc->buf, kv_loc->last_buf, kv_loc->sb.get(), key);
>>>>>>> 5db4e686
}

template <class Value>
void apply_keyvalue_change(transaction_t *txn, keyvalue_location_t<Value> *kv_loc, btree_key_t *key, repli_timestamp_t tstamp, key_modification_callback_t<Value> *km_callback, eviction_priority_t *root_eviction_priority) {
    apply_keyvalue_change(txn, kv_loc, key, tstamp, false, km_callback, root_eviction_priority);
}

template <class Value>
void get_value_read(btree_slice_t *slice, btree_key_t *key, order_token_t token, keyvalue_location_t<Value> *kv_location_out, boost::scoped_ptr<transaction_t>& txn_out) {
    got_superblock_t got_superblock;
    get_btree_superblock_for_reading(slice, rwi_read, token, false, &got_superblock, txn_out);

    find_keyvalue_location_for_read(txn_out.get(), &got_superblock, key, kv_location_out, slice->root_eviction_priority);
}
<|MERGE_RESOLUTION|>--- conflicted
+++ resolved
@@ -15,153 +15,6 @@
 
 // TODO: change rwi_write to rwi_intent followed by rwi_upgrade where
 // relevant.
-
-
-<<<<<<< HEAD
-// Get a root block given a superblock, or make a new root if there isn't one.
-template <class Value>
-void get_root(value_sizer_t<Value> *sizer, transaction_t *txn, superblock_t *sb, buf_lock_t *buf_out, eviction_priority_t root_eviction_priority) {
-    rassert(!buf_out->is_acquired());
-    rassert(ZERO_EVICTION_PRIORITY < root_eviction_priority);
-
-    block_id_t node_id = sb->get_root_block_id();
-
-    if (node_id != NULL_BLOCK_ID) {
-        buf_lock_t temp_lock(txn, node_id, rwi_write);
-        buf_out->swap(temp_lock);
-    } else {
-        buf_lock_t temp_lock(txn);
-        buf_out->swap(temp_lock);
-        leaf::init(sizer, reinterpret_cast<leaf_node_t *>(buf_out->get_data_major_write()));
-        insert_root(buf_out->get_block_id(), sb);
-    }
-
-    if (buf_out->get_eviction_priority() == DEFAULT_EVICTION_PRIORITY) {
-        buf_out->set_eviction_priority(root_eviction_priority);
-    }
-}
-
-// Split the node if necessary. If the node is a leaf_node, provide the new
-// value that will be inserted; if it's an internal node, provide NULL (we
-// split internal nodes proactively).
-template <class Value>
-void check_and_handle_split(value_sizer_t<Value> *sizer, transaction_t *txn, buf_lock_t& buf, buf_lock_t& last_buf, superblock_t *sb,
-                            const btree_key_t *key, void *new_value, eviction_priority_t *root_eviction_priority) {
-    txn->assert_thread();
-
-    const node_t *node = reinterpret_cast<const node_t *>(buf.get_data_read());
-
-    // If the node isn't full, we don't need to split, so we're done.
-    if (!node::is_internal(node)) { // This should only be called when update_needed.
-        rassert(new_value);
-        if (!leaf::is_full(sizer, reinterpret_cast<const leaf_node_t *>(node), key, new_value)) {
-            return;
-        }
-    } else {
-        rassert(!new_value);
-        if (!internal_node::is_full(reinterpret_cast<const internal_node_t *>(node))) {
-            return;
-        }
-    }
-
-    // Allocate a new node to split into, and some temporary memory to keep
-    // track of the median key in the split; then actually split.
-    buf_lock_t rbuf(txn);
-    btree_key_buffer_t median_buffer;
-    btree_key_t *median = median_buffer.key();
-
-    node::split(sizer, &buf, reinterpret_cast<node_t *>(rbuf.get_data_major_write()), median);
-    rbuf.set_eviction_priority(buf.get_eviction_priority());
-
-    // Insert the key that sets the two nodes apart into the parent.
-    if (!last_buf.is_acquired()) {
-        // We're splitting what was previously the root, so create a new root to use as the parent.
-        buf_lock_t temp_buf(txn);
-        last_buf.swap(temp_buf);
-        internal_node::init(sizer->block_size(), reinterpret_cast<internal_node_t *>(last_buf.get_data_major_write()));
-        rassert(ZERO_EVICTION_PRIORITY < buf.get_eviction_priority());
-        last_buf.set_eviction_priority(decr_priority(buf.get_eviction_priority()));
-        *root_eviction_priority = last_buf.get_eviction_priority();
-
-        insert_root(last_buf.get_block_id(), sb);
-    }
-
-    bool success UNUSED = internal_node::insert(sizer->block_size(), &last_buf, median, buf.get_block_id(), rbuf.get_block_id());
-    rassert(success, "could not insert internal btree node");
-
-    // We've split the node; now figure out where the key goes and release the other buf (since we're done with it).
-    if (0 >= sized_strcmp(key->contents, key->size, median->contents, median->size)) {
-        // The key goes in the old buf (the left one).
-
-        // Do nothing.
-
-    } else {
-        // The key goes in the new buf (the right one).
-        buf.swap(rbuf);
-    }
-}
-
-// Merge or level the node if necessary.
-template <class Value>
-void check_and_handle_underfull(value_sizer_t<Value> *sizer, transaction_t *txn,
-                                buf_lock_t& buf, buf_lock_t& last_buf, superblock_t *sb,
-                                const btree_key_t *key) {
-    const node_t *node = reinterpret_cast<const node_t *>(buf.get_data_read());
-    if (last_buf.is_acquired() && node::is_underfull(sizer, node)) { // The root node is never underfull.
-
-        const internal_node_t *parent_node = reinterpret_cast<const internal_node_t *>(last_buf.get_data_read());
-
-        // Acquire a sibling to merge or level with.
-        btree_key_buffer_t key_in_middle;
-        block_id_t sib_node_id;
-        int nodecmp_node_with_sib = internal_node::sibling(parent_node, key, &sib_node_id, &key_in_middle);
-
-        // Now decide whether to merge or level.
-        buf_lock_t sib_buf(txn, sib_node_id, rwi_write);
-        const node_t *sib_node = reinterpret_cast<const node_t *>(sib_buf.get_data_read());
-
-#ifndef NDEBUG
-        node::validate(sizer, sib_node);
-#endif
-
-        if (node::is_mergable(sizer, node, sib_node, parent_node)) { // Merge.
-
-            if (nodecmp_node_with_sib < 0) { // Nodes must be passed to merge in ascending order.
-                node::merge(sizer, const_cast<node_t *>(node), &sib_buf, parent_node);
-                buf.mark_deleted();
-                buf.swap(sib_buf);
-            } else {
-                node::merge(sizer, const_cast<node_t *>(sib_node), &buf, parent_node);
-                sib_buf.mark_deleted();
-            }
-
-            sib_buf.release();
-
-            if (!internal_node::is_singleton(parent_node)) {
-                internal_node::remove(sizer->block_size(), &last_buf, key_in_middle.key());
-            } else {
-                // The parent has only 1 key after the merge (which means that
-                // it's the root and our node is its only child). Insert our
-                // node as the new root.
-                last_buf.mark_deleted();
-                insert_root(buf.get_block_id(), sb);
-            }
-        } else { // Level
-            btree_key_buffer_t replacement_key_buffer;
-            btree_key_t *replacement_key = replacement_key_buffer.key();
-
-            bool leveled = node::level(sizer, nodecmp_node_with_sib, &buf, &sib_buf, replacement_key, parent_node);
-
-            if (leveled) {
-                internal_node::update_key(&last_buf, key_in_middle.key(), replacement_key);
-            }
-        }
-    }
-}
-=======
-
-
->>>>>>> 5db4e686
 
 template <class Value>
 void find_keyvalue_location_for_write(transaction_t *txn, got_superblock_t *got_superblock, btree_key_t *key, keyvalue_location_t<Value> *keyvalue_location_out, eviction_priority_t *root_eviction_priority) {
@@ -292,17 +145,13 @@
         rassert(!leaf::is_full(&sizer, reinterpret_cast<const leaf_node_t *>(kv_loc->buf.get_data_read()),
                 key, kv_loc->value.get()));
 
-<<<<<<< HEAD
         if (kv_loc->there_originally_was_value) {
             population_change = 0;
         } else {
             population_change = 1;
         }
 
-        leaf_patched_insert(sizer, &kv_loc->buf, key, kv_loc->value.get(), tstamp, km_proof);
-=======
         leaf_patched_insert(&sizer, &kv_loc->buf, key, kv_loc->value.get(), tstamp, km_proof);
->>>>>>> 5db4e686
     } else {
         // Delete the value if it's there.
         if (kv_loc->there_originally_was_value) {
@@ -322,15 +171,11 @@
 
     // Check to see if the leaf is underfull (following a change in
     // size or a deletion, and merge/level if it is.
-<<<<<<< HEAD
-    check_and_handle_underfull(sizer, txn, kv_loc->buf, kv_loc->last_buf, kv_loc->sb.get(), key);
+    check_and_handle_underfull(&sizer, txn, kv_loc->buf, kv_loc->last_buf, kv_loc->sb.get(), key);
 
     //Modify the stats block
     buf_lock_t stat_block(txn, kv_loc->stat_block, rwi_write);
     reinterpret_cast<btree_statblock_t *>(stat_block.get_data_major_write())->population += population_change;
-=======
-    check_and_handle_underfull(&sizer, txn, kv_loc->buf, kv_loc->last_buf, kv_loc->sb.get(), key);
->>>>>>> 5db4e686
 }
 
 template <class Value>
