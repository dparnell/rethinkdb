--- conflicted
+++ resolved
@@ -119,11 +119,7 @@
         }
 
         guarantee(filter_func.has());
-<<<<<<< HEAD
         return new_val(seq->filter(env->new_func(filter_func.get())), tbl);
-=======
-        return new_val(tbl, seq->filter(env->new_func(filter_func.get())));
->>>>>>> 8728c2b4
     }
     virtual const char *name() const { return "between"; }
 
