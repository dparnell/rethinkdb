// Copyright 2010-2014 RethinkDB, all rights reserved.
#ifndef RDB_PROTOCOL_BTREE_HPP_
#define RDB_PROTOCOL_BTREE_HPP_

#include <map>
#include <set>
#include <string>
#include <utility>
#include <vector>

#include "backfill_progress.hpp"
#include "buffer_cache/alt.hpp"
#include "concurrency/auto_drainer.hpp"
#include "rdb_protocol/datum.hpp"
#include "rdb_protocol/protocol.hpp"
#include "rdb_protocol/store.hpp"

class btree_slice_t;
class deletion_context_t;
class key_tester_t;
class parallel_traversal_progress_t;
template <class> class promise_t;
struct sindex_disk_info_t;

class parallel_traversal_progress_t;

struct rdb_modification_info_t;
struct rdb_modification_report_t;
class rdb_modification_report_cb_t;

void rdb_get(
    const store_key_t &key,
    btree_slice_t *slice,
    superblock_t *superblock,
    point_read_response_t *response,
    profile::trace_t *trace);

struct btree_info_t {
    btree_info_t(btree_slice_t *_slice,
                 repli_timestamp_t _timestamp,
                 const datum_string_t &_primary_key)
        : slice(_slice), timestamp(_timestamp),
          primary_key(_primary_key) {
        guarantee(slice != NULL);
    }
    btree_slice_t *const slice;
    const repli_timestamp_t timestamp;
    const datum_string_t primary_key;
};

struct btree_loc_info_t {
    btree_loc_info_t(const btree_info_t *_btree,
                     superblock_t *_superblock,
                     const store_key_t *_key)
        : btree(_btree), superblock(_superblock), key(_key) {
        guarantee(btree != NULL);
        guarantee(superblock != NULL);
        guarantee(key != NULL);
    }
    const btree_info_t *const btree;
    superblock_t *const superblock;
    const store_key_t *const key;
};

struct btree_batched_replacer_t {
    virtual ~btree_batched_replacer_t() { }
    virtual ql::datum_t replace(
        const ql::datum_t &d, size_t index) const = 0;
    virtual return_changes_t should_return_changes() const = 0;
};
struct btree_point_replacer_t {
    virtual ~btree_point_replacer_t() { }
    virtual ql::datum_t replace(
        const ql::datum_t &d) const = 0;
    virtual return_changes_t should_return_changes() const = 0;
};

batched_replace_response_t rdb_batched_replace(
    const btree_info_t &info,
    scoped_ptr_t<superblock_t> *superblock,
    const std::vector<store_key_t> &keys,
    const btree_batched_replacer_t *replacer,
    rdb_modification_report_cb_t *sindex_cb,
    ql::configured_limits_t limits,
    profile::trace_t *trace);

void rdb_set(const store_key_t &key, ql::datum_t data,
             bool overwrite,
             btree_slice_t *slice, repli_timestamp_t timestamp,
             superblock_t *superblock,
             const deletion_context_t *deletion_context,
             point_write_response_t *response,
             rdb_modification_info_t *mod_info,
             profile::trace_t *trace,
             promise_t<superblock_t *> *pass_back_superblock = NULL);

class rdb_backfill_callback_t {
public:
    virtual void on_delete_range(
        const key_range_t &range,
        signal_t *interruptor) THROWS_ONLY(interrupted_exc_t) = 0;
    virtual void on_deletion(
        const btree_key_t *key,
        repli_timestamp_t recency,
        signal_t *interruptor) THROWS_ONLY(interrupted_exc_t) = 0;
    virtual void on_keyvalues(
        std::vector<backfill_atom_t> &&atoms,
        signal_t *interruptor) THROWS_ONLY(interrupted_exc_t) = 0;
    virtual void on_sindexes(
        const std::map<std::string, secondary_index_t> &sindexes,
        signal_t *interruptor) THROWS_ONLY(interrupted_exc_t) = 0;
protected:
    virtual ~rdb_backfill_callback_t() { }
};


void rdb_backfill(btree_slice_t *slice, const key_range_t& key_range,
                  repli_timestamp_t since_when, rdb_backfill_callback_t *callback,
                  superblock_t *superblock,
                  buf_lock_t *sindex_block,
                  parallel_traversal_progress_t *p, signal_t *interruptor)
    THROWS_ONLY(interrupted_exc_t);


void rdb_delete(const store_key_t &key, btree_slice_t *slice, repli_timestamp_t
                timestamp, superblock_t *superblock,
                const deletion_context_t *deletion_context,
                point_delete_response_t *response,
                rdb_modification_info_t *mod_info,
                profile::trace_t *trace);

/* `rdb_erase_small_range` has a complexity of O(log n * m) where n is the size of
 * the btree, and m is the number of documents actually being deleted.
 * It also requires O(m) memory.
 * It returns a number of modification reports that should be applied
 * to secondary indexes separately. Blobs are detached, and should be deleted later
 * if required (passing the modification reports to store_t::update_sindexes()
 * takes care of that). */
void rdb_erase_small_range(key_tester_t *tester,
                           const key_range_t &keys,
                           superblock_t *superblock,
                           const deletion_context_t *deletion_context,
                           signal_t *interruptor,
                           std::vector<rdb_modification_report_t> *mod_reports_out);

void rdb_rget_slice(
    btree_slice_t *slice,
    const key_range_t &range,
    superblock_t *superblock,
    ql::env_t *ql_env,
    const ql::batchspec_t &batchspec,
    const std::vector<ql::transform_variant_t> &transforms,
    const boost::optional<ql::terminal_variant_t> &terminal,
    sorting_t sorting,
    rget_read_response_t *response,
    release_superblock_t release_superblock);

void rdb_rget_secondary_slice(
    btree_slice_t *slice,
    const ql::datum_range_t &datum_range,
    const region_t &sindex_region,
    superblock_t *superblock,
    ql::env_t *ql_env,
    const ql::batchspec_t &batchspec,
    const std::vector<ql::transform_variant_t> &transforms,
    const boost::optional<ql::terminal_variant_t> &terminal,
    const key_range_t &pk_range,
    sorting_t sorting,
    const sindex_disk_info_t &sindex_info,
    rget_read_response_t *response,
    release_superblock_t release_superblock);

void rdb_get_intersecting_slice(
    btree_slice_t *slice,
    const ql::datum_t &query_geometry,
    const region_t &sindex_region,
    superblock_t *superblock,
    ql::env_t *ql_env,
    const ql::batchspec_t &batchspec,
    const std::vector<ql::transform_variant_t> &transforms,
    const boost::optional<ql::terminal_variant_t> &terminal,
    const key_range_t &pk_range,
    const sindex_disk_info_t &sindex_info,
    rget_read_response_t *response);

void rdb_get_nearest_slice(
    btree_slice_t *slice,
    const lon_lat_point_t &center,
    double max_dist,
    uint64_t max_results,
    const ellipsoid_spec_t &geo_system,
    superblock_t *superblock,
    ql::env_t *ql_env,
    const key_range_t &pk_range,
    const sindex_disk_info_t &sindex_info,
    nearest_geo_read_response_t *response);

void rdb_distribution_get(int max_depth,
                          const store_key_t &left_key,
                          superblock_t *superblock,
                          distribution_read_response_t *response);

/* Secondary Indexes */

struct rdb_modification_info_t {
    typedef std::pair<ql::datum_t,
                      std::vector<char> > data_pair_t;
    data_pair_t deleted;
    data_pair_t added;
};

RDB_DECLARE_SERIALIZABLE(rdb_modification_info_t);

struct rdb_modification_report_t {
    rdb_modification_report_t() { }
    explicit rdb_modification_report_t(const store_key_t &_primary_key)
        : primary_key(_primary_key) { }

    store_key_t primary_key;
    rdb_modification_info_t info;
};

RDB_DECLARE_SERIALIZABLE(rdb_modification_report_t);

// The query evaluation reql version information that we store with each secondary
// index function.
struct sindex_reql_version_info_t {
    // Generally speaking, original_reql_version <= latest_compatible_reql_version <=
    // latest_checked_reql_version.  When a new sindex is created, the values are the
    // same.  When a new version of RethinkDB gets run, latest_checked_reql_version
    // will get updated, and latest_compatible_reql_version will get updated if the
    // sindex function is compatible with a later version than the original value of
    // `latest_checked_reql_version`.

    // The original ReQL version of the sindex function.  The value here never
    // changes.  This might become useful for tracking down some bugs or fixing them
    // in-place, or performing a desperate reverse migration.
    reql_version_t original_reql_version;

    // This is the latest version for which evaluation of the sindex function remains
    // compatible.
    reql_version_t latest_compatible_reql_version;

    // If this is less than the current server version, we'll re-check
    // opaque_definition for compatibility and update this value and
    // `latest_compatible_reql_version` accordingly.
    reql_version_t latest_checked_reql_version;

    // To be used for new secondary indexes.
    static sindex_reql_version_info_t LATEST() {
        sindex_reql_version_info_t ret = { reql_version_t::LATEST,
                                           reql_version_t::LATEST,
                                           reql_version_t::LATEST };
        return ret;
    }
};

struct sindex_disk_info_t {
    sindex_disk_info_t() { }
    sindex_disk_info_t(const ql::map_wire_func_t &_mapping,
                       const sindex_reql_version_info_t &_mapping_version_info,
                       sindex_multi_bool_t _multi,
                       sindex_geo_bool_t _geo) :
        mapping(_mapping), mapping_version_info(_mapping_version_info),
        multi(_multi), geo(_geo) { }
    ql::map_wire_func_t mapping;
    sindex_reql_version_info_t mapping_version_info;
    sindex_multi_bool_t multi;
    sindex_geo_bool_t geo;
};

void serialize_sindex_info(write_message_t *wm,
                           const sindex_disk_info_t &info);
// Note that this will throw an exception if there's an error rather than just
// crashing.
void deserialize_sindex_info(const std::vector<char> &data,
                             sindex_disk_info_t *info_out)
    THROWS_ONLY(archive_exc_t);

/* An rdb_modification_cb_t is passed to BTree operations and allows them to
 * modify the secondary while they perform an operation. */
class superblock_queue_t;
class rdb_modification_report_cb_t {
public:
    rdb_modification_report_cb_t(
            store_t *store,
            buf_lock_t *sindex_block,
            auto_drainer_t::lock_t lock);

    scoped_ptr_t<new_mutex_in_line_t> get_in_line();
    void on_mod_report(const rdb_modification_report_t &mod_report,
                       bool update_pkey_cfeeds,
                       new_mutex_in_line_t *spot);
    bool has_pkey_cfeeds();
    void finish(btree_slice_t *btree, superblock_t *superblock);

    ~rdb_modification_report_cb_t();

private:
    void on_mod_report_sub(
        const rdb_modification_report_t &mod_report,
        new_mutex_in_line_t *spot,
        cond_t *keys_available_cond,
        cond_t *done_cond,
        std::map<std::string, std::vector<ql::datum_t> > *old_keys_out,
        std::map<std::string, std::vector<ql::datum_t> > *new_keys_out);

    /* Fields initialized by the constructor. */
    auto_drainer_t::lock_t lock_;
    store_t *store_;
    buf_lock_t *sindex_block_;

    /* Fields initialized by calls to on_mod_report */
    store_t::sindex_access_vector_t sindexes_;
};

void rdb_update_sindexes(
    store_t *store,
    const store_t::sindex_access_vector_t &sindexes,
    const rdb_modification_report_t *modification,
    txn_t *txn,
    const deletion_context_t *deletion_context,
    cond_t *keys_available_cond,
    std::map<std::string, std::vector<ql::datum_t> > *old_keys_out,
    std::map<std::string, std::vector<ql::datum_t> > *new_keys_out);

void post_construct_secondary_indexes(
        store_t *store,
        const std::set<uuid_u> &sindexes_to_post_construct,
        signal_t *interruptor)
    THROWS_ONLY(interrupted_exc_t);

/* This deleter actually deletes the value and all associated blocks. */
class rdb_value_deleter_t : public value_deleter_t {
public:
    void delete_value(buf_parent_t parent, const void *_value) const;
};

/* A deleter that doesn't actually delete the values. Needed for secondary
 * indexes which only have references. */
class rdb_value_detacher_t : public value_deleter_t {
public:
    void delete_value(buf_parent_t parent, const void *value) const;
};

/* Used for operations on the live storage.
 * Each value is first detached in all trees, and then actually deleted through
 * the post_deleter. */
class rdb_live_deletion_context_t : public deletion_context_t {
public:
    rdb_live_deletion_context_t() { }
    const value_deleter_t *balancing_detacher() const { return &detacher; }
    const value_deleter_t *in_tree_deleter() const { return &detacher; }
    const value_deleter_t *post_deleter() const { return &deleter; }
private:
    rdb_value_detacher_t detacher;
    rdb_value_deleter_t deleter;
};

/* A deleter that does absolutely nothing. */
class noop_value_deleter_t : public value_deleter_t {
public:
    noop_value_deleter_t() { }
<<<<<<< HEAD
    void delete_value(buf_parent_t, const void *) const { }
=======
    void delete_value(buf_parent_t, const void *) const;
>>>>>>> d35260ff
};

/* Used for operations on secondary indexes that aren't yet post-constructed.
 * Since we don't have any guarantees that referenced blob blocks still exist
 * during that stage, we use noop deleters for everything. */
class rdb_noop_deletion_context_t : public deletion_context_t {
public:
    rdb_noop_deletion_context_t() { }
    const value_deleter_t *balancing_detacher() const { return &no_deleter; }
    const value_deleter_t *in_tree_deleter() const { return &no_deleter; }
    const value_deleter_t *post_deleter() const { return &no_deleter; }
private:
    noop_value_deleter_t no_deleter;
};
typedef rdb_noop_deletion_context_t rdb_post_construction_deletion_context_t;


#endif /* RDB_PROTOCOL_BTREE_HPP_ */<|MERGE_RESOLUTION|>--- conflicted
+++ resolved
@@ -361,11 +361,7 @@
 class noop_value_deleter_t : public value_deleter_t {
 public:
     noop_value_deleter_t() { }
-<<<<<<< HEAD
-    void delete_value(buf_parent_t, const void *) const { }
-=======
     void delete_value(buf_parent_t, const void *) const;
->>>>>>> d35260ff
 };
 
 /* Used for operations on secondary indexes that aren't yet post-constructed.
