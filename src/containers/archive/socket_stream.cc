// Copyright 2010-2012 RethinkDB, all rights reserved.
#ifdef _WIN32

#include "containers/archive/socket_stream.hpp"
#include "errors.hpp"
#include "logger.hpp"
#include "concurrency/wait_any.hpp"
#include "concurrency/interruptor.hpp"
#include "utils.hpp"

int64_t socket_stream_t::read(void *buf, int64_t count) {
    DWORD ret;
    DWORD error;
    if (event_watcher == nullptr) {
        BOOL res = ReadFile(fd, buf, count, &ret, nullptr);
        error = GetLastError();
    } else {
        overlapped_operation_t op(event_watcher);
        BOOL res = ReadFile(fd, buf, count, nullptr, &op.overlapped);
        error = GetLastError();
        if (res || error == ERROR_IO_PENDING) {
            op.wait_interruptible(interruptor);
            error = op.error;
        } else {
            op.set_result(0, error);
        }
        ret = op.nb_bytes;
    }
    if (error == ERROR_BROKEN_PIPE) {
        return 0;
    }
    if (error != NO_ERROR) {
        logWRN("ReadFile failed: %s", winerr_string(error).c_str());
        set_errno(EIO);
        return -1;
    }
    return ret;
}

int64_t socket_stream_t::write(const void *buf, int64_t count) {
    DWORD ret;
    DWORD error;
    if (event_watcher == nullptr) {
        BOOL res = WriteFile(fd, buf, count, &ret, nullptr);
        error = GetLastError();
    } else {
        overlapped_operation_t op(event_watcher);
        BOOL res = WriteFile(fd, buf, count, nullptr, &op.overlapped);
        error = GetLastError();
        if (res || error == ERROR_IO_PENDING) {
            op.wait_interruptible(interruptor);
            error = op.error;
        } else {
            op.set_result(0, error);
        }
        ret = op.nb_bytes;
    }
    if (error != NO_ERROR) {
        logWRN("WriteFile failed: %s", winerr_string(error).c_str());
        set_errno(EIO);
        return -1;
    }
    return ret;
}

void socket_stream_t::wait_for_pipe_client(signal_t *interruptor) {
    rassert(event_watcher != nullptr);
    overlapped_operation_t op(event_watcher);
    // TODO WINDOWS: msdn claim that the overlapped must contain
    // a valid event handle, but it seems to work without one
    BOOL res = ConnectNamedPipe(fd, &op.overlapped);
    DWORD error = GetLastError();
    if (res || error == ERROR_PIPE_CONNECTED) {
        return;
    }
    if (error == ERROR_IO_PENDING) {
        op.wait_interruptible(interruptor);
        error = op.error;
    } else {
        op.set_result(0, error);
    }
    if (error) {
        crash("ConnectNamedPipe failed: %s", winerr_string(error).c_str());
    }
}

#else

#include "containers/archive/socket_stream.hpp"

#include <fcntl.h>
#include <sys/types.h>
#include <sys/socket.h>
#include <unistd.h>

#include <cstring>

#include "arch/fd_send_recv.hpp"
#include "arch/runtime/event_queue.hpp" // format_poll_event
#include "concurrency/interruptor.hpp"
#include "concurrency/wait_any.hpp"     // wait_any_t
#include "errors.hpp"
#include "logger.hpp"  // logERR

// -------------------- blocking_fd_watcher_t --------------------
blocking_fd_watcher_t::blocking_fd_watcher_t()
    : read_open_(true), write_open_(true) {}

bool blocking_fd_watcher_t::is_read_open() { return read_open_; }
bool blocking_fd_watcher_t::is_write_open() { return write_open_; }

void blocking_fd_watcher_t::on_shutdown_read() {
    guarantee(read_open_);
    read_open_ = false;
}

void blocking_fd_watcher_t::on_shutdown_write() {
    guarantee(write_open_);
    write_open_ = false;
}

bool blocking_fd_watcher_t::wait_for_read(signal_t *interruptor) {
    guarantee(read_open_);
    // blocking IO and interruption don't go together nicely
    guarantee(!interruptor, "blocking_fd_watcher_t doesn't support interruption");
    return true;
}

bool blocking_fd_watcher_t::wait_for_write(signal_t *interruptor) {
    guarantee(write_open_);
    // blocking IO and interruption don't go together nicely
    guarantee(!interruptor, "blocking_fd_watcher_t doesn't support interruption");
    return true;
}

void blocking_fd_watcher_t::init_callback(UNUSED linux_event_callback_t *cb) {}


// -------------------- linux_event_fd_watcher_t --------------------
linux_event_fd_watcher_t::linux_event_fd_watcher_t(fd_t fd)
    : io_in_progress_(false),
      event_callback_(nullptr),
      event_watcher_(fd, this)
{
    int res = fcntl(fd, F_SETFL, O_NONBLOCK);
    guarantee_err(res == 0, "Could not make fd non-blocking.");
}

void linux_event_fd_watcher_t::init_callback(linux_event_callback_t *cb) {
    guarantee(!event_callback_);
    guarantee(cb);
    event_callback_ = cb;
}

void linux_event_fd_watcher_t::on_event(int events) {
    assert_thread();
    guarantee(event_callback_);
    event_callback_->on_event(events);
    event_watcher_.stop_watching_for_errors();
}

bool linux_event_fd_watcher_t::is_read_open() { return !read_closed_.is_pulsed(); }
bool linux_event_fd_watcher_t::is_write_open() { return !write_closed_.is_pulsed(); }

void linux_event_fd_watcher_t::on_shutdown_read() {
    assert_thread();
    rassert(is_read_open());
    read_closed_.pulse();
}

void linux_event_fd_watcher_t::on_shutdown_write() {
    assert_thread();
    rassert(is_write_open());
    write_closed_.pulse();
}

bool linux_event_fd_watcher_t::wait_for_read(signal_t *interruptor) {
    // Wait for a notification from the event queue, or an order to shut down
    assert_thread();
    guarantee(!io_in_progress_);
    io_in_progress_ = true;

    linux_event_watcher_t::watch_t watch(&event_watcher_, poll_event_in);
    wait_any_t waiter(&watch, &read_closed_);
    if (interruptor) {
        waiter.add(interruptor);
    }
    waiter.wait_lazily_unordered();

    guarantee(io_in_progress_);
    io_in_progress_ = false;

    if (interruptor && interruptor->is_pulsed())
        throw interrupted_exc_t();

    return is_read_open();
}

bool linux_event_fd_watcher_t::wait_for_write(signal_t *interruptor) {
    // Wait for a notification from the event queue, or an order to shut down
    assert_thread();
    guarantee(!io_in_progress_);
    io_in_progress_ = true;

    linux_event_watcher_t::watch_t watch(&event_watcher_, poll_event_out);
    wait_any_t waiter(&watch, &write_closed_);
    if (interruptor) {
        waiter.add(interruptor);
    }
    waiter.wait_lazily_unordered();

    guarantee(io_in_progress_);
    io_in_progress_ = false;

    if (interruptor && interruptor->is_pulsed())
        throw interrupted_exc_t();

    return is_write_open();
}

linux_event_fd_watcher_t::~linux_event_fd_watcher_t() {
    assert_thread();
}


// -------------------- socket_stream_t --------------------
socket_stream_t::socket_stream_t(fd_t fd)
    : fd_(fd),
      fd_watcher_(make_scoped<linux_event_fd_watcher_t>(fd)),
      interruptor(NULL)
{
    guarantee(fd != INVALID_FD);
    fd_watcher_->init_callback(this);
}

socket_stream_t::socket_stream_t(fd_t fd, scoped_ptr_t<fd_watcher_t> &&watcher)
    : fd_(fd),
<<<<<<< HEAD
      fd_watcher_(watcher ? watcher : new linux_event_fd_watcher_t(fd)),
      interruptor(nullptr)
=======
      fd_watcher_(std::move(watcher)),
      interruptor(NULL)
>>>>>>> f18eea62
{
    guarantee(fd != INVALID_FD);
    fd_watcher_->init_callback(this);
}

socket_stream_t::~socket_stream_t() {
    assert_thread();
}

int64_t socket_stream_t::read(void *buf, int64_t size) {
    assert_thread();
    guarantee(size > 0);

    if (!check_can_read()) {
        return -1;
    }

    char *bufp = static_cast<char *>(buf);
    for (;;) {
        rassert(is_read_open());

        ssize_t res = ::read(fd_, bufp, size);

        if (res > 0) {
            // We read some data.
            guarantee(res <= size);
            return res;

        } else if (res == -1 && get_errno() == EINTR) {
            // Go around loop & retry system call.

        } else if (res == -1 && (get_errno() == EAGAIN || get_errno() == EWOULDBLOCK)) {
            // Wait until we can read, or we shut down, or we're interrupted.
            if (!wait_for_read())
                return -1;      // we shut down.
            // Go around the loop to try to read again

        } else {
            // EOF or error
            if (res == -1) {
                if (get_errno() != EPIPE && get_errno() != ECONNRESET && get_errno() != ENOTCONN) {
                    // Unexpected error (not just "we closed").
                    logERR("Could not read from socket: %s", errno_string(get_errno()).c_str());
                }
            } else {
                guarantee(res == 0); // sanity
            }

            shutdown_read();
            return res;
        }
    }
}

int64_t socket_stream_t::write(const void *buf, int64_t size) {
    assert_thread();
    guarantee(size > 0);

    if (!check_can_write())
        return -1;

    int64_t orig_size = size;
    const char *bufp = static_cast<const char *>(buf);
    while (size > 0) {
        rassert(is_write_open());

        ssize_t res = ::write(fd_, bufp, size);

        if (res > 0) {
            // We wrote something!
            guarantee(res <= size);
            bufp += res;
            size -= res;
            // Go around the loop; keep writing until done.

        } else if (res == -1 && get_errno() == EINTR) {
            // Go around the loop & retry system call

        } else if (res == -1 && (get_errno() == EAGAIN || get_errno() == EWOULDBLOCK)) {
            // Wait until we can write, or we shut down, or we're interrupted.
            if (!wait_for_write())
                return -1;      // we shut down.
            // Go around the loop and write some more.

        } else {
            if (res == -1) {
                if (get_errno() != EPIPE && get_errno() != ENOTCONN && get_errno() != ECONNRESET) {
                    // Unexpected error (not just "we closed")
                    logERR("Could not write to socket: %s", errno_string(get_errno()).c_str());
                }
            } else {
                logERR("Didn't expect write() to return %zd.", res);
            }

            shutdown_write();
            return -1;
        }
    }

    return orig_size;
}

void socket_stream_t::shutdown_read() {
    assert_thread();

    int res = ::shutdown(fd_, SHUT_RD);
    if (res != 0 && get_errno() != ENOTCONN) {
        logERR("Could not shutdown socket for reading: %s", errno_string(get_errno()).c_str());
    }

    if (fd_watcher_->is_read_open())
        fd_watcher_->on_shutdown_read();
}

void socket_stream_t::shutdown_write() {
    assert_thread();

    int res = ::shutdown(fd_, SHUT_WR);
    if (res != 0 && get_errno() != ENOTCONN) {
        logERR("Could not shutdown socket for writing: %s", errno_string(get_errno()).c_str());
    }

    if (fd_watcher_->is_write_open())
        fd_watcher_->on_shutdown_write();
}

bool socket_stream_t::wait_for_read() {
    interrupted_exc_t saved_exception;
    try {
        return fd_watcher_->wait_for_read(interruptor);
    } catch (const interrupted_exc_t &ex) {
        // Don't shutdown_read here, as is it possible that it may cause a coroutine
        //  switch, which we are not allowed to do in a catch statement
        saved_exception = ex;
    }
    shutdown_read();
    throw saved_exception;
}

bool socket_stream_t::wait_for_write() {
    interrupted_exc_t saved_exception;
    try {
        return fd_watcher_->wait_for_write(interruptor);
    } catch (const interrupted_exc_t &ex) {
        // Don't shutdown_write here, as is it possible that it may cause a coroutine
        //  switch, which we are not allowed to do in a catch statement
        saved_exception = ex;
    }
    shutdown_write();
    throw saved_exception;
}

bool socket_stream_t::check_can_read() {
    if (!is_read_open()) return false;
    if (interruptor && interruptor->is_pulsed()) throw interrupted_exc_t();
    return true;
}

bool socket_stream_t::check_can_write() {
    if (!is_write_open()) return false;
    if (interruptor && interruptor->is_pulsed()) throw interrupted_exc_t();
    return true;
}

void socket_stream_t::do_on_event(int /*events*/) {
    // The default behavior is to do nothing.
}

void socket_stream_t::on_event(int events) {
    assert_thread();
    do_on_event(events);

    /* This is called by linux_event_watcher_t when error events occur. Ordinary
    poll_event_in/poll_event_out events are not sent through this function. */

    // Shut down.
    if (fd_watcher_->is_write_open()) shutdown_write();
    if (fd_watcher_->is_read_open()) shutdown_read();
}

#endif<|MERGE_RESOLUTION|>--- conflicted
+++ resolved
@@ -235,13 +235,8 @@
 
 socket_stream_t::socket_stream_t(fd_t fd, scoped_ptr_t<fd_watcher_t> &&watcher)
     : fd_(fd),
-<<<<<<< HEAD
-      fd_watcher_(watcher ? watcher : new linux_event_fd_watcher_t(fd)),
-      interruptor(nullptr)
-=======
       fd_watcher_(std::move(watcher)),
       interruptor(NULL)
->>>>>>> f18eea62
 {
     guarantee(fd != INVALID_FD);
     fd_watcher_->init_callback(this);
