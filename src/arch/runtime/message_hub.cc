--- conflicted
+++ resolved
@@ -117,27 +117,6 @@
     // You must read wakey-wakeys so that the pipe-based implementation doesn't fill
     // up and so that poll-based event triggering doesn't infinite-loop.
     event_.consume_wakey_wakeys();
-
-<<<<<<< HEAD
-    msg_list_t msg_list;
-
-    // Pull the messages
-    {
-        spinlock_acq_t acq(&incoming_messages_lock_);
-        msg_list.append_and_clear(&incoming_messages_);
-    }
-
-    while (linux_thread_message_t *m = msg_list.head()) {
-        msg_list.remove(m);
-#ifndef NDEBUG
-        if (m->reloop_count_ > 0) {
-            --m->reloop_count_;
-            do_store_message(current_thread_, m);
-            continue;
-=======
-#ifndef NDEBUG
-    start_watchdog(); // Initialize watchdog before handling messages
-#endif
 
     // Loop until we have processed at least the initial batch of messages.
     size_t num_initial_msgs_left_to_process[NUM_SCHEDULER_PRIORITIES];
@@ -172,7 +151,6 @@
                 num_initial_msgs_left_to_process[i] = priority_msg_lists_[i].size();
             }
             initial_pass = false;
->>>>>>> 11f427be
         }
 
         // Compute how many messages of MESSAGE_SCHEDULER_MAX_PRIORITY we process
@@ -221,14 +199,7 @@
                 }
 #endif
 
-<<<<<<< HEAD
-        m->on_thread_switch();
-=======
                 m->on_thread_switch();
-
-#ifndef NDEBUG
-                pet_watchdog(); // Verify that each message completes in the acceptable time range
-#endif
             }
         }
 
@@ -293,7 +264,6 @@
             // that we only ever write one event onto this.
             event_.wakey_wakey();
         }
->>>>>>> 11f427be
     }
 }
 
