#ifndef SERIALIZER_BUF_PTR_HPP_
#define SERIALIZER_BUF_PTR_HPP_

#include <utility>

#include "containers/scoped.hpp"
#include "errors.hpp"
#include "math.hpp"
#include "serializer/types.hpp"

// Memory-aligned bufs.  This type also keeps the unused part of the buf (up to the
// DEVICE_BLOCK_SIZE multiple) zeroed out.

// Note: This wastes 4 bytes of space on a 64-bit system.  (Arguably, it wastes more
// than that given that block sizes could be 16 bits and pointers are really 48
// bits.)  If you want to optimize page_t, you could store a 32-bit type in here.
class buf_ptr_t {
public:
    buf_ptr_t() : block_size_(block_size_t::undefined()) { }
    buf_ptr_t(buf_ptr_t &&movee)
        : block_size_(movee.block_size_),
          ser_buffer_(std::move(movee.ser_buffer_)) {
        movee.block_size_ = block_size_t::undefined();
    }

    buf_ptr_t(block_size_t size,
<<<<<<< HEAD
            scoped_aligned_malloc_t<ser_buffer_t> ser_buffer)
=======
              scoped_device_block_aligned_ptr_t<ser_buffer_t> ser_buffer)
>>>>>>> b2a223b5
        : block_size_(size),
          ser_buffer_(std::move(ser_buffer)) {
        guarantee(block_size_.ser_value() != 0);
        guarantee(ser_buffer_.has());
    }

    buf_ptr_t &operator=(buf_ptr_t &&movee) {
        buf_ptr_t tmp(std::move(movee));
        std::swap(block_size_, tmp.block_size_);
        std::swap(ser_buffer_, tmp.ser_buffer_);
        return *this;
    }

    void reset() {
        block_size_ = block_size_t::undefined();
        ser_buffer_.reset();
    }

    // Allocates a block, all of whose bytes are zeroed.
    static buf_ptr_t alloc_zeroed(block_size_t size);

    // Allocates a block, none of whose bytes are zeroed.  Be sure to zero its bytes!
    static buf_ptr_t alloc_uninitialized(block_size_t size);

    static buf_ptr_t alloc_copy(const buf_ptr_t &copyee);

    block_size_t block_size() const {
        guarantee(ser_buffer_.has());
        return block_size_;
    }

    ser_buffer_t *ser_buffer() const {
        guarantee(ser_buffer_.has());
        return ser_buffer_.get();
    }

    void *cache_data() const {
        return ser_buffer()->cache_data;
    }

    // Returns the actual allocated size of the buffer, wich is
    // DEVICE_BLOCK_SIZE-aligned.  (Returns the value of block_size().ser_value()
    // rounded up to the next multiple of DEVICE_BLOCK_SIZE.)
    uint32_t aligned_block_size() const {
        guarantee(ser_buffer_.has());
        return buf_ptr_t::compute_aligned_block_size(block_size_);
    }

    // Returns what aligned_block_size() would return for a buf_ptr_t that has the
    // given block size.
    static uint32_t compute_aligned_block_size(block_size_t block_size) {
        return ceil_aligned(block_size.ser_value(), DEVICE_BLOCK_SIZE);
    }

    void release(block_size_t *block_size_out,
<<<<<<< HEAD
                 scoped_aligned_malloc_t<ser_buffer_t> *ser_buffer_out) {
=======
                 scoped_device_block_aligned_ptr_t<ser_buffer_t> *ser_buffer_out) {
>>>>>>> b2a223b5
        buf_ptr_t tmp(std::move(*this));
        *block_size_out = tmp.block_size_;
        *ser_buffer_out = std::move(tmp.ser_buffer_);
    }

    bool has() const {
        return ser_buffer_.has();
    }

    // Increases or decreases the block size of the pointee, reallocating if
    // necessary, filling unused space with zeros.
    void resize_fill_zero(block_size_t new_size);

    // Fills the padding space with zeroes.  Generally speaking, you want to write
    // blocks with zero padding, not uninitialized memory or other arbitrary scruff.
    void fill_padding_zero() const;

#ifndef NDEBUG
    void assert_padding_zero() const;
#else
    void assert_padding_zero() const { }
#endif


private:
    // Valid only when ser_buffer_.has() is true.  Contains the size of the buffer as
    // exposed to outside users of the cache.  The buffer is actually allocated to
    // size `compute_aligned_block_size(block_size_)` (the next multiple of
    // DEVICE_BLOCK_SIZE), and the extra space is left zero-padded, so that we can
    // more efficiently write the buffer to disk.
    block_size_t block_size_;
    // The buffer, or empty if this buf_ptr_t is empty.
<<<<<<< HEAD
    scoped_aligned_malloc_t<ser_buffer_t> ser_buffer_;
=======
    scoped_device_block_aligned_ptr_t<ser_buffer_t> ser_buffer_;
>>>>>>> b2a223b5

    DISABLE_COPYING(buf_ptr_t);
};




#endif  // SERIALIZER_BUF_PTR_HPP_<|MERGE_RESOLUTION|>--- conflicted
+++ resolved
@@ -24,11 +24,7 @@
     }
 
     buf_ptr_t(block_size_t size,
-<<<<<<< HEAD
-            scoped_aligned_malloc_t<ser_buffer_t> ser_buffer)
-=======
               scoped_device_block_aligned_ptr_t<ser_buffer_t> ser_buffer)
->>>>>>> b2a223b5
         : block_size_(size),
           ser_buffer_(std::move(ser_buffer)) {
         guarantee(block_size_.ser_value() != 0);
@@ -84,11 +80,7 @@
     }
 
     void release(block_size_t *block_size_out,
-<<<<<<< HEAD
-                 scoped_aligned_malloc_t<ser_buffer_t> *ser_buffer_out) {
-=======
                  scoped_device_block_aligned_ptr_t<ser_buffer_t> *ser_buffer_out) {
->>>>>>> b2a223b5
         buf_ptr_t tmp(std::move(*this));
         *block_size_out = tmp.block_size_;
         *ser_buffer_out = std::move(tmp.ser_buffer_);
@@ -121,11 +113,7 @@
     // more efficiently write the buffer to disk.
     block_size_t block_size_;
     // The buffer, or empty if this buf_ptr_t is empty.
-<<<<<<< HEAD
-    scoped_aligned_malloc_t<ser_buffer_t> ser_buffer_;
-=======
     scoped_device_block_aligned_ptr_t<ser_buffer_t> ser_buffer_;
->>>>>>> b2a223b5
 
     DISABLE_COPYING(buf_ptr_t);
 };
