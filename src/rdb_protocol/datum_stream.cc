// Copyright 2010-2013 RethinkDB, all rights reserved.
#include "rdb_protocol/datum_stream.hpp"

#include <map>

#include "boost_utils.hpp"
#include "rdb_protocol/batching.hpp"
#include "rdb_protocol/env.hpp"
#include "rdb_protocol/func.hpp"
#include "rdb_protocol/term.hpp"
#include "rdb_protocol/val.hpp"
#include "utils.hpp"

#include "debug.hpp"

namespace ql {

// RANGE/READGEN STUFF
rget_response_reader_t::rget_response_reader_t(
    const real_table_t &_table,
    bool _use_outdated,
    scoped_ptr_t<readgen_t> &&_readgen)
    : table(_table),
      use_outdated(_use_outdated),
      started(false), shards_exhausted(false),
      readgen(std::move(_readgen)),
      active_range(readgen->original_keyrange()),
      items_index(0) { }

void rget_response_reader_t::add_transformation(transform_variant_t &&tv) {
    r_sanity_check(!started);
    transforms.push_back(std::move(tv));
}

void rget_response_reader_t::accumulate(env_t *env, eager_acc_t *acc,
                                        const terminal_variant_t &tv) {
    r_sanity_check(!started);
    started = shards_exhausted = true;
    batchspec_t batchspec = batchspec_t::user(batch_type_t::TERMINAL, env);
    read_t read = readgen->terminal_read(transforms, tv, batchspec);
    result_t res = do_read(env, std::move(read)).result;
    acc->add_res(env, &res);
}

std::vector<datum_t> rget_response_reader_t::next_batch(env_t *env,
                                                        const batchspec_t &batchspec) {
    started = true;
    if (!load_items(env, batchspec)) {
        return std::vector<datum_t>();
    }
    r_sanity_check(items_index < items.size());

    std::vector<datum_t> res;
    switch (batchspec.get_batch_type()) {
    case batch_type_t::NORMAL: // fallthru
    case batch_type_t::NORMAL_FIRST: // fallthru
    case batch_type_t::TERMINAL: {
        res.reserve(items.size() - items_index);
        for (; items_index < items.size(); ++items_index) {
            res.push_back(std::move(items[items_index].data));
        }
    } break;
    case batch_type_t::SINDEX_CONSTANT: {
        ql::datum_t sindex = std::move(items[items_index].sindex_key);
        store_key_t key = std::move(items[items_index].key);
        res.push_back(std::move(items[items_index].data));
        items_index += 1;

        bool maybe_more_with_sindex = true;
        while (maybe_more_with_sindex) {
            for (; items_index < items.size(); ++items_index) {
                if (sindex.has()) {
                    r_sanity_check(items[items_index].sindex_key.has());
                    if (items[items_index].sindex_key != sindex) {
                        break; // batch is done
                    }
                } else {
                    r_sanity_check(!items[items_index].sindex_key.has());
                    if (items[items_index].key != key) {
                        break;
                    }
                }
                res.push_back(std::move(items[items_index].data));

                rcheck_datum(
                    res.size() <= env->limits().array_size_limit(), base_exc_t::GENERIC,
                    strprintf("Too many rows (> %zu) with the same value "
                              "for index `%s`:\n%s",
                              env->limits().array_size_limit(),
                              readgen->sindex_name().c_str(),
                              // This is safe because you can't have duplicate
                              // primary keys, so they will never exceed the
                              // array limit.
                              sindex.trunc_print().c_str()));
            }
            if (items_index >= items.size()) {
                // If we consumed the whole batch without finding a new sindex,
                // we might have more rows with the same sindex in the next
                // batch, which we promptly load.
                maybe_more_with_sindex = load_items(env, batchspec);
            } else {
                maybe_more_with_sindex = false;
            }
        }
    } break;
    default: unreachable();
    }

    if (items_index >= items.size()) { // free memory immediately
        items_index = 0;
        std::vector<rget_item_t> tmp;
        tmp.swap(items);
    }

    shards_exhausted = (res.size() == 0) ? true : shards_exhausted;
    return res;
}

bool rget_response_reader_t::is_finished() const {
    return shards_exhausted && items_index >= items.size();
}

rget_read_response_t rget_response_reader_t::do_read(env_t *env, const read_t &read) {
    read_response_t res;
    table.read_with_profile(env, read, &res, use_outdated);
    auto rget_res = boost::get<rget_read_response_t>(&res.response);
    r_sanity_check(rget_res != NULL);
    if (auto e = boost::get<exc_t>(&rget_res->result)) {
        throw *e;
    }
    return std::move(*rget_res);
}

rget_reader_t::rget_reader_t(
    const real_table_t &_table,
    bool _use_outdated,
    scoped_ptr_t<readgen_t> &&_readgen)
    : rget_response_reader_t(_table, _use_outdated, std::move(_readgen)) { }

void rget_reader_t::accumulate_all(env_t *env, eager_acc_t *acc) {
    r_sanity_check(!started);
    started = true;
    batchspec_t batchspec = batchspec_t::all();
    read_t read = readgen->next_read(active_range, transforms, batchspec);
    rget_read_response_t resp = do_read(env, std::move(read));

    auto rr = boost::get<rget_read_t>(&read.read);
    auto final_key = !reversed(rr->sorting) ? store_key_t::max() : store_key_t::min();
    r_sanity_check(resp.last_key == final_key);
    r_sanity_check(!resp.truncated);
    shards_exhausted = true;

    acc->add_res(env, &resp.result);
}

std::vector<rget_item_t> rget_reader_t::do_range_read(
        env_t *env, const read_t &read) {
    rget_read_response_t res = do_read(env, read);

    auto rr = boost::get<rget_read_t>(&read.read);
    r_sanity_check(rr);
    const key_range_t &rng = rr->sindex? rr->sindex->region.inner : rr->region.inner;

    // We need to do some adjustments to the last considered key so that we
    // update the range correctly in the case where we're reading a subportion
    // of the total range.
    store_key_t *key = &res.last_key;
    if (*key == store_key_t::max() && !reversed(rr->sorting)) {
        if (!rng.right.unbounded) {
            *key = rng.right.key;
            bool b = key->decrement();
            r_sanity_check(b);
        }
    } else if (*key == store_key_t::min() && reversed(rr->sorting)) {
        *key = rng.left;
    }

    shards_exhausted = readgen->update_range(&active_range, res.last_key);
    grouped_t<stream_t> *gs = boost::get<grouped_t<stream_t> >(&res.result);

    // groups_to_batch asserts that underlying_map has 0 or 1 elements, so it is
    // correct to declare that the order doesn't matter.
    return groups_to_batch(gs->get_underlying_map(grouped::order_doesnt_matter_t()));
}

bool rget_reader_t::load_items(env_t *env, const batchspec_t &batchspec) {
    started = true;
    if (items_index >= items.size() && !shards_exhausted) { // read some more
        items_index = 0;
        items = do_range_read(
                env, readgen->next_read(active_range, transforms, batchspec));
        // Everything below this point can handle `items` being empty (this is
        // good hygiene anyway).
        while (boost::optional<read_t> read = readgen->sindex_sort_read(
                   active_range, items, transforms, batchspec)) {
            std::vector<rget_item_t> new_items = do_range_read(env, *read);
            if (new_items.size() == 0) {
                break;
            }

            rcheck_datum(
                (items.size() + new_items.size()) <= env->limits().array_size_limit(),
                base_exc_t::GENERIC,
                strprintf("Too many rows (> %zu) with the same "
                          "truncated key for index `%s`.  "
                          "Example value:\n%s\n"
                          "Truncated key:\n%s",
                          env->limits().array_size_limit(),
<<<<<<< HEAD
                          readgen->sindex_name().c_str(),
                          items[items.size() - 1].sindex_key.trunc_print().c_str(),
=======
                          opt_or(readgen->sindex_name(), "").c_str(),
                          items[items.size() - 1].sindex_key->trunc_print().c_str(),
>>>>>>> 4f6b1e67
                          key_to_debug_str(items[items.size() - 1].key).c_str()));

            items.reserve(items.size() + new_items.size());
            std::move(new_items.begin(), new_items.end(), std::back_inserter(items));
        }
        readgen->sindex_sort(&items);
    }
    if (items_index >= items.size()) {
        shards_exhausted = true;
    }
    return items_index < items.size();
}

intersecting_reader_t::intersecting_reader_t(
    const real_table_t &_table,
    bool _use_outdated,
    scoped_ptr_t<readgen_t> &&_readgen)
    : rget_response_reader_t(_table, _use_outdated, std::move(_readgen)) { }

void intersecting_reader_t::accumulate_all(env_t *env, eager_acc_t *acc) {
    r_sanity_check(!started);
    started = true;
    batchspec_t batchspec = batchspec_t::all();
    read_t read = readgen->next_read(active_range, transforms, batchspec);
    rget_read_response_t resp = do_read(env, std::move(read));

    auto final_key = store_key_t::max();
    r_sanity_check(resp.last_key == final_key);
    r_sanity_check(!resp.truncated);
    shards_exhausted = true;

    acc->add_res(env, &resp.result);
}

bool intersecting_reader_t::load_items(env_t *env, const batchspec_t &batchspec) {
    started = true;
    while (items_index >= items.size() && !shards_exhausted) { // read some more
        std::vector<rget_item_t> unfiltered_items = do_intersecting_read(
                env, readgen->next_read(active_range, transforms, batchspec));
        if (unfiltered_items.empty()) {
            shards_exhausted = true;
        } else {
            items_index = 0;
            items.clear();
            items.reserve(unfiltered_items.size());
            for (size_t i = 0; i < unfiltered_items.size(); ++i) {
                r_sanity_check(unfiltered_items[i].key.size() > 0);
                store_key_t pkey(ql::datum_t::extract_primary(unfiltered_items[i].key));
                if (processed_pkeys.count(pkey) == 0) {
                    if (processed_pkeys.size() >= env->limits().array_size_limit()) {
                        throw ql::exc_t(ql::base_exc_t::GENERIC,
                            "Array size limit exceeded during geospatial index "
                            "traversal.", NULL);
                    }
                    processed_pkeys.insert(pkey);
                    items.push_back(std::move(unfiltered_items[i]));
                }
<<<<<<< HEAD
=======
                res.push_back(std::move(items[items_index].data));

                rcheck_datum(
                    res.size() <= env->limits().array_size_limit(), base_exc_t::GENERIC,
                    strprintf("Too many rows (> %zu) with the same value "
                              "for index `%s`:\n%s",
                              env->limits().array_size_limit(),
                              opt_or(readgen->sindex_name(), "").c_str(),
                              // This is safe because you can't have duplicate
                              // primary keys, so they will never exceed the
                              // array limit.
                              sindex->trunc_print().c_str()));
            }
            if (items_index >= items.size()) {
                // If we consumed the whole batch without finding a new sindex,
                // we might have more rows with the same sindex in the next
                // batch, which we promptly load.
                maybe_more_with_sindex = load_items(env, batchspec);
            } else {
                maybe_more_with_sindex = false;
>>>>>>> 4f6b1e67
            }
        }
    }
    return items_index < items.size();
}

std::vector<rget_item_t> intersecting_reader_t::do_intersecting_read(
        env_t *env, const read_t &read) {
    rget_read_response_t res = do_read(env, read);

    auto gr = boost::get<intersecting_geo_read_t>(&read.read);
    r_sanity_check(gr);
    const key_range_t &rng = gr->sindex.region.inner;

    // We need to do some adjustments to the last considered key so that we
    // update the range correctly in the case where we're reading a subportion
    // of the total range.
    store_key_t *key = &res.last_key;
    if (*key == store_key_t::max()) {
        if (!rng.right.unbounded) {
            *key = rng.right.key;
            bool b = key->decrement();
            r_sanity_check(b);
        }
    }

    shards_exhausted = readgen->update_range(&active_range, res.last_key);
    grouped_t<stream_t> *gs = boost::get<grouped_t<stream_t> >(&res.result);

    // groups_to_batch asserts that underlying_map has 0 or 1 elements, so it is
    // correct to declare that the order doesn't matter.
    return groups_to_batch(gs->get_underlying_map(grouped::order_doesnt_matter_t()));
}

readgen_t::readgen_t(
    const std::map<std::string, wire_func_t> &_global_optargs,
    std::string _table_name,
    profile_bool_t _profile,
    sorting_t _sorting)
    : global_optargs(_global_optargs),
      table_name(std::move(_table_name)),
      profile(_profile),
      sorting(_sorting) { }

bool readgen_t::update_range(key_range_t *active_range,
                             const store_key_t &last_key) const {
    if (!reversed(sorting)) {
        active_range->left = last_key;
    } else {
        active_range->right = key_range_t::right_bound_t(last_key);
    }

    // TODO: mixing these non-const operations INTO THE CONDITIONAL is bad, and
    // confused me (mlucy) for a while when I tried moving some stuff around.
    if (!reversed(sorting)) {
        if (!active_range->left.increment()
            || (!active_range->right.unbounded
                && (active_range->right.key < active_range->left))) {
            return true;
        }
    } else {
        r_sanity_check(!active_range->right.unbounded);
        if (!active_range->right.key.decrement()
            || active_range->right.key < active_range->left) {
            return true;
        }
    }
    return active_range->is_empty();
}

rget_readgen_t::rget_readgen_t(
    const std::map<std::string, wire_func_t> &_global_optargs,
    std::string _table_name,
    const datum_range_t &_original_datum_range,
    profile_bool_t _profile,
    sorting_t _sorting)
    : readgen_t(_global_optargs, std::move(_table_name), _profile, _sorting),
      original_datum_range(_original_datum_range) { }

read_t rget_readgen_t::next_read(
    const key_range_t &active_range,
    const std::vector<transform_variant_t> &transforms,
    const batchspec_t &batchspec) const {
    return read_t(next_read_impl(active_range, transforms, batchspec), profile);
}

// TODO: this is how we did it before, but it sucks.
read_t rget_readgen_t::terminal_read(
    const std::vector<transform_variant_t> &transforms,
    const terminal_variant_t &_terminal,
    const batchspec_t &batchspec) const {
    rget_read_t read = next_read_impl(original_keyrange(), transforms, batchspec);
    read.terminal = _terminal;
    return read_t(read, profile);
}

primary_readgen_t::primary_readgen_t(
    const std::map<std::string, wire_func_t> &global_optargs,
    std::string table_name,
    datum_range_t range,
    profile_bool_t profile,
    sorting_t sorting)
    : rget_readgen_t(global_optargs, std::move(table_name), range, profile, sorting) { }

scoped_ptr_t<readgen_t> primary_readgen_t::make(
    env_t *env,
    std::string table_name,
    datum_range_t range,
    sorting_t sorting) {
    return scoped_ptr_t<readgen_t>(
        new primary_readgen_t(
            env->get_all_optargs(),
            std::move(table_name),
            range,
            env->profile(),
            sorting));
}

rget_read_t primary_readgen_t::next_read_impl(
    const key_range_t &active_range,
    const std::vector<transform_variant_t> &transforms,
    const batchspec_t &batchspec) const {
    return rget_read_t(
        region_t(active_range),
        global_optargs,
        table_name,
        batchspec,
        transforms,
        boost::optional<terminal_variant_t>(),
        boost::optional<sindex_rangespec_t>(),
        sorting);
}

// We never need to do an sindex sort when indexing by a primary key.
boost::optional<read_t> primary_readgen_t::sindex_sort_read(
    UNUSED const key_range_t &active_range,
    UNUSED const std::vector<rget_item_t> &items,
    UNUSED const std::vector<transform_variant_t> &transforms,
    UNUSED const batchspec_t &batchspec) const {
    return boost::optional<read_t>();
}
void primary_readgen_t::sindex_sort(UNUSED std::vector<rget_item_t> *vec) const {
    return;
}

key_range_t primary_readgen_t::original_keyrange() const {
    return original_datum_range.to_primary_keyrange();
}

boost::optional<std::string> primary_readgen_t::sindex_name() const {
    return boost::optional<std::string>();
}

sindex_readgen_t::sindex_readgen_t(
    const std::map<std::string, wire_func_t> &global_optargs,
    std::string table_name,
    const std::string &_sindex,
    datum_range_t range,
    profile_bool_t profile,
    sorting_t sorting)
    : rget_readgen_t(global_optargs, std::move(table_name), range, profile, sorting),
      sindex(_sindex) { }

scoped_ptr_t<readgen_t> sindex_readgen_t::make(
    env_t *env,
    std::string table_name,
    const std::string &sindex,
    datum_range_t range,
    sorting_t sorting) {
    return scoped_ptr_t<readgen_t>(
        new sindex_readgen_t(
            env->get_all_optargs(),
            std::move(table_name),
            sindex,
            range,
            env->profile(),
            sorting));
}

class sindex_compare_t {
public:
    explicit sindex_compare_t(sorting_t _sorting)
        : sorting(_sorting) { }
    bool operator()(const rget_item_t &l, const rget_item_t &r) {
        r_sanity_check(l.sindex_key.has() && r.sindex_key.has());

        // We don't have to worry about v1.13.x because there's no way this is
        // running inside of a secondary index function.  Also, in case you're
        // wondering, it's okay for this ordering to be different from the buggy
        // secondary index key ordering that existed in v1.13.  It was different in
        // v1.13 itself.  For that, we use the last_key value in the
        // rget_read_response_t.
        return reversed(sorting)
            ? l.sindex_key.compare_gt(reql_version_t::LATEST, r.sindex_key)
            : l.sindex_key.compare_lt(reql_version_t::LATEST, r.sindex_key);
    }
private:
    sorting_t sorting;
};

void sindex_readgen_t::sindex_sort(std::vector<rget_item_t> *vec) const {
    if (vec->size() == 0) {
        return;
    }
    if (sorting != sorting_t::UNORDERED) {
        std::stable_sort(vec->begin(), vec->end(), sindex_compare_t(sorting));
    }
}

rget_read_t sindex_readgen_t::next_read_impl(
    const key_range_t &active_range,
    const std::vector<transform_variant_t> &transforms,
    const batchspec_t &batchspec) const {
    return rget_read_t(
        region_t::universe(),
        global_optargs,
        table_name,
        batchspec,
        transforms,
        boost::optional<terminal_variant_t>(),
        sindex_rangespec_t(sindex, region_t(active_range), original_datum_range),
        sorting);
}

boost::optional<read_t> sindex_readgen_t::sindex_sort_read(
    const key_range_t &active_range,
    const std::vector<rget_item_t> &items,
    const std::vector<transform_variant_t> &transforms,
    const batchspec_t &batchspec) const {

    if (sorting != sorting_t::UNORDERED && items.size() > 0) {
        const store_key_t &key = items[items.size() - 1].key;
        if (datum_t::key_is_truncated(key)) {
            std::string skey = datum_t::extract_secondary(key_to_unescaped_str(key));
            key_range_t rng = active_range;
            if (!reversed(sorting)) {
                // We construct a right bound that's larger than the maximum
                // possible row with this truncated sindex but smaller than the
                // minimum possible row with a larger sindex.
                rng.right = key_range_t::right_bound_t(
                    store_key_t(skey + std::string(MAX_KEY_SIZE - skey.size(), 0xFF)));
            } else {
                // We construct a left bound that's smaller than the minimum
                // possible row with this truncated sindex but larger than the
                // maximum possible row with a smaller sindex.
                rng.left = store_key_t(skey);
            }
            if (rng.right.unbounded || rng.left < rng.right.key) {
                return read_t(
                    rget_read_t(
                        region_t::universe(),
                        global_optargs,
                        table_name,
                        batchspec.with_new_batch_type(batch_type_t::SINDEX_CONSTANT),
                        transforms,
                        boost::optional<terminal_variant_t>(),
                        sindex_rangespec_t(
                            sindex,
                            region_t(key_range_t(rng)),
                            original_datum_range),
                        sorting),
                    profile);
            }
        }
    }
    return boost::optional<read_t>();
}

key_range_t sindex_readgen_t::original_keyrange() const {
    return original_datum_range.to_sindex_keyrange();
}

boost::optional<std::string> sindex_readgen_t::sindex_name() const {
    return sindex;
}

intersecting_readgen_t::intersecting_readgen_t(
    const std::map<std::string, wire_func_t> &global_optargs,
    std::string table_name,
    const std::string &_sindex,
    const datum_t &_query_geometry,
    profile_bool_t profile)
    : readgen_t(global_optargs, std::move(table_name), profile, sorting_t::UNORDERED),
      sindex(_sindex),
      query_geometry(_query_geometry) { }

scoped_ptr_t<readgen_t> intersecting_readgen_t::make(
    env_t *env,
    std::string table_name,
    const std::string &sindex,
    const datum_t &query_geometry) {
    return scoped_ptr_t<readgen_t>(
        new intersecting_readgen_t(
            env->get_all_optargs(),
            std::move(table_name),
            sindex,
            query_geometry,
            env->profile()));
}

read_t intersecting_readgen_t::next_read(
    const key_range_t &active_range,
    const std::vector<transform_variant_t> &transforms,
    const batchspec_t &batchspec) const {
    return read_t(next_read_impl(active_range, transforms, batchspec), profile);
}

read_t intersecting_readgen_t::terminal_read(
    const std::vector<transform_variant_t> &transforms,
    const terminal_variant_t &_terminal,
    const batchspec_t &batchspec) const {
    intersecting_geo_read_t read =
        next_read_impl(original_keyrange(), transforms, batchspec);
    read.terminal = _terminal;
    return read_t(read, profile);
}

intersecting_geo_read_t intersecting_readgen_t::next_read_impl(
    const key_range_t &active_range,
    const std::vector<transform_variant_t> &transforms,
    const batchspec_t &batchspec) const {
    return intersecting_geo_read_t(
        region_t::universe(),
        global_optargs,
        table_name,
        batchspec,
        transforms,
        boost::optional<terminal_variant_t>(),
        sindex_rangespec_t(sindex, region_t(active_range), datum_range_t::universe()),
        query_geometry);
}

boost::optional<read_t> intersecting_readgen_t::sindex_sort_read(
    UNUSED const key_range_t &active_range,
    UNUSED const std::vector<rget_item_t> &items,
    UNUSED const std::vector<transform_variant_t> &transforms,
    UNUSED const batchspec_t &batchspec) const {
    // Intersection queries don't support sorting
    return boost::optional<read_t>();
}

void intersecting_readgen_t::sindex_sort(UNUSED std::vector<rget_item_t> *vec) const {
    // No sorting required for intersection queries, since they don't
    // support any specific ordering.
}

key_range_t intersecting_readgen_t::original_keyrange() const {
    // This is always universe for intersection reads.
    // The real query is in the query geometry.
    return datum_range_t::universe().to_sindex_keyrange();
}

std::string intersecting_readgen_t::sindex_name() const {
    return sindex;
}

scoped_ptr_t<val_t> datum_stream_t::run_terminal(
    env_t *env, const terminal_variant_t &tv) {
    scoped_ptr_t<eager_acc_t> acc(make_eager_terminal(tv));
    accumulate(env, acc.get(), tv);
    return acc->finish_eager(backtrace(), is_grouped(), env->limits());
}

scoped_ptr_t<val_t> datum_stream_t::to_array(env_t *env) {
    scoped_ptr_t<eager_acc_t> acc = make_to_array(env->reql_version());
    accumulate_all(env, acc.get());
    return acc->finish_eager(backtrace(), is_grouped(), env->limits());
}

// DATUM_STREAM_T
counted_t<datum_stream_t> datum_stream_t::slice(size_t l, size_t r) {
    return make_counted<slice_datum_stream_t>(l, r, this->counted_from_this());
}
counted_t<datum_stream_t> datum_stream_t::indexes_of(counted_t<const func_t> f) {
    return make_counted<indexes_of_datum_stream_t>(f, counted_from_this());
}
counted_t<datum_stream_t> datum_stream_t::ordered_distinct() {
    return make_counted<ordered_distinct_datum_stream_t>(counted_from_this());
}

datum_stream_t::datum_stream_t(const protob_t<const Backtrace> &bt_src)
    : pb_rcheckable_t(bt_src), batch_cache_index(0), grouped(false) {
}

void datum_stream_t::add_grouping(transform_variant_t &&tv,
                                  const protob_t<const Backtrace> &bt) {
    check_not_grouped("Cannot call `group` on the output of `group` "
                      "(did you mean to `ungroup`?).");
    grouped = true;
    add_transformation(std::move(tv), bt);
}
void datum_stream_t::check_not_grouped(const char *msg) {
    rcheck(!is_grouped(), base_exc_t::GENERIC, msg);
}

std::vector<datum_t>
datum_stream_t::next_batch(env_t *env, const batchspec_t &batchspec) {
    DEBUG_ONLY_CODE(env->do_eval_callback());
    if (env->interruptor->is_pulsed()) {
        throw interrupted_exc_t();
    }
    // Cannot mix `next` and `next_batch`.
    r_sanity_check(batch_cache_index == 0 && batch_cache.size() == 0);
    check_not_grouped("Cannot treat the output of `group` as a stream "
                      "(did you mean to `ungroup`?).");
    try {
        return next_batch_impl(env, batchspec);
    } catch (const datum_exc_t &e) {
        rfail(e.get_type(), "%s", e.what());
        unreachable();
    }
}

datum_t datum_stream_t::next(
    env_t *env, const batchspec_t &batchspec) {

    profile::starter_t("Reading element from datum stream.", env->trace);
    if (batch_cache_index >= batch_cache.size()) {
        r_sanity_check(batch_cache_index == 0);
        batch_cache = next_batch(env, batchspec);
        if (batch_cache_index >= batch_cache.size()) {
            return datum_t();
        }
    }
    r_sanity_check(batch_cache_index < batch_cache.size());
    datum_t d = std::move(batch_cache[batch_cache_index++]);
    if (batch_cache_index >= batch_cache.size()) {
        // Free the vector as soon as we're done with it.  This also keeps the
        // assert in `next_batch` happy.
        batch_cache_index = 0;
        std::vector<datum_t> tmp;
        tmp.swap(batch_cache);
    }
    return d;
}

bool datum_stream_t::batch_cache_exhausted() const {
    return batch_cache_index >= batch_cache.size();
}

void eager_datum_stream_t::add_transformation(
    transform_variant_t &&tv, const protob_t<const Backtrace> &bt) {
    ops.push_back(make_op(std::move(tv)));
    update_bt(bt);
}

eager_datum_stream_t::done_t eager_datum_stream_t::next_grouped_batch(
    env_t *env, const batchspec_t &bs, groups_t *out) {
    r_sanity_check(out->size() == 0);
    while (out->size() == 0) {
        std::vector<datum_t> v = next_raw_batch(env, bs);
        if (v.size() == 0) {
            return done_t::YES;
        }
        (*out)[datum_t()] = std::move(v);
        for (auto it = ops.begin(); it != ops.end(); ++it) {
            (**it)(env, out, datum_t());
        }
    }
    return done_t::NO;
}

void eager_datum_stream_t::accumulate(
    env_t *env, eager_acc_t *acc, const terminal_variant_t &) {
    batchspec_t bs = batchspec_t::user(batch_type_t::TERMINAL, env);
    // I'm guessing reql_version doesn't matter here, but why think about it?  We use
    // th env's reql_version.
    groups_t data(optional_datum_less_t(env->reql_version()));
    while (next_grouped_batch(env, bs, &data) == done_t::NO) {
        (*acc)(env, &data);
    }
}

void eager_datum_stream_t::accumulate_all(env_t *env, eager_acc_t *acc) {
    groups_t data(optional_datum_less_t(env->reql_version()));
    done_t done = next_grouped_batch(env, batchspec_t::all(), &data);
    (*acc)(env, &data);
    if (done == done_t::NO) {
        done_t must_be_yes = next_grouped_batch(env, batchspec_t::all(), &data);
        r_sanity_check(data.size() == 0);
        r_sanity_check(must_be_yes == done_t::YES);
    }
}

std::vector<datum_t>
eager_datum_stream_t::next_batch_impl(env_t *env, const batchspec_t &bs) {
    groups_t data(optional_datum_less_t(env->reql_version()));
    next_grouped_batch(env, bs, &data);
    return groups_to_batch(&data);
}

datum_t eager_datum_stream_t::as_array(env_t *env) {
    if (is_grouped() || !is_array()) {
        return datum_t();
    }

    datum_array_builder_t arr(env->limits());
    batchspec_t batchspec = batchspec_t::user(batch_type_t::TERMINAL, env);
    {
        profile::sampler_t sampler("Evaluating stream eagerly.", env->trace);
        datum_t d;
        while (d = next(env, batchspec), d.has()) {
            arr.add(d);
            sampler.new_sample();
        }
    }
    return std::move(arr).to_datum();
}

// LAZY_DATUM_STREAM_T
lazy_datum_stream_t::lazy_datum_stream_t(
    scoped_ptr_t<reader_t> &&_reader,
    const protob_t<const Backtrace> &bt_src)
    : datum_stream_t(bt_src),
      current_batch_offset(0),
      reader(std::move(_reader)) { }

void lazy_datum_stream_t::add_transformation(transform_variant_t &&tv,
                                             const protob_t<const Backtrace> &bt) {
    reader->add_transformation(std::move(tv));
    update_bt(bt);
}

void lazy_datum_stream_t::accumulate(
    env_t *env, eager_acc_t *acc, const terminal_variant_t &tv) {
    reader->accumulate(env, acc, tv);
}

void lazy_datum_stream_t::accumulate_all(env_t *env, eager_acc_t *acc) {
    reader->accumulate_all(env, acc);
}

std::vector<datum_t>
lazy_datum_stream_t::next_batch_impl(env_t *env, const batchspec_t &batchspec) {
    // Should never mix `next` with `next_batch`.
    r_sanity_check(current_batch_offset == 0 && current_batch.size() == 0);
    return reader->next_batch(env, batchspec);
}

bool lazy_datum_stream_t::is_exhausted() const {
    return reader->is_finished() && batch_cache_exhausted();
}
bool lazy_datum_stream_t::is_cfeed() const {
    return false;
}

array_datum_stream_t::array_datum_stream_t(datum_t _arr,
                                           const protob_t<const Backtrace> &bt_source)
    : eager_datum_stream_t(bt_source), index(0), arr(_arr) { }

datum_t array_datum_stream_t::next(env_t *env, const batchspec_t &bs) {
    return ops_to_do() ? datum_stream_t::next(env, bs) : next_arr_el();
}
datum_t array_datum_stream_t::next_arr_el() {
    return index < arr.arr_size() ? arr.get(index++) : datum_t();
}

bool array_datum_stream_t::is_exhausted() const {
    return index >= arr.arr_size();
}
bool array_datum_stream_t::is_cfeed() const {
    return false;
}

std::vector<datum_t>
array_datum_stream_t::next_raw_batch(env_t *env, const batchspec_t &batchspec) {
    std::vector<datum_t> v;
    batcher_t batcher = batchspec.to_batcher();

    profile::sampler_t sampler("Fetching array elements.", env->trace);
    datum_t d;
    while (d = next_arr_el(), d.has()) {
        batcher.note_el(d);
        v.push_back(std::move(d));
        if (batcher.should_send_batch()) {
            break;
        }
        sampler.new_sample();
    }
    return v;
}

bool array_datum_stream_t::is_array() {
    return !is_grouped();
}

// INDEXED_SORT_DATUM_STREAM_T
indexed_sort_datum_stream_t::indexed_sort_datum_stream_t(
    counted_t<datum_stream_t> stream,
    std::function<bool(env_t *,  // NOLINT(readability/casting)
                       profile::sampler_t *,
                       const datum_t &,
                       const datum_t &)> _lt_cmp)
    : wrapper_datum_stream_t(stream), lt_cmp(_lt_cmp), index(0) { }

std::vector<datum_t>
indexed_sort_datum_stream_t::next_raw_batch(env_t *env, const batchspec_t &batchspec) {
    std::vector<datum_t> ret;
    batcher_t batcher = batchspec.to_batcher();

    profile::sampler_t sampler("Sorting by index.", env->trace);
    while (!batcher.should_send_batch()) {
        if (index >= data.size()) {
            if (ret.size() > 0
                && batchspec.get_batch_type() == batch_type_t::SINDEX_CONSTANT) {
                // Never read more than one SINDEX_CONSTANT batch if we need to
                // return an SINDEX_CONSTANT batch.
                return ret;
            }
            index = 0;
            data = source->next_batch(
                env, batchspec.with_new_batch_type(batch_type_t::SINDEX_CONSTANT));
            if (index >= data.size()) {
                return ret;
            }
            std::stable_sort(data.begin(), data.end(),
                             std::bind(lt_cmp, env, &sampler, ph::_1, ph::_2));
        }
        for (; index < data.size() && !batcher.should_send_batch(); ++index) {
            batcher.note_el(data[index]);
            ret.push_back(std::move(data[index]));
        }
    }
    return ret;
}

// ORDERED_DISTINCT_DATUM_STREAM_T
ordered_distinct_datum_stream_t::ordered_distinct_datum_stream_t(
    counted_t<datum_stream_t> _source) : wrapper_datum_stream_t(_source) { }

std::vector<datum_t>
ordered_distinct_datum_stream_t::next_raw_batch(env_t *env, const batchspec_t &bs) {
    std::vector<datum_t> ret;
    profile::sampler_t sampler("Ordered distinct.", env->trace);
    while (ret.size() == 0) {
        std::vector<datum_t> v = source->next_batch(env, bs);
        if (v.size() == 0) break;
        for (auto &&el : v) {
            if (!last_val.has() || last_val != el) {
                last_val = el;
                ret.push_back(std::move(el));
            }
            sampler.new_sample();
        }
    }
    return ret;
}

// INDEXES_OF_DATUM_STREAM_T
indexes_of_datum_stream_t::indexes_of_datum_stream_t(counted_t<const func_t> _f,
                                                     counted_t<datum_stream_t> _source)
    : wrapper_datum_stream_t(_source), f(_f), index(0) {
    guarantee(f.has() && source.has());
}

std::vector<datum_t>
indexes_of_datum_stream_t::next_raw_batch(env_t *env, const batchspec_t &bs) {
    std::vector<datum_t> ret;
    profile::sampler_t sampler("Finding indexes_of eagerly.", env->trace);
    while (ret.size() == 0) {
        std::vector<datum_t> v = source->next_batch(env, bs);
        if (v.size() == 0) {
            break;
        }
        for (auto it = v.begin(); it != v.end(); ++it, ++index) {
            if (f->filter_call(env, *it, counted_t<const func_t>())) {
                ret.push_back(datum_t(static_cast<double>(index)));
            }
            sampler.new_sample();
        }
    }
    return ret;
}

// SLICE_DATUM_STREAM_T
slice_datum_stream_t::slice_datum_stream_t(
    uint64_t _left, uint64_t _right, counted_t<datum_stream_t> _src)
    : wrapper_datum_stream_t(_src), index(0), left(_left), right(_right) { }

changefeed::keyspec_t slice_datum_stream_t::get_change_spec() {
    if (left == 0) {
        changefeed::keyspec_t subspec = source->get_change_spec();
        auto rspec = boost::get<changefeed::keyspec_t::range_t>(&subspec.spec);
        if (rspec != NULL) {
            return changefeed::keyspec_t(
                changefeed::keyspec_t::limit_t(*rspec, right));
        }
    }
    return wrapper_datum_stream_t::get_change_spec();
}

std::vector<datum_t>
slice_datum_stream_t::next_raw_batch(env_t *env, const batchspec_t &_batchspec) {
    if (left >= right || index >= right) {
        return std::vector<datum_t>();
    }

    const batchspec_t batchspec = _batchspec.with_at_most(right - index);

    profile::sampler_t sampler("Slicing eagerly.", env->trace);
    while (index < left) {
        sampler.new_sample();
        std::vector<datum_t> v = source->next_batch(env, batchspec);
        if (v.size() == 0) {
            return v;
        }
        index += v.size();
        if (index > right) {
            v.resize(v.size() - (index - right));
            index = right;
        }
        if (index > left) {
            std::vector<datum_t> ret;
            ret.reserve(index - left);
            std::move(v.end() - (index - left), v.end(), std::back_inserter(ret));
            return ret;
        }
    }

    while (index < right) {
        sampler.new_sample();
        std::vector<datum_t> v = source->next_batch(env, batchspec);
        if (v.size() == 0) {
            break;
        }
        index += v.size();
        if (index > right) {
            v.resize(v.size() - (index - right));
        }
        return v;
    }

    return std::vector<datum_t>();
}

bool slice_datum_stream_t::is_exhausted() const {
    return (left >= right || index >= right || source->is_exhausted())
        && batch_cache_exhausted();
}
bool slice_datum_stream_t::is_cfeed() const {
    return source->is_cfeed();
}

// UNION_DATUM_STREAM_T
void union_datum_stream_t::add_transformation(transform_variant_t &&tv,
                                              const protob_t<const Backtrace> &bt) {
    for (auto it = streams.begin(); it != streams.end(); ++it) {
        (*it)->add_transformation(transform_variant_t(tv), bt);
    }
    update_bt(bt);
}

void union_datum_stream_t::accumulate(
    env_t *env, eager_acc_t *acc, const terminal_variant_t &tv) {
    for (auto it = streams.begin(); it != streams.end(); ++it) {
        (*it)->accumulate(env, acc, tv);
    }
}

void union_datum_stream_t::accumulate_all(env_t *env, eager_acc_t *acc) {
    for (auto it = streams.begin(); it != streams.end(); ++it) {
        (*it)->accumulate_all(env, acc);
    }
}

bool union_datum_stream_t::is_array() {
    for (auto it = streams.begin(); it != streams.end(); ++it) {
        if (!(*it)->is_array()) {
            return false;
        }
    }
    return true;
}

datum_t union_datum_stream_t::as_array(env_t *env) {
    if (!is_array()) {
        return datum_t();
    }
    datum_array_builder_t arr(env->limits());
    batchspec_t batchspec = batchspec_t::user(batch_type_t::TERMINAL, env);
    {
        profile::sampler_t sampler("Evaluating stream eagerly.", env->trace);
        datum_t d;
        while (d = next(env, batchspec), d.has()) {
            arr.add(d);
            sampler.new_sample();
        }
    }
    return std::move(arr).to_datum();
}

bool union_datum_stream_t::is_exhausted() const {
    for (auto it = streams.begin(); it != streams.end(); ++it) {
        if (!(*it)->is_exhausted()) {
            return false;
        }
    }
    return batch_cache_exhausted();
}
bool union_datum_stream_t::is_cfeed() const {
    return is_cfeed_union;
}

std::vector<datum_t>
union_datum_stream_t::next_batch_impl(env_t *env, const batchspec_t &batchspec) {
    for (; streams_index < streams.size(); ++streams_index) {
        std::vector<datum_t> batch
            = streams[streams_index]->next_batch(env, batchspec);
        if (batch.size() != 0 || streams[streams_index]->is_cfeed()) {
            return batch;
        }
    }
    return std::vector<datum_t>();
}

// RANGE_DATUM_STREAM_T
range_datum_stream_t::range_datum_stream_t(bool _is_infinite,
                                           int64_t _start,
                                           int64_t _stop,
                                           const protob_t<const Backtrace> &bt_source)
    : eager_datum_stream_t(bt_source),
      is_infinite(_is_infinite),
      start(_start),
      stop(_stop) { }

std::vector<datum_t>
range_datum_stream_t::next_raw_batch(env_t *, const batchspec_t &batchspec) {
    rcheck(!is_infinite
           || batchspec.get_batch_type() == batch_type_t::NORMAL
           || batchspec.get_batch_type() == batch_type_t::NORMAL_FIRST,
           base_exc_t::GENERIC,
           "Cannot call a terminal (`reduce`, `count`, etc.) on an infinite stream.");

    std::vector<datum_t> v;
    // 500 is picked out of a hat for latency, primarily in the Data Explorer. If you
    // think strongly it should be something else you're probably right.
    batcher_t batcher = batchspec.with_at_most(500).to_batcher();

    while (!is_exhausted()) {
        double next = safe_to_double(start++);
        // `safe_to_double` returns NaN on error, which signals that `start` is larger
        // than 2^53 indicating we've reached the end of our infinite stream. This must
        // be checked before creating a `datum_t` as that does a similar check on
        // construction.
        rcheck(risfinite(next), base_exc_t::GENERIC,
               "`range` out of safe double bounds.");

        v.emplace_back(next);
        batcher.note_el(v.back());
        if (batcher.should_send_batch()) {
            break;
        }
    }
    return v;
}

bool range_datum_stream_t::is_exhausted() const {
    return !is_infinite && start >= stop && batch_cache_exhausted();
}

// MAP_DATUM_STREAM_T
map_datum_stream_t::map_datum_stream_t(std::vector<counted_t<datum_stream_t> > &&_streams,
                                       counted_t<const func_t> &&_func,
                                       const protob_t<const Backtrace> &bt_src)
    : eager_datum_stream_t(bt_src), streams(std::move(_streams)), func(std::move(_func)),
      is_array_map(true), is_cfeed_map(false) {
    for (const auto &stream : streams) {
        is_array_map &= stream->is_array();
        is_cfeed_map |= stream->is_cfeed();
    }
}

std::vector<datum_t>
map_datum_stream_t::next_raw_batch(env_t *env, const batchspec_t &batchspec) {
    std::vector<datum_t> batch;
    batcher_t batcher = batchspec.to_batcher();

    std::vector<datum_t> args;
    args.reserve(streams.size());
    while (!is_exhausted()) {
        args.clear();   // This prevents allocating a new vector every iteration.
        for (const auto &stream : streams) {
            args.push_back(stream->next(env, batchspec));
        }

        datum_t datum = func->call(env, args)->as_datum();
        batcher.note_el(datum);
        batch.push_back(std::move(datum));
        if (batcher.should_send_batch()) {
            break;
        }
    }

    return batch;
}

bool map_datum_stream_t::is_exhausted() const {
    for (const auto &stream : streams) {
        if (stream->is_exhausted()) {
            return batch_cache_exhausted();
        }
    }
    return false;
}

} // namespace ql<|MERGE_RESOLUTION|>--- conflicted
+++ resolved
@@ -87,7 +87,7 @@
                     strprintf("Too many rows (> %zu) with the same value "
                               "for index `%s`:\n%s",
                               env->limits().array_size_limit(),
-                              readgen->sindex_name().c_str(),
+                              opt_or(readgen->sindex_name(), "").c_str(),
                               // This is safe because you can't have duplicate
                               // primary keys, so they will never exceed the
                               // array limit.
@@ -206,13 +206,8 @@
                           "Example value:\n%s\n"
                           "Truncated key:\n%s",
                           env->limits().array_size_limit(),
-<<<<<<< HEAD
-                          readgen->sindex_name().c_str(),
+                          opt_or(readgen->sindex_name(), "").c_str(),
                           items[items.size() - 1].sindex_key.trunc_print().c_str(),
-=======
-                          opt_or(readgen->sindex_name(), "").c_str(),
-                          items[items.size() - 1].sindex_key->trunc_print().c_str(),
->>>>>>> 4f6b1e67
                           key_to_debug_str(items[items.size() - 1].key).c_str()));
 
             items.reserve(items.size() + new_items.size());
@@ -270,29 +265,6 @@
                     processed_pkeys.insert(pkey);
                     items.push_back(std::move(unfiltered_items[i]));
                 }
-<<<<<<< HEAD
-=======
-                res.push_back(std::move(items[items_index].data));
-
-                rcheck_datum(
-                    res.size() <= env->limits().array_size_limit(), base_exc_t::GENERIC,
-                    strprintf("Too many rows (> %zu) with the same value "
-                              "for index `%s`:\n%s",
-                              env->limits().array_size_limit(),
-                              opt_or(readgen->sindex_name(), "").c_str(),
-                              // This is safe because you can't have duplicate
-                              // primary keys, so they will never exceed the
-                              // array limit.
-                              sindex->trunc_print().c_str()));
-            }
-            if (items_index >= items.size()) {
-                // If we consumed the whole batch without finding a new sindex,
-                // we might have more rows with the same sindex in the next
-                // batch, which we promptly load.
-                maybe_more_with_sindex = load_items(env, batchspec);
-            } else {
-                maybe_more_with_sindex = false;
->>>>>>> 4f6b1e67
             }
         }
     }
@@ -645,7 +617,7 @@
     return datum_range_t::universe().to_sindex_keyrange();
 }
 
-std::string intersecting_readgen_t::sindex_name() const {
+boost::optional<std::string> intersecting_readgen_t::sindex_name() const {
     return sindex;
 }
 
