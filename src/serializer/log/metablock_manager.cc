// Copyright 2010-2013 RethinkDB, all rights reserved.
#include "serializer/log/metablock_manager.hpp"

#include <sys/types.h>
#include <sys/stat.h>
#include <unistd.h>

#include "errors.hpp"
#include <boost/bind.hpp>

#include "arch/arch.hpp"
#include "arch/runtime/coroutines.hpp"
#include "concurrency/cond_var.hpp"
#include "serializer/log/log_serializer.hpp"
#include "version.hpp"

std::vector<int64_t> initial_metablock_offsets(int64_t extent_size) {
    std::vector<int64_t> offsets;

    const int64_t metablocks_per_extent = std::min<int64_t>(extent_size / METABLOCK_SIZE, MB_BLOCKS_PER_EXTENT);

    // The very first DEVICE_BLOCK_SIZE of the file is used for the
    // static header, so we start j at 1.
    for (int64_t j = 1; j < metablocks_per_extent; ++j) {
        int64_t offset = j * METABLOCK_SIZE;

        offsets.push_back(offset);
    }

    return offsets;
}

/* head functions */

template<class metablock_t>
metablock_manager_t<metablock_t>::metablock_manager_t::head_t::head_t(metablock_manager_t *manager)
    : mb_slot(0), saved_mb_slot(static_cast<uint32_t>(-1)), wraparound(false), mgr(manager) { }

template<class metablock_t>
void metablock_manager_t<metablock_t>::metablock_manager_t::head_t::operator++() {
    mb_slot++;
    wraparound = false;

    if (mb_slot >= mgr->metablock_offsets.size()) {
        mb_slot = 0;
        wraparound = true;
    }
}

template<class metablock_t>
int64_t metablock_manager_t<metablock_t>::metablock_manager_t::head_t::offset() {

    return mgr->metablock_offsets[mb_slot];
}

template<class metablock_t>
void metablock_manager_t<metablock_t>::metablock_manager_t::head_t::push() {
    saved_mb_slot = mb_slot;
}

template<class metablock_t>
void metablock_manager_t<metablock_t>::metablock_manager_t::head_t::pop() {
    guarantee(saved_mb_slot != static_cast<uint32_t>(-1), "Popping without a saved state");
    mb_slot = saved_mb_slot;
    saved_mb_slot = static_cast<uint32_t>(-1);
}

template<class metablock_t>
metablock_manager_t<metablock_t>::metablock_manager_t(extent_manager_t *em)
    : head(this), mb_buffer(static_cast<crc_metablock_t *>(malloc_aligned(METABLOCK_SIZE, DEVICE_BLOCK_SIZE))),
      extent_manager(em), metablock_offsets(initial_metablock_offsets(extent_manager->extent_size)),
      state(state_unstarted), dbfile(NULL) {
    rassert(sizeof(crc_metablock_t) <= METABLOCK_SIZE);
    rassert(mb_buffer);
    mb_buffer_in_use = false;

    /* Build the list of metablock locations in the file */

    // We don't try to reserve any metablock extents because the only
    // extent we use is extent 0.  Extent 0 is already reserved by the
    // static header, so we don't need to reserve it.
}

template<class metablock_t>
metablock_manager_t<metablock_t>::~metablock_manager_t() {

    rassert(state == state_unstarted || state == state_shut_down);

    rassert(!mb_buffer_in_use);
    free(mb_buffer);
}

template<class metablock_t>
void metablock_manager_t<metablock_t>::create(file_t *dbfile, int64_t extent_size, metablock_t *initial) {

    std::vector<int64_t> metablock_offsets = initial_metablock_offsets(extent_size);

    dbfile->set_file_size_at_least(metablock_offsets[metablock_offsets.size() - 1] + METABLOCK_SIZE);

    /* Allocate a buffer for doing our writes */
    scoped_malloc_t<crc_metablock_t> buffer(malloc_aligned(METABLOCK_SIZE,
                                                           DEVICE_BLOCK_SIZE));
    bzero(buffer.get(), METABLOCK_SIZE);

    /* Wipe the metablock slots so we don't mistake something left by a previous database for a
    valid metablock. */
    struct : public iocallback_t, public cond_t {
        int refcount;
        void on_io_complete() {
            refcount--;
            if (refcount == 0) pulse();
        }
    } callback;
    callback.refcount = metablock_offsets.size();
    for (unsigned i = 0; i < metablock_offsets.size(); i++) {
        // We don't datasync here -- we can datasync when we write the first real
        // metablock.
        dbfile->write_async(metablock_offsets[i], METABLOCK_SIZE, buffer.get(),
                            DEFAULT_DISK_ACCOUNT, &callback, file_t::NO_DATASYNCS);
    }
    callback.wait();

    /* Write the first metablock */
    // We use cluster_version_t::LATEST_DISK.  Maybe we'd want to decouple cluster
    // versions from disk format versions?  We can do that later if we want.
    buffer->prepare(static_cast<uint32_t>(cluster_version_t::LATEST_DISK), initial,
                                          MB_START_VERSION);
    co_write(dbfile, metablock_offsets[0], METABLOCK_SIZE, buffer.get(),
             DEFAULT_DISK_ACCOUNT, file_t::WRAP_IN_DATASYNCS);
}

bool disk_format_version_is_recognized(uint32_t disk_format_version) {
    // Someday, we might have to do more than recognize a disk format version to be
    // valid -- the block structure of LBAs or extents might require us to look at
    // the current metablock's version number more closely.  If you have a new
    // cluster_version_t value and such changes have not happened, it is correct to
    // add the new cluster_version_t value to this list of recognized ones.
    return disk_format_version
            == static_cast<uint32_t>(cluster_version_t::v1_13)
        || disk_format_version
            == static_cast<uint32_t>(cluster_version_t::v1_14)
        || disk_format_version
            == static_cast<uint32_t>(cluster_version_t::v1_15)
        || disk_format_version
            == static_cast<uint32_t>(cluster_version_t::v1_16)
        || disk_format_version
<<<<<<< HEAD
            == static_cast<uint32_t>(cluster_version_t::raft_is_latest_disk);
=======
            == static_cast<uint32_t>(cluster_version_t::v2_0_is_latest_disk);
>>>>>>> ab6bc3e5
}


template<class metablock_t>
void metablock_manager_t<metablock_t>::co_start_existing(file_t *file, bool *mb_found, metablock_t *mb_out) {
    rassert(state == state_unstarted);
    dbfile = file;
    rassert(dbfile != NULL);

    rassert(!mb_buffer_in_use);
    mb_buffer_in_use = true;

    metablock_version_t latest_version = MB_BAD_VERSION;

    dbfile->set_file_size_at_least(metablock_offsets[metablock_offsets.size() - 1] + METABLOCK_SIZE);

    // Reading metablocks by issuing one I/O request at a time is
    // slow. Read all of them in one batch, and check them later.
    state = state_reading;
    struct load_buffer_manager_t {
        explicit load_buffer_manager_t(size_t nmetablocks) {
            buffer = static_cast<crc_metablock_t *>(malloc_aligned(METABLOCK_SIZE * nmetablocks,
                                                                   DEVICE_BLOCK_SIZE));
        }
        ~load_buffer_manager_t() {
            free(buffer);
        }
        crc_metablock_t *get_metablock(unsigned i) {
            return reinterpret_cast<crc_metablock_t *>(reinterpret_cast<char *>(buffer) + METABLOCK_SIZE * i);
        }

    private:
        crc_metablock_t *buffer;
    } lbm(metablock_offsets.size());
    struct : public iocallback_t, public cond_t {
        int refcount;
        void on_io_complete() {
            refcount--;
            if (refcount == 0) pulse();
        }
    } callback;
    callback.refcount = metablock_offsets.size();
    for (unsigned i = 0; i < metablock_offsets.size(); i++) {
        dbfile->read_async(metablock_offsets[i], METABLOCK_SIZE, lbm.get_metablock(i),
                           DEFAULT_DISK_ACCOUNT, &callback);
    }
    callback.wait();
    extent_manager->stats->bytes_read(METABLOCK_SIZE * metablock_offsets.size());

    // TODO: we can parallelize this code even further by doing crc
    // checks as soon as a block is ready, as opposed to waiting for
    // all IO operations to complete and then checking. I'm dubious
    // about the benefits though, so leaving this alone.

    // We've read everything from disk. Now find the last good metablock.
    crc_metablock_t *last_good_mb = NULL;
    for (unsigned i = 0; i < metablock_offsets.size(); i++) {
        crc_metablock_t *mb_temp = lbm.get_metablock(i);
        if (mb_temp->check_crc()) {
            // Right now we don't have anything super-special between disk format
            // versions, just some per-block serialization versioning (which is
            // derived from the 4 bytes block_magic_t at the front of the block), so
            // we don't need to remember the version number -- we just assert it's
            // ok.
            if (!disk_format_version_is_recognized(mb_temp->disk_format_version)) {
                fail_due_to_user_error(
                        "Data version not recognized. Is the data "
                        "directory from a newer version of RethinkDB? "
                        "(version on disk: %" PRIu32 ")",
                        mb_temp->disk_format_version);
            }
            if (mb_temp->version > latest_version) {
                /* this metablock is good, maybe there are more? */
                latest_version = mb_temp->version;
                head.push();
                ++head;
                last_good_mb = mb_temp;
            } else {
                break;
            }
        } else {
            ++head;
        }
    }

    // Cool, hopefully got our metablock. Wrap it up.
    if (latest_version == MB_BAD_VERSION) {

        /* no metablock found anywhere -- the DB is toast */

        next_version_number = MB_START_VERSION;
        *mb_found = false;

        /* The log serializer will catastrophically fail when it sees that mb_found is
           false. We could catastrophically fail here, but it's a bit nicer to have the
           metablock manager as a standalone component that doesn't know how to behave if there
           is no metablock. */

    } else {
        /* we found a metablock, set everything up */
        next_version_number = latest_version + 1;
        latest_version = MB_BAD_VERSION; /* version is now useless */
        head.pop();
        *mb_found = true;
        memcpy(mb_buffer, last_good_mb, METABLOCK_SIZE);
        memcpy(mb_out, &(mb_buffer->metablock), sizeof(metablock_t));
    }
    mb_buffer_in_use = false;
    state = state_ready;
}

//The following two functions will go away in favor of the preceding one
template<class metablock_t>
void metablock_manager_t<metablock_t>::start_existing_callback(file_t *file, bool *mb_found, metablock_t *mb_out, metablock_read_callback_t *cb) {
    co_start_existing(file, mb_found, mb_out);
    cb->on_metablock_read();
}

template<class metablock_t>
bool metablock_manager_t<metablock_t>::start_existing(file_t *file, bool *mb_found, metablock_t *mb_out, metablock_read_callback_t *cb) {
    coro_t::spawn_later_ordered(boost::bind(&metablock_manager_t<metablock_t>::start_existing_callback, this, file, mb_found, mb_out, cb));
    return false;
}
template<class metablock_t>
void metablock_manager_t<metablock_t>::co_write_metablock(metablock_t *mb, file_account_t *io_account) {
    mutex_t::acq_t hold(&write_lock);

    rassert(state == state_ready);
    rassert(!mb_buffer_in_use);

    mb_buffer->prepare(static_cast<uint32_t>(cluster_version_t::LATEST_DISK), mb,
                                             next_version_number++);
    rassert(mb_buffer->check_crc());

    mb_buffer_in_use = true;

    state = state_writing;
    co_write(dbfile, head.offset(), METABLOCK_SIZE, mb_buffer, io_account,
             file_t::WRAP_IN_DATASYNCS);

    ++head;

    state = state_ready;
    mb_buffer_in_use = false;
    extent_manager->stats->bytes_written(METABLOCK_SIZE);
}

template<class metablock_t>
void metablock_manager_t<metablock_t>::write_metablock_callback(metablock_t *mb, file_account_t *io_account, metablock_write_callback_t *cb) {
    co_write_metablock(mb, io_account);
    cb->on_metablock_write();
}

template<class metablock_t>
bool metablock_manager_t<metablock_t>::write_metablock(metablock_t *mb, file_account_t *io_account, metablock_write_callback_t *cb) {
    coro_t::spawn_later_ordered(boost::bind(&metablock_manager_t<metablock_t>::write_metablock_callback, this, mb, io_account, cb));
    return false;
}

template<class metablock_t>
void metablock_manager_t<metablock_t>::shutdown() {

    rassert(state == state_ready);
    rassert(!mb_buffer_in_use);
    state = state_shut_down;
}

template class metablock_manager_t<log_serializer_metablock_t>;<|MERGE_RESOLUTION|>--- conflicted
+++ resolved
@@ -144,11 +144,9 @@
         || disk_format_version
             == static_cast<uint32_t>(cluster_version_t::v1_16)
         || disk_format_version
-<<<<<<< HEAD
+            == static_cast<uint32_t>(cluster_version_t::v2_0)
+        || disk_format_version
             == static_cast<uint32_t>(cluster_version_t::raft_is_latest_disk);
-=======
-            == static_cast<uint32_t>(cluster_version_t::v2_0_is_latest_disk);
->>>>>>> ab6bc3e5
 }
 
 
