--- conflicted
+++ resolved
@@ -23,54 +23,13 @@
       sorting(sorting_t::UNORDERED)
     { }
 
-<<<<<<< HEAD
-counted_t<const datum_t> table_view_t::make_error_datum(
-        const base_exc_t &exception) {
-    datum_ptr_t d(datum_t::R_OBJECT);
-    std::string err = exception.what();
-
-    // The bool is true if there's a conflict when inserting the
-    // key, but since we just created an empty object above conflicts
-    // are impossible here.  If you want to harden this against future
-    // changes, you could store the bool and `r_sanity_check` that it's
-    // false.
-    DEBUG_VAR bool had_first_error
-        = d.add("first_error", make_counted<datum_t>(std::move(err)));
-    rassert(!had_first_error);
-
-    DEBUG_VAR bool had_errors = d.add("errors", make_counted<datum_t>(1.0));
-    rassert(!had_errors);
-
-    return d.to_counted();
-}
-
-counted_t<const datum_t> table_view_t::batched_replace(
-=======
-counted_t<const datum_t> table_t::make_error_datum(const base_exc_t &exception) {
+counted_t<const datum_t> table_view_t::make_error_datum(const base_exc_t &exception) {
     datum_object_builder_t d;
     d.add_error(exception.what());
     return std::move(d).to_counted();
 }
 
-template<class T> // batched_replace_t and batched_insert_t
-counted_t<const datum_t> table_t::do_batched_write(
-    env_t *env, T &&t, durability_requirement_t durability_requirement) {
-    write_t write(std::move(t), durability_requirement, env->profile(),
-                  env->limits);
-    write_response_t response;
-    try {
-        access->get_namespace_if().write(env, &write, &response,
-                                         order_token_t::ignore);
-    } catch (const cannot_perform_query_exc_t &e) {
-        rfail(base_exc_t::GENERIC, "Cannot perform write: %s", e.what());
-    }
-    auto dp = boost::get<counted_t<const datum_t> >(&response.response);
-    r_sanity_check(dp != NULL);
-    return *dp;
-}
-
-counted_t<const datum_t> table_t::batched_replace(
->>>>>>> 204a1eda
+counted_t<const datum_t> table_view_t::batched_replace(
     env_t *env,
     const std::vector<counted_t<const datum_t> > &vals,
     const std::vector<counted_t<const datum_t> > &keys,
@@ -143,66 +102,21 @@
         r_sanity_check(!return_vals);
     }
 
-<<<<<<< HEAD
     counted_t<const datum_t> insert_stats =
         table->write_batched_insert(
             env, std::move(valid_inserts), conflict_behavior, return_vals,
             durability_requirement);
-    return stats.to_counted()->merge(insert_stats, stats_merge);
-=======
-    counted_t<const datum_t> insert_stats = do_batched_write(
-        env,
-        batched_insert_t(std::move(valid_inserts), get_pkey(),
-                         conflict_behavior, env->limits,
-                         return_vals),
-        durability_requirement);
     return std::move(stats).to_counted()->merge(insert_stats, stats_merge, env->limits);
->>>>>>> 204a1eda
 }
 
 MUST_USE bool table_view_t::sindex_create(env_t *env, const std::string &id,
         counted_t<func_t> index_func, bool multi) {
     index_func->assert_deterministic("Index functions must be deterministic.");
-<<<<<<< HEAD
     return table->sindex_create(env, id, index_func, multi);
 }
 
 MUST_USE bool table_view_t::sindex_drop(env_t *env, const std::string &id) {
     return table->sindex_drop(env, id);
-=======
-    map_wire_func_t wire_func(index_func);
-    write_t write(sindex_create_t(id, wire_func, multi), env->profile(),
-                  env->limits);
-
-    write_response_t res;
-    try {
-        access->get_namespace_if().write(env, &write, &res, order_token_t::ignore);
-    } catch (const cannot_perform_query_exc_t &e) {
-        rfail(base_exc_t::GENERIC, "Cannot perform write: %s", e.what());
-    }
-
-    sindex_create_response_t *response =
-        boost::get<sindex_create_response_t>(&res.response);
-    r_sanity_check(response);
-    return response->success;
-}
-
-MUST_USE bool table_t::sindex_drop(env_t *env, const std::string &id) {
-    write_t write(sindex_drop_t(id), env->profile(),
-                  env->limits);
-
-    write_response_t res;
-    try {
-        access->get_namespace_if().write(env, &write, &res, order_token_t::ignore);
-    } catch (const cannot_perform_query_exc_t &e) {
-        rfail(base_exc_t::GENERIC, "Cannot perform write: %s", e.what());
-    }
-
-    sindex_drop_response_t *response =
-        boost::get<sindex_drop_response_t>(&res.response);
-    r_sanity_check(response);
-    return response->success;
->>>>>>> 204a1eda
 }
 
 counted_t<const datum_t> table_view_t::sindex_list(env_t *env) {
@@ -224,21 +138,8 @@
     for (auto it = statuses.begin(); it != statuses.end(); ++it) {
         r_sanity_check(std_contains(sindexes, it->first) || sindexes.empty());
         sindexes.erase(it->first);
-<<<<<<< HEAD
         std::map<std::string, counted_t<const datum_t> > status =
             it->second->as_object();
-=======
-        std::map<std::string, counted_t<const datum_t> > status;
-        if (it->second.blocks_processed != 0) {
-            status["blocks_processed"] =
-                make_counted<const datum_t>(
-                    safe_to_double(it->second.blocks_processed));
-            status["blocks_total"] =
-                make_counted<const datum_t>(
-                    safe_to_double(it->second.blocks_total));
-        }
-        status["ready"] = datum_t::boolean(it->second.ready);
->>>>>>> 204a1eda
         std::string index_name = it->first;
         status["index"] = make_counted<const datum_t>(std::move(index_name));
         array.push_back(make_counted<const datum_t>(std::move(status)));
@@ -261,23 +162,8 @@
 
 MUST_USE bool table_view_t::sync_depending_on_durability(env_t *env,
                 durability_requirement_t durability_requirement) {
-<<<<<<< HEAD
     return table->write_sync_depending_on_durability(
         env, durability_requirement);
-=======
-    write_t write(sync_t(), durability_requirement, env->profile(),
-                  env->limits);
-    write_response_t res;
-    try {
-        access->get_namespace_if().write(env, &write, &res, order_token_t::ignore);
-    } catch (const cannot_perform_query_exc_t &e) {
-        rfail(base_exc_t::GENERIC, "Cannot perform write: %s", e.what());
-    }
-
-    sync_response_t *response = boost::get<sync_response_t>(&res.response);
-    r_sanity_check(response);
-    return true; // With our current implementation, a sync can never fail.
->>>>>>> 204a1eda
 }
 
 const std::string &table_view_t::get_pkey() {
