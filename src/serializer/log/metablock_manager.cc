// Copyright 2010-2013 RethinkDB, all rights reserved.
#include "serializer/log/metablock_manager.hpp"

#include <sys/types.h>
#include <sys/stat.h>
#include <unistd.h>

#include "errors.hpp"
#include <boost/bind.hpp>

#include "arch/arch.hpp"
#include "arch/runtime/coroutines.hpp"
#include "concurrency/cond_var.hpp"
#include "serializer/log/log_serializer.hpp"
#include "version.hpp"

std::vector<int64_t> initial_metablock_offsets(int64_t extent_size) {
    std::vector<int64_t> offsets;

    const int64_t metablocks_per_extent = std::min<int64_t>(extent_size / METABLOCK_SIZE, MB_BLOCKS_PER_EXTENT);

    // The very first DEVICE_BLOCK_SIZE of the file is used for the
    // static header, so we start j at 1.
    for (int64_t j = 1; j < metablocks_per_extent; ++j) {
        int64_t offset = j * METABLOCK_SIZE;

        offsets.push_back(offset);
    }

    return offsets;
}

/* head functions */

template<class metablock_t>
metablock_manager_t<metablock_t>::metablock_manager_t::head_t::head_t(metablock_manager_t *manager)
    : mb_slot(0), saved_mb_slot(static_cast<uint32_t>(-1)), wraparound(false), mgr(manager) { }

template<class metablock_t>
void metablock_manager_t<metablock_t>::metablock_manager_t::head_t::operator++() {
    mb_slot++;
    wraparound = false;

    if (mb_slot >= mgr->metablock_offsets.size()) {
        mb_slot = 0;
        wraparound = true;
    }
}

template<class metablock_t>
int64_t metablock_manager_t<metablock_t>::metablock_manager_t::head_t::offset() {

    return mgr->metablock_offsets[mb_slot];
}

template<class metablock_t>
void metablock_manager_t<metablock_t>::metablock_manager_t::head_t::push() {
    saved_mb_slot = mb_slot;
}

template<class metablock_t>
void metablock_manager_t<metablock_t>::metablock_manager_t::head_t::pop() {
    guarantee(saved_mb_slot != static_cast<uint32_t>(-1), "Popping without a saved state");
    mb_slot = saved_mb_slot;
    saved_mb_slot = static_cast<uint32_t>(-1);
}

template<class metablock_t>
metablock_manager_t<metablock_t>::metablock_manager_t(extent_manager_t *em)
    : head(this), mb_buffer(static_cast<crc_metablock_t *>(malloc_aligned(METABLOCK_SIZE, DEVICE_BLOCK_SIZE))),
      extent_manager(em), metablock_offsets(initial_metablock_offsets(extent_manager->extent_size)),
      state(state_unstarted), dbfile(NULL) {
    rassert(sizeof(crc_metablock_t) <= METABLOCK_SIZE);
    rassert(mb_buffer);
    mb_buffer_in_use = false;

    /* Build the list of metablock locations in the file */

    // We don't try to reserve any metablock extents because the only
    // extent we use is extent 0.  Extent 0 is already reserved by the
    // static header, so we don't need to reserve it.
}

template<class metablock_t>
metablock_manager_t<metablock_t>::~metablock_manager_t() {

    rassert(state == state_unstarted || state == state_shut_down);

    rassert(!mb_buffer_in_use);
    free(mb_buffer);
}

template<class metablock_t>
void metablock_manager_t<metablock_t>::create(file_t *dbfile, int64_t extent_size, metablock_t *initial) {

    std::vector<int64_t> metablock_offsets = initial_metablock_offsets(extent_size);

    dbfile->set_file_size_at_least(metablock_offsets[metablock_offsets.size() - 1] + METABLOCK_SIZE);

    /* Allocate a buffer for doing our writes */
    scoped_malloc_t<crc_metablock_t> buffer(malloc_aligned(METABLOCK_SIZE,
                                                           DEVICE_BLOCK_SIZE));
    bzero(buffer.get(), METABLOCK_SIZE);

    /* Wipe the metablock slots so we don't mistake something left by a previous database for a
    valid metablock. */
    struct : public iocallback_t, public cond_t {
        int refcount;
        void on_io_complete() {
            refcount--;
            if (refcount == 0) pulse();
        }
    } callback;
    callback.refcount = metablock_offsets.size();
    for (unsigned i = 0; i < metablock_offsets.size(); i++) {
        // We don't datasync here -- we can datasync when we write the first real
        // metablock.
        dbfile->write_async(metablock_offsets[i], METABLOCK_SIZE, buffer.get(),
                            DEFAULT_DISK_ACCOUNT, &callback, file_t::NO_DATASYNCS);
    }
    callback.wait();

    /* Write the first metablock */
    // We use cluster_version_t::LATEST_DISK.  Maybe we'd want to decouple cluster
    // versions from disk format versions?  We can do that later if we want.
    buffer->prepare(static_cast<uint32_t>(cluster_version_t::LATEST_DISK), initial,
                                          MB_START_VERSION);
    co_write(dbfile, metablock_offsets[0], METABLOCK_SIZE, buffer.get(),
             DEFAULT_DISK_ACCOUNT, file_t::WRAP_IN_DATASYNCS);
}

bool disk_format_version_is_recognized(uint32_t disk_format_version) {
    // Someday, we might have to do more than recognize a disk format version to be
    // valid -- the block structure of LBAs or extents might require us to look at
    // the current metablock's version number more closely.  If you have a new
    // cluster_version_t value and such changes have not happened, it is correct to
    // add the new cluster_version_t value to this list of recognized ones.
    return disk_format_version
            == static_cast<uint32_t>(cluster_version_t::v1_13)
        || disk_format_version
            == static_cast<uint32_t>(cluster_version_t::v1_14)
        || disk_format_version
            == static_cast<uint32_t>(cluster_version_t::v1_15)
        || disk_format_version
            == static_cast<uint32_t>(cluster_version_t::v1_16)
        || disk_format_version
            == static_cast<uint32_t>(cluster_version_t::v2_0)
        || disk_format_version
<<<<<<< HEAD
            == static_cast<uint32_t>(cluster_version_t::raft_is_latest_disk);
=======
            == static_cast<uint32_t>(cluster_version_t::v2_1_is_latest_disk);
>>>>>>> 1b240061
}


template<class metablock_t>
void metablock_manager_t<metablock_t>::co_start_existing(file_t *file, bool *mb_found, metablock_t *mb_out) {
    rassert(state == state_unstarted);
    dbfile = file;
    rassert(dbfile != NULL);

    rassert(!mb_buffer_in_use);
    mb_buffer_in_use = true;

    metablock_version_t latest_version = MB_BAD_VERSION;

    dbfile->set_file_size_at_least(metablock_offsets[metablock_offsets.size() - 1] + METABLOCK_SIZE);

    // Reading metablocks by issuing one I/O request at a time is
    // slow. Read all of them in one batch, and check them later.
    state = state_reading;
    struct load_buffer_manager_t {
        explicit load_buffer_manager_t(size_t nmetablocks) {
            buffer = static_cast<crc_metablock_t *>(malloc_aligned(METABLOCK_SIZE * nmetablocks,
                                                                   DEVICE_BLOCK_SIZE));
        }
        ~load_buffer_manager_t() {
            free(buffer);
        }
        crc_metablock_t *get_metablock(unsigned i) {
            return reinterpret_cast<crc_metablock_t *>(reinterpret_cast<char *>(buffer) + METABLOCK_SIZE * i);
        }

    private:
        crc_metablock_t *buffer;
    } lbm(metablock_offsets.size());
    struct : public iocallback_t, public cond_t {
        int refcount;
        void on_io_complete() {
            refcount--;
            if (refcount == 0) pulse();
        }
    } callback;
    callback.refcount = metablock_offsets.size();
    for (unsigned i = 0; i < metablock_offsets.size(); i++) {
        dbfile->read_async(metablock_offsets[i], METABLOCK_SIZE, lbm.get_metablock(i),
                           DEFAULT_DISK_ACCOUNT, &callback);
    }
    callback.wait();
    extent_manager->stats->bytes_read(METABLOCK_SIZE * metablock_offsets.size());

    // TODO: we can parallelize this code even further by doing crc
    // checks as soon as a block is ready, as opposed to waiting for
    // all IO operations to complete and then checking. I'm dubious
    // about the benefits though, so leaving this alone.

    // We've read everything from disk. Now find the last good metablock.
    crc_metablock_t *last_good_mb = NULL;
    for (unsigned i = 0; i < metablock_offsets.size(); i++) {
        crc_metablock_t *mb_temp = lbm.get_metablock(i);
        if (mb_temp->check_crc()) {
            // Right now we don't have anything super-special between disk format
            // versions, just some per-block serialization versioning (which is
            // derived from the 4 bytes block_magic_t at the front of the block), so
            // we don't need to remember the version number -- we just assert it's
            // ok.
            if (!disk_format_version_is_recognized(mb_temp->disk_format_version)) {
                fail_due_to_user_error(
                        "Data version not recognized. Is the data "
                        "directory from a newer version of RethinkDB? "
                        "(version on disk: %" PRIu32 ")",
                        mb_temp->disk_format_version);
            }
            if (mb_temp->version > latest_version) {
                /* this metablock is good, maybe there are more? */
                latest_version = mb_temp->version;
                head.push();
                ++head;
                last_good_mb = mb_temp;
            } else {
                break;
            }
        } else {
            ++head;
        }
    }

    // Cool, hopefully got our metablock. Wrap it up.
    if (latest_version == MB_BAD_VERSION) {

        /* no metablock found anywhere -- the DB is toast */

        next_version_number = MB_START_VERSION;
        *mb_found = false;

        /* The log serializer will catastrophically fail when it sees that mb_found is
           false. We could catastrophically fail here, but it's a bit nicer to have the
           metablock manager as a standalone component that doesn't know how to behave if there
           is no metablock. */

    } else {
        /* we found a metablock, set everything up */
        next_version_number = latest_version + 1;
        latest_version = MB_BAD_VERSION; /* version is now useless */
        head.pop();
        *mb_found = true;
        memcpy(mb_buffer, last_good_mb, METABLOCK_SIZE);
        memcpy(mb_out, &(mb_buffer->metablock), sizeof(metablock_t));
    }
    mb_buffer_in_use = false;
    state = state_ready;
}

//The following two functions will go away in favor of the preceding one
template<class metablock_t>
void metablock_manager_t<metablock_t>::start_existing_callback(file_t *file, bool *mb_found, metablock_t *mb_out, metablock_read_callback_t *cb) {
    co_start_existing(file, mb_found, mb_out);
    cb->on_metablock_read();
}

template<class metablock_t>
bool metablock_manager_t<metablock_t>::start_existing(file_t *file, bool *mb_found, metablock_t *mb_out, metablock_read_callback_t *cb) {
    coro_t::spawn_later_ordered(boost::bind(&metablock_manager_t<metablock_t>::start_existing_callback, this, file, mb_found, mb_out, cb));
    return false;
}
template<class metablock_t>
void metablock_manager_t<metablock_t>::co_write_metablock(metablock_t *mb, file_account_t *io_account) {
    mutex_t::acq_t hold(&write_lock);

    rassert(state == state_ready);
    rassert(!mb_buffer_in_use);

    mb_buffer->prepare(static_cast<uint32_t>(cluster_version_t::LATEST_DISK), mb,
                                             next_version_number++);
    rassert(mb_buffer->check_crc());

    mb_buffer_in_use = true;

    state = state_writing;
    co_write(dbfile, head.offset(), METABLOCK_SIZE, mb_buffer, io_account,
             file_t::WRAP_IN_DATASYNCS);

    ++head;

    state = state_ready;
    mb_buffer_in_use = false;
    extent_manager->stats->bytes_written(METABLOCK_SIZE);
}

template<class metablock_t>
void metablock_manager_t<metablock_t>::write_metablock_callback(metablock_t *mb, file_account_t *io_account, metablock_write_callback_t *cb) {
    co_write_metablock(mb, io_account);
    cb->on_metablock_write();
}

template<class metablock_t>
bool metablock_manager_t<metablock_t>::write_metablock(metablock_t *mb, file_account_t *io_account, metablock_write_callback_t *cb) {
    coro_t::spawn_later_ordered(boost::bind(&metablock_manager_t<metablock_t>::write_metablock_callback, this, mb, io_account, cb));
    return false;
}

template<class metablock_t>
void metablock_manager_t<metablock_t>::shutdown() {

    rassert(state == state_ready);
    rassert(!mb_buffer_in_use);
    state = state_shut_down;
}

template class metablock_manager_t<log_serializer_metablock_t>;<|MERGE_RESOLUTION|>--- conflicted
+++ resolved
@@ -146,11 +146,9 @@
         || disk_format_version
             == static_cast<uint32_t>(cluster_version_t::v2_0)
         || disk_format_version
-<<<<<<< HEAD
+            == static_cast<uint32_t>(cluster_version_t::v2_1)
+        || disk_format_version
             == static_cast<uint32_t>(cluster_version_t::raft_is_latest_disk);
-=======
-            == static_cast<uint32_t>(cluster_version_t::v2_1_is_latest_disk);
->>>>>>> 1b240061
 }
 
 
