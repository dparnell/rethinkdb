--- conflicted
+++ resolved
@@ -122,8 +122,8 @@
     sorting_t sorting, const protob_t<const Backtrace> &bt_src)
     : datum_stream_t(env, bt_src),
       json_stream(new query_language::batched_rget_stream_t(
-<<<<<<< HEAD
-                      *ns_access, env->interruptor, counted_t<datum_t>(), counted_t<datum_t>(),
+                      *ns_access, env->interruptor,
+                      counted_t<datum_t>(), false, counted_t<datum_t>(), false,
                       env->get_all_optargs(), use_outdated, sorting, this))
 { }
 
@@ -135,59 +135,35 @@
     : datum_stream_t(env, bt_src),
       json_stream(new query_language::batched_rget_stream_t(
                       *ns_access, env->interruptor, sindex_id,
+                      counted_t<datum_t>(), false, counted_t<datum_t>(), false,
                       env->get_all_optargs(), use_outdated,
-                      counted_t<datum_t>(), counted_t<datum_t>(),
                       sorting, this))
-=======
-                      *ns_access, env->interruptor,
-                      counted_t<datum_t>(), false, counted_t<datum_t>(), false,
-                      env->get_all_optargs(), use_outdated))
->>>>>>> 1800dc9a
 { }
 
 lazy_datum_stream_t::lazy_datum_stream_t(
     env_t *env, bool use_outdated, namespace_repo_t<rdb_protocol_t>::access_t *ns_access,
-<<<<<<< HEAD
-    counted_t<const datum_t> left_bound, counted_t<const datum_t> right_bound,
-    sorting_t sorting, const protob_t<const Backtrace> &bt_src)
-    : datum_stream_t(env, bt_src),
-      json_stream(new query_language::batched_rget_stream_t(
-                      *ns_access, env->interruptor, left_bound, right_bound,
-                      env->get_all_optargs(), use_outdated, sorting,
-                      this))
-=======
     counted_t<const datum_t> left_bound, bool left_bound_open,
     counted_t<const datum_t> right_bound, bool right_bound_open,
-    const protob_t<const Backtrace> &bt_src)
+    sorting_t sorting, const protob_t<const Backtrace> &bt_src)
     : datum_stream_t(env, bt_src),
       json_stream(new query_language::batched_rget_stream_t(
                       *ns_access, env->interruptor,
                       left_bound, left_bound_open, right_bound, right_bound_open,
-                      env->get_all_optargs(), use_outdated))
->>>>>>> 1800dc9a
+                      env->get_all_optargs(), use_outdated, sorting,
+                      this))
 { }
 
 lazy_datum_stream_t::lazy_datum_stream_t(
     env_t *env, bool use_outdated, namespace_repo_t<rdb_protocol_t>::access_t *ns_access,
-<<<<<<< HEAD
-    counted_t<const datum_t> left_bound, counted_t<const datum_t> right_bound,
-    const std::string &sindex_id, sorting_t sorting, const protob_t<const Backtrace> &bt_src)
-    : datum_stream_t(env, bt_src),
-      json_stream(new query_language::batched_rget_stream_t(
-                      *ns_access, env->interruptor, sindex_id,
-                      env->get_all_optargs(), use_outdated, left_bound,
-                      right_bound, sorting, this))
-=======
     counted_t<const datum_t> left_bound, bool left_bound_open,
     counted_t<const datum_t> right_bound, bool right_bound_open,
-    const std::string &sindex_id,
+    const std::string &sindex_id, sorting_t sorting,
     const protob_t<const Backtrace> &bt_src)
     : datum_stream_t(env, bt_src),
       json_stream(new query_language::batched_rget_stream_t(
                       *ns_access, env->interruptor, sindex_id,
-                      env->get_all_optargs(), use_outdated,
-                      left_bound, left_bound_open, right_bound, right_bound_open))
->>>>>>> 1800dc9a
+                      left_bound, left_bound_open, right_bound, right_bound_open,
+                      env->get_all_optargs(), use_outdated, sorting, this))
 { }
 
 lazy_datum_stream_t::lazy_datum_stream_t(const lazy_datum_stream_t *src)
