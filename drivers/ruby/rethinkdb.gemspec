--- conflicted
+++ resolved
@@ -1,11 +1,7 @@
 
 Gem::Specification.new do |s|
   s.name      = 'rethinkdb'
-<<<<<<< HEAD
-  s.version   = '2.1.0'
-=======
   s.version   = '2.2.0.0'
->>>>>>> c963fdaf
   s.summary   = 'This package provides the Ruby driver library for the RethinkDB database server.'
   s.author    = 'RethinkDB Inc.'
   s.email     = 'bugs@rethinkdb.com'
