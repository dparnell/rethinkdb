--- conflicted
+++ resolved
@@ -170,11 +170,7 @@
 void bring_sindexes_up_to_date(
         const std::set<std::string> &sindexes_to_bring_up_to_date,
         btree_store_t<rdb_protocol_t> *store,
-<<<<<<< HEAD
-        alt_buf_lock_t *sindex_block)
-=======
         buf_lock_t *sindex_block)
->>>>>>> 1db2f996
     THROWS_NOTHING;
 
 struct rget_item_t {
@@ -837,7 +833,7 @@
         void protocol_send_backfill(const region_map_t<rdb_protocol_t, state_timestamp_t> &start_point,
                                     chunk_fun_callback_t<rdb_protocol_t> *chunk_fun_cb,
                                     superblock_t *superblock,
-                                    alt_buf_lock_t *sindex_block,
+                                    buf_lock_t *sindex_block,
                                     btree_slice_t *btree,
                                     backfill_progress_t *progress,
                                     signal_t *interruptor)
