// Copyright 2010-2014 RethinkDB, all rights reserved.
#include <stdarg.h>

#include "errors.hpp"
#include <boost/bind.hpp>
#include <boost/tokenizer.hpp>

#include "arch/runtime/coroutines.hpp"
#include "containers/scoped.hpp"
#include "containers/scoped_regex.hpp"
#include "logger.hpp"
#include "perfmon/core.hpp"

/* Constructor and destructor register and deregister the perfmon. */
perfmon_t::perfmon_t() {
}

perfmon_t::~perfmon_t() {
}

struct stats_collection_context_t : public home_thread_mixin_t {
private:
<<<<<<< HEAD
    rwlock_acq_t lock_sentry;
=======
    // This could be a read lock ... if we used a read-write lock instead of a mutex.
    cross_thread_mutex_t::acq_t lock_sentry;
>>>>>>> fb0131c7
public:
    scoped_array_t<void *> contexts;

<<<<<<< HEAD
    stats_collection_context_t(rwlock_t *constituents_lock,
=======
    stats_collection_context_t(cross_thread_mutex_t *constituents_lock,
>>>>>>> fb0131c7
                               const intrusive_list_t<perfmon_membership_t> &constituents) :
        lock_sentry(constituents_lock, access_t::read),
        contexts(new void *[constituents.size()](),
                 constituents.size()) { }

    ~stats_collection_context_t() { }
};

perfmon_collection_t::perfmon_collection_t() : constituents_access(true) { }
perfmon_collection_t::~perfmon_collection_t() { }

void *perfmon_collection_t::begin_stats() {
    stats_collection_context_t *ctx =
        new stats_collection_context_t(&constituents_access, constituents);

    size_t i = 0;
    for (perfmon_membership_t *p = constituents.head(); p != NULL; p = constituents.next(p), ++i) {
        ctx->contexts[i] = p->get()->begin_stats();
    }
    return ctx;
}

void perfmon_collection_t::visit_stats(void *_context) {
    stats_collection_context_t *ctx = reinterpret_cast<stats_collection_context_t*>(_context);
    size_t i = 0;
    for (perfmon_membership_t *p = constituents.head(); p != NULL; p = constituents.next(p), ++i) {
        p->get()->visit_stats(ctx->contexts[i]);
    }
}

scoped_ptr_t<perfmon_result_t> perfmon_collection_t::end_stats(void *_context) {
    stats_collection_context_t *ctx = reinterpret_cast<stats_collection_context_t*>(_context);

    scoped_ptr_t<perfmon_result_t> map = perfmon_result_t::alloc_map_result();

    size_t i = 0;
    for (perfmon_membership_t *p = constituents.head(); p != NULL; p = constituents.next(p), ++i) {
        scoped_ptr_t<perfmon_result_t> stat = p->get()->end_stats(ctx->contexts[i]);
        if (p->splice()) {
            stat->splice_into(map.get());
        } else {
            map->insert(p->name, stat.release());
        }
    }

    delete ctx; // cleans up, unlocks

    return map;
}

void perfmon_collection_t::add(perfmon_membership_t *perfmon) {
    scoped_ptr_t<on_thread_t> thread_switcher;
    if (coroutines_have_been_initialized() && coro_t::self() != NULL) {
        thread_switcher.init(new on_thread_t(home_thread()));
    }

<<<<<<< HEAD
    rwlock_acq_t write_acq(&constituents_access, access_t::write);
=======
    cross_thread_mutex_t::acq_t write_acq(&constituents_access);
>>>>>>> fb0131c7
    constituents.push_back(perfmon);
}

void perfmon_collection_t::remove(perfmon_membership_t *perfmon) {
    scoped_ptr_t<on_thread_t> thread_switcher;
    if (coroutines_have_been_initialized() && coro_t::self() != NULL) {
        thread_switcher.init(new on_thread_t(home_thread()));
    }

<<<<<<< HEAD
    rwlock_acq_t write_acq(&constituents_access, access_t::write);
=======
    cross_thread_mutex_t::acq_t write_acq(&constituents_access);
>>>>>>> fb0131c7
    constituents.remove(perfmon);
}

perfmon_membership_t::perfmon_membership_t(perfmon_collection_t *_parent, perfmon_t *_perfmon, const char *_name, bool _own_the_perfmon)
    : name(_name != NULL ? _name : ""), parent(_parent), perfmon(_perfmon), own_the_perfmon(_own_the_perfmon)
{
    parent->add(this);
}

perfmon_membership_t::perfmon_membership_t(perfmon_collection_t *_parent, perfmon_t *_perfmon, const std::string &_name, bool _own_the_perfmon)
    : name(_name), parent(_parent), perfmon(_perfmon), own_the_perfmon(_own_the_perfmon)
{
    parent->add(this);
}

perfmon_membership_t::~perfmon_membership_t() {
    parent->remove(this);
    if (own_the_perfmon)
        delete perfmon;
}

perfmon_t *perfmon_membership_t::get() {
    return perfmon;
}

bool perfmon_membership_t::splice() {
    return name.length() == 0;
}

void perfmon_multi_membership_t::init(perfmon_collection_t *collection,
                                      size_t count, ...) {
    va_list args;
    va_start(args, count);

    perfmon_t *perfmon;
    const char *name;
    for (size_t i = 0; i < count; ++i) {
        perfmon = va_arg(args, perfmon_t *);
        name = va_arg(args, const char *);
        memberships.push_back(new perfmon_membership_t(collection, perfmon, name));
    }

    va_end(args);
}

perfmon_multi_membership_t::~perfmon_multi_membership_t() {
    for (std::vector<perfmon_membership_t*>::const_iterator it = memberships.begin(); it != memberships.end(); ++it) {
        delete *it;
    }
}

perfmon_result_t::perfmon_result_t() {
    type = type_value;
}

perfmon_result_t::perfmon_result_t(const perfmon_result_t &copyee)
    : type(copyee.type), value_(copyee.value_), map_() {
    for (perfmon_result_t::internal_map_t::const_iterator it = copyee.map_.begin(); it != copyee.map_.end(); ++it) {
        perfmon_result_t *subcopy = new perfmon_result_t(*it->second);
        map_.insert(std::pair<std::string, perfmon_result_t *>(it->first, subcopy));
    }
}

perfmon_result_t::perfmon_result_t(const std::string &s) {
    type = type_value;
    value_ = s;
}

perfmon_result_t::perfmon_result_t(const std::map<std::string, perfmon_result_t *> &m) {
    type = type_map;
    map_ = m;
}

perfmon_result_t::~perfmon_result_t() {
    if (type == type_map) {
        clear_map();
    }
    rassert(map_.empty());
}

void perfmon_result_t::clear_map() {
    for (perfmon_result_t::internal_map_t::iterator it = map_.begin(); it != map_.end(); ++it) {
        delete it->second;
    }
    map_.clear();
}

void perfmon_result_t::erase(perfmon_result_t::iterator it) {
    delete it->second;
    map_.erase(it);
}

scoped_ptr_t<perfmon_result_t> perfmon_result_t::alloc_map_result() {
    return scoped_ptr_t<perfmon_result_t>(new perfmon_result_t(internal_map_t()));
}

std::string *perfmon_result_t::get_string() {
    rassert(type == type_value);
    return &value_;
}

const std::string *perfmon_result_t::get_string() const {
    rassert(type == type_value);
    return &value_;
}

perfmon_result_t::internal_map_t *perfmon_result_t::get_map() {
    rassert(type == type_map);
    return &map_;
}

const perfmon_result_t::internal_map_t *perfmon_result_t::get_map() const {
    rassert(type == type_map);
    return &map_;
}

size_t perfmon_result_t::get_map_size() const {
    rassert(type == type_map);
    return map_.size();
}

bool perfmon_result_t::is_string() const {
    return type == type_value;
}

bool perfmon_result_t::is_map() const {
    return type == type_map;
}

perfmon_result_t::perfmon_result_type_t perfmon_result_t::get_type() const {
    return type;
}

void perfmon_result_t::reset_type(perfmon_result_type_t new_type) {
    value_.clear();
    clear_map();
    type = new_type;
}

std::pair<perfmon_result_t::iterator, bool> perfmon_result_t::insert(const std::string &name, perfmon_result_t *val) {
    std::string s(name);
    perfmon_result_t::internal_map_t *map = get_map();
    rassert(map->count(name) == 0, "Duplicate perfmons for: %s\n", name.c_str());
    return map->insert(std::pair<std::string, perfmon_result_t *>(s, val));
}

perfmon_result_t::iterator perfmon_result_t::begin() {
    return map_.begin();
}

perfmon_result_t::iterator perfmon_result_t::end() {
    return map_.end();
}

perfmon_result_t::const_iterator perfmon_result_t::begin() const {
    return map_.cbegin();
}

perfmon_result_t::const_iterator perfmon_result_t::end() const {
    return map_.cend();
}

perfmon_result_t::const_iterator perfmon_result_t::cbegin() const {
    return map_.cbegin();
}

perfmon_result_t::const_iterator perfmon_result_t::cend() const {
    return map_.cend();
}

void perfmon_result_t::splice_into(perfmon_result_t *map) {
    rassert(type == type_map);

    // Transfer all elements from the internal map to the passed map.
    // Unfortunately we can't use here std::map::insert(InputIterator first, InputIterator last),
    // because that way we can overwrite an entry in the target map and thus leak a
    // perfmon_result_t value.
    for (const_iterator it = begin(); it != end(); ++it) {
        map->insert(it->first, it->second);
    }
    map_.clear();
}

/* Construct a filter from a set of paths.  Paths are of the form foo/bar/baz,
   where each of those can be a regular expression.  They act a lot like XPath
   expressions, but for perfmon_t objects.  */
perfmon_filter_t::perfmon_filter_t(const std::set<std::string> &paths) {
    typedef boost::escaped_list_separator<char> separator_t;
    typedef boost::tokenizer<separator_t> tokenizer_t;
    separator_t slashes("\\", "/", "");

    for (std::set<std::string>::const_iterator
             str = paths.begin(); str != paths.end(); ++str) {
        regexps.push_back(std::vector<scoped_regex_t *>());
        std::vector<scoped_regex_t *> *path = &regexps.back();
        try {
            tokenizer_t t(*str, slashes);
            for (tokenizer_t::const_iterator it = t.begin(); it != t.end(); ++it) {
                path->push_back(new scoped_regex_t());
                if (!path->back()->compile("^"+(*it)+"$")) {
                    logWRN("Error: regex %s failed to compile (%s), treating as empty.",
                           sanitize_for_logger(*it).c_str(),
                           sanitize_for_logger(path->back()->get_error()).c_str());
                    if (!path->back()->compile("^$")) {
                        crash("Regex '^$' failed to compile (%s).\n",
                              sanitize_for_logger(path->back()->get_error()).c_str());
                    }
                }
            }
        } catch (const boost::escaped_list_error &e) {
            logWRN("Error: Could not parse %s (%s), skipping.",
                   sanitize_for_logger(*str).c_str(), e.what());
            continue; //Skip this path
        }
    }
}

perfmon_filter_t::~perfmon_filter_t() {
    for (std::vector<std::vector<scoped_regex_t *> >::const_iterator
             it = regexps.begin(); it != regexps.end(); ++it) {
        for (std::vector<scoped_regex_t *>::const_iterator
                 regexp = it->begin(); regexp != it->end(); ++regexp) {
            delete *regexp;
        }
    }
}

void perfmon_filter_t::filter(const scoped_ptr_t<perfmon_result_t> *p) const {
    guarantee(p->has(), "perfmon_filter_t::filter needs a perfmon_result_t");
    subfilter(const_cast<scoped_ptr_t<perfmon_result_t> *>(p),
              0, std::vector<bool>(regexps.size(), true));
    guarantee(p->has(), "subfilter is not supposed to delete the top-most node.");
}

/* Filter a [perfmon_result_t].  [depth] is how deep we are in the paths that
   the [perfmon_filter_t] was constructed from, and [active] is the set of paths
   that are still active (i.e. that haven't failed a match yet).  This should
   only be called by [filter]. */
void perfmon_filter_t::subfilter(
    scoped_ptr_t<perfmon_result_t> *p_ptr, const size_t depth,
    const std::vector<bool> active) const {

    perfmon_result_t *const p = p_ptr->get();

    bool keep_this_perfmon = true;
    if (p->is_string()) {
        std::string *str = p->get_string();
        for (size_t i = 0; i < regexps.size(); ++i) {
            if (!active[i]) {
                continue;
            }
            if (depth >= regexps[i].size()) {
                return;
            }
            if (depth == regexps[i].size() && regexps[i][depth]->matches(*str)) {
                return;
            }
        }
        keep_this_perfmon = false;
    } else if (p->is_map()) {
        perfmon_result_t::iterator it = p->begin();
        while (it != p->end()) {
            std::vector<bool> subactive = active;
            bool some_subpath = false;
            for (size_t i = 0; i < regexps.size(); ++i) {
                if (!active[i]) {
                    continue;
                }
                if (depth >= regexps[i].size()) {
                    return;
                }
                subactive[i] = regexps[i][depth]->matches(it->first);
                some_subpath |= subactive[i];
            }
            if (some_subpath) {
                scoped_ptr_t<perfmon_result_t> tmp(it->second);
                subfilter(&tmp, depth + 1, subactive);
                it->second = tmp.release();
            }
            perfmon_result_t::iterator prev_it = it;
            ++it;
            if (!some_subpath || prev_it->second == NULL) {
                p->erase(prev_it);
            }
        }

        if (p->get_map_size() == 0) {
            keep_this_perfmon = false;
        }
    }

    if (!keep_this_perfmon && depth > 0) {  // Never delete the topmost node.
        p_ptr->reset();
    }
}

perfmon_collection_t &get_global_perfmon_collection() {
    // Getter function so that we can be sure that `collection` is initialized
    // before it is needed, as advised by the C++ FAQ. Otherwise, a `perfmon_t`
    // might be initialized before `collection` was initialized.

    // FIXME: probably use "new" to create the perfmon_collection_t. For more info check out C++ FAQ Lite answer 10.16.
    static perfmon_collection_t collection;
    return collection;
}
<|MERGE_RESOLUTION|>--- conflicted
+++ resolved
@@ -20,22 +20,14 @@
 
 struct stats_collection_context_t : public home_thread_mixin_t {
 private:
-<<<<<<< HEAD
-    rwlock_acq_t lock_sentry;
-=======
     // This could be a read lock ... if we used a read-write lock instead of a mutex.
     cross_thread_mutex_t::acq_t lock_sentry;
->>>>>>> fb0131c7
 public:
     scoped_array_t<void *> contexts;
 
-<<<<<<< HEAD
-    stats_collection_context_t(rwlock_t *constituents_lock,
-=======
     stats_collection_context_t(cross_thread_mutex_t *constituents_lock,
->>>>>>> fb0131c7
                                const intrusive_list_t<perfmon_membership_t> &constituents) :
-        lock_sentry(constituents_lock, access_t::read),
+        lock_sentry(constituents_lock),
         contexts(new void *[constituents.size()](),
                  constituents.size()) { }
 
@@ -90,11 +82,7 @@
         thread_switcher.init(new on_thread_t(home_thread()));
     }
 
-<<<<<<< HEAD
-    rwlock_acq_t write_acq(&constituents_access, access_t::write);
-=======
     cross_thread_mutex_t::acq_t write_acq(&constituents_access);
->>>>>>> fb0131c7
     constituents.push_back(perfmon);
 }
 
@@ -104,11 +92,7 @@
         thread_switcher.init(new on_thread_t(home_thread()));
     }
 
-<<<<<<< HEAD
-    rwlock_acq_t write_acq(&constituents_access, access_t::write);
-=======
     cross_thread_mutex_t::acq_t write_acq(&constituents_access);
->>>>>>> fb0131c7
     constituents.remove(perfmon);
 }
 
