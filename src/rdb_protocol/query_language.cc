#include "rdb_protocol/query_language.hpp"

#include "errors.hpp"
#include <boost/make_shared.hpp>
#include <math.h>

#include "http/json.hpp"

#define CHECK_WELL_DEFINED(x) if (!is_well_defined(x)) { return false; }

bool is_well_defined(const VarTermTuple &v) {
    return is_well_defined(v.term());
}

bool is_well_defined(const Term &t) {
    rassert(t.has_type());
    rassert(Term_TermType_IsValid(t.type()));

    if (t.has_var()) {
        if (t.type() != Term::VAR) {
            return false;
        } else {
            //no other way for this to fail
        }
    }

    if (t.has_let()) {
        if (t.type() != Term::LET) {
            return false;
        } else {
            for (int i = 0; i < t.let().binds_size(); ++i) {
                CHECK_WELL_DEFINED(t.let().binds(i));
            }
        }
        CHECK_WELL_DEFINED(t.let().expr());
    }

    if (t.has_call()) {
        if (t.type() != Term::CALL) {
            return false;
        } else {
            CHECK_WELL_DEFINED(t.call().builtin());
            for (int i = 0; i < t.call().args_size(); ++i) {
                CHECK_WELL_DEFINED(t.call().args(i));
            }
        }
    }

    if (t.has_if_()) {
        if (t.type() != Term::IF) {
            return false;
        } else {
            CHECK_WELL_DEFINED(t.if_().test());
            CHECK_WELL_DEFINED(t.if_().true_branch());
            CHECK_WELL_DEFINED(t.if_().false_branch());
        }
    }

    if (t.has_try_()) {
        if (t.type() != Term::TRY) {
            return false;
        } else {
            CHECK_WELL_DEFINED(t.try_().try_term());
            CHECK_WELL_DEFINED(t.try_().var_and_catch_term().term());
        }
    }

    if (t.has_error() && t.type() != Term::ERROR) {
        return false;
    }

    if (t.has_number() && t.type() != Term::NUMBER) {
        return false;
    }

    if (t.has_valuestring() && t.type() != Term::STRING) {
        return false;
    }

    if (t.has_valuebool() && t.type() != Term::BOOL) {
        return false;
    }

    if (t.array_size() > 0 && t.type() != Term::ARRAY) {
        return false;
    }

    if (t.map_size() > 0 && t.type() != Term::MAP) {
        return false;
    }

    if (t.has_view_as_stream() && t.type() != Term::VIEWASSTREAM) {
        return false;
    }

    if (t.has_get_by_key()) {
        if (t.type() != Term::GETBYKEY) {
            return false;
        } else {
            CHECK_WELL_DEFINED(t.get_by_key().key());
        }
    }

    return true;
}

bool is_well_defined(const Builtin &b) {
    rassert(b.has_type());
    rassert(Builtin_BuiltinType_IsValid(b.type()));

    if (b.has_attr() && b.type() != Builtin::GETATTR && b.type() != Builtin::HASATTR) {
        return false;
    }

    if (b.attrs_size() > 0 && b.type() != Builtin::PICKATTRS) {
        return false;
    }

    if (b.has_filter()) {
        if (b.type() != Builtin::FILTER) {
            return false;
        } else {
            CHECK_WELL_DEFINED(b.filter().predicate());
        }
    }

    if (b.has_map()) {
        if (b.type() != Builtin::MAP) {
            return false;
        } else {
            CHECK_WELL_DEFINED(b.map().mapping());
        }
    }

    if (b.has_concat_map()) {
        if (b.type() != Builtin::CONCATMAP) {
            return false;
        } else {
            CHECK_WELL_DEFINED(b.concat_map().mapping());
        }
    }

    if (b.has_order_by()) {
        if (b.type() != Builtin::ORDERBY) {
            return false;
        } else {
            CHECK_WELL_DEFINED(b.order_by().mapping());
        }
    }

    if (b.has_distinct()) {
        if (b.type() != Builtin::DISTINCT) {
            return false;
        } else {
            CHECK_WELL_DEFINED(b.distinct().mapping());
        }
    }

    if (b.has_reduce()) {
        if (b.type() != Builtin::REDUCE) {
            return false;
        } else {
            CHECK_WELL_DEFINED(b.reduce().reduction());
        }
    }

    if (b.has_grouped_map_reduce()) {
        if (b.type() != Builtin::GROUPEDMAPREDUCE) {
            return false;
        } else {
            CHECK_WELL_DEFINED(b.grouped_map_reduce().group_mapping());
            CHECK_WELL_DEFINED(b.grouped_map_reduce().map_reduce().change_mapping());
            CHECK_WELL_DEFINED(b.grouped_map_reduce().map_reduce().reduction());
        }
    }

    if (b.has_map_reduce()) {
        if (b.type() != Builtin::MAPREDUCE) {
            return false;
        } else {
            CHECK_WELL_DEFINED(b.map_reduce().change_mapping());
            CHECK_WELL_DEFINED(b.map_reduce().reduction());
        }
    }

    return true;
}

bool is_well_defined(const Reduction &r) {
    CHECK_WELL_DEFINED(r.base())
    CHECK_WELL_DEFINED(r.body())
    return true;
}

bool is_well_defined(const Mapping &m) {
    CHECK_WELL_DEFINED(m.body());
    return true;
}

bool is_well_defined(const Predicate &p) {
    CHECK_WELL_DEFINED(p.body());
    return true;
}

bool is_well_defined(const View &v) {
    if (v.has_table() && v.type() != View::TABLE) {
        return false;
    }

    if (v.has_filter_view()) {
        if (v.type() != View::FILTERVIEW) {
            return false;
        } else {
            CHECK_WELL_DEFINED(v.filter_view().view());
            CHECK_WELL_DEFINED(v.filter_view().predicate());
        }
    }

    if (v.has_range_view()) {
        if (v.type() != View::RANGEVIEW) {
            return false;
        } else {
            CHECK_WELL_DEFINED(v.range_view().view());
            CHECK_WELL_DEFINED(v.range_view().lowerbound());
            CHECK_WELL_DEFINED(v.range_view().upperbound());
        }
    }

    return true;
}

bool is_well_defined(const ReadQuery &r) {
    return is_well_defined(r.term());
}

bool is_well_defined(const WriteQuery &w) {
    rassert(w.has_type());
    rassert(WriteQuery_WriteQueryType_IsValid(w.type()));

    if (w.has_update()) {
        if (w.type() != WriteQuery::UPDATE) {
            return false;
        } else {
            CHECK_WELL_DEFINED(w.update().view());
            CHECK_WELL_DEFINED(w.update().mapping());
        }
    }

    if (w.has_delete_()) {
        if (w.type() != WriteQuery::DELETE) {
            return false;
        } else {
            CHECK_WELL_DEFINED(w.delete_().view());
        }
    }

    if (w.has_mutate()) {
        if (w.type() != WriteQuery::MUTATE) {
            return false;
        } else {
            CHECK_WELL_DEFINED(w.mutate().view());
            CHECK_WELL_DEFINED(w.mutate().mapping());
        }
    }

    if (w.has_insert()) {
        if (w.type() != WriteQuery::INSERT) {
            return false;
        } else {
            for (int i = 0; i < w.insert().terms_size(); ++i) {
                CHECK_WELL_DEFINED(w.insert().terms(i));
            }
        }
    }

    if (w.has_insert_stream()) {
        if (w.type() != WriteQuery::INSERTSTREAM) {
            return false;
        } else {
            CHECK_WELL_DEFINED(w.insert_stream().stream());
        }
    }

    if (w.has_for_each()) {
        if (w.type() != WriteQuery::FOREACH) {
            return false;
        } else {
            CHECK_WELL_DEFINED(w.for_each().stream());
            for (int i = 0; i < w.for_each().queries_size(); ++i) {
                CHECK_WELL_DEFINED(w.for_each().queries(i));
            }
        }
    }

    if (w.has_point_update()) {
        if (w.type() != WriteQuery::POINTUPDATE) {
            return false;
        } else {
            CHECK_WELL_DEFINED(w.point_update().key());
            CHECK_WELL_DEFINED(w.point_update().mapping());
        }
    }

    if (w.has_point_delete()) {
        if (w.type() != WriteQuery::POINTDELETE) {
            return false;
        } else {
            CHECK_WELL_DEFINED(w.point_delete().key());
        }
    }

    if (w.has_point_mutate()) {
        if (w.type() != WriteQuery::POINTMUTATE) {
            return false;
        } else {
            CHECK_WELL_DEFINED(w.point_mutate().key());
        }
    }

    return true;
}

bool is_well_defined(const Query &q) {
    if (q.has_read_query()) {
        if (q.type() != Query::READ) {
            return false;
        } else {
            CHECK_WELL_DEFINED(q.read_query());
        }
    }

    if (q.has_write_query()) {
        if (q.type() != Query::WRITE) {
            return false;
        } else {
            CHECK_WELL_DEFINED(q.write_query());
        }
    }

    return true;
}

namespace query_language {
const type_t get_type(const Term &t, variable_type_scope_t *scope) {
    switch (t.type()) {
        case Term::VAR:
            if (scope->is_in_scope(t.var())) {
                return scope->get(t.var());
            } else {
                return error_t(strprintf("Symbol %s is not in scope\n", t.var().c_str()));
            }
            break;
        case Term::LET:
            {
                scope->push(); //create a new scope
                for (int i = 0; i < t.let().binds_size(); ++i) {
                    scope->put_in_scope(t.let().binds(i).var(), get_type(t.let().binds(i).term(), scope));
                }
                type_t res = get_type(t.let().expr(), scope);
                scope->pop();
                return res;
                break;
            }
        case Term::CALL:
            {
                function_t signature = get_type(t.call().builtin(), scope);
                if (!signature.is_variadic()) {
                    int n_args = signature.get_n_args();
                    if (t.call().args_size() > n_args) {
                        return error_t(strprintf("Too many arguments passed to function. Expected %d but got %d", n_args, t.call().args_size())); //TODO would be nice to have function names attached to errors
                    } else if (t.call().args_size() < n_args) {
                        return error_t(strprintf("Too few  arguments passed to function. Expected %d but got %d", n_args, t.call().args_size())); //TODO would be nice to have function names attached to errors
                    }
                }
                for (int i = 0; i < t.call().args_size(); ++i) {
                    if (!(get_type(t.call().args(i), scope) == signature.get_arg_type(i))) {
                        return error_t("Type mismatch in function call\n"); //Need descriptions of types to give a more informative message
                    }
                }
                return signature.get_return_type();
                break;
            }
        case Term::IF:
            {
                if (!(get_type(t.if_().test(), scope) == Type::JSON)) {
                    return error_t("Test in an if must be JSON\n");
                }
                type_t true_branch  = get_type(t.if_().true_branch(), scope),
                       false_branch = get_type(t.if_().false_branch(), scope);
                if (!(true_branch == false_branch)) {
                    return error_t("Mismatch between true and false branch types.");
                } else {
                    return true_branch;
                }
                break;
            }
        case Term::TRY:
            {
                type_t try_type = get_type(t.try_().try_term(), scope);
                scope->push();
                scope->put_in_scope(t.try_().var_and_catch_term().var(), Type::ERROR);
                type_t catch_type = get_type(t.try_().var_and_catch_term().term(), scope);
                scope->pop();
                if (!(try_type == catch_type)) {
                    return error_t("Mismatch between try and catch branch types.");
                } else {
                    return try_type;
                }
                break;
            }
        case Term::ERROR:
            return Type::ERROR;
        case Term::NUMBER:
        case Term::STRING:
        case Term::JSON:
        case Term::BOOL:
        case Term::JSON_NULL:
            return Type::JSON;
        case Term::ARRAY:
            {
                for (int i = 0; i < t.array_size(); ++i) {
                    if (!(get_type(t.array(i), scope) == Type::JSON)) {
                        return error_t("Type mismatch in array\n"); //Need descriptions of types to give a more informative message
                    }
                }
                return Type::JSON;
            }
            break;
        case Term::MAP:
            return Type::JSON;
        case Term::VIEWASSTREAM:
            if (get_type(t.view_as_stream(), scope) == Type::VIEW) {
                return Type::STREAM;
            } else {
                return type_t(error_t());
            }
            break;
        case Term::GETBYKEY:
            if (get_type(t.get_by_key().key(), scope) == Type::JSON) {
                return Type::JSON;
            } else {
                return error_t("Key must be a json value.");
            }
            break;
        default:
            crash("unreachable");
            break;
    }
    crash("unreachable");
}

function_t::function_t(const type_t& _arg_type, int _n_args, const type_t& _return_type)
    : n_args(_n_args), return_type(_return_type) {
    arg_type[0] = _arg_type;
    for (int i = 1; i < _n_args; ++i) {
        arg_type[i] = _arg_type;
    }
}

function_t::function_t(const type_t& _arg1_type, const type_t& _arg2_type, const type_t& _return_type)
    : n_args(2), return_type(_return_type) {
    arg_type[0] = _arg1_type;
    arg_type[1] = _arg2_type;
}

const type_t& function_t::get_arg_type(int n) const {
    if (n >= 0 && n < n_args) {
        return arg_type[n];
    } else {
        return arg_type[0];
    }
}

const type_t& function_t::get_return_type() const {
    return return_type;
}

bool function_t::is_variadic() const {
    return n_args == -1;
}

int function_t::get_n_args() const {
    return n_args;
}

const function_t get_type(const Builtin &b, variable_type_scope_t *) {
    switch (b.type()) {
        //JSON -> JSON
        case Builtin::NOT:
        case Builtin::GETATTR:
        case Builtin::HASATTR:
        case Builtin::PICKATTRS:
        case Builtin::ARRAYLENGTH:
        case Builtin::JAVASCRIPT:
            return function_t(Type::JSON, 1, Type::JSON);
            break;
        case Builtin::MAPMERGE:
        case Builtin::ARRAYAPPEND:
        case Builtin::ARRAYCONCAT:
        case Builtin::ARRAYNTH:
        case Builtin::MODULO:
            return function_t(Type::JSON, 2, Type::JSON);
            break;
        case Builtin::ADD:
        case Builtin::SUBTRACT:
        case Builtin::MULTIPLY:
        case Builtin::DIVIDE:
        case Builtin::COMPARE:
        case Builtin::ANY:
        case Builtin::ALL:
            return function_t(Type::JSON, -1, Type::JSON);  // variadic JSON type
            break;
        case Builtin::ARRAYSLICE:
            return function_t(Type::JSON, 3, Type::JSON);
            break;
        case Builtin::FILTER:
        case Builtin::MAP:
        case Builtin::CONCATMAP:
        case Builtin::ORDERBY:
        case Builtin::DISTINCT:
            return function_t(Type::STREAM, 1, Type::STREAM);
            break;
        case Builtin::LIMIT:
            return function_t(Type::STREAM, Type::JSON, Type::STREAM);
            break;
        case Builtin::NTH:
            return function_t(Type::STREAM, Type::JSON, Type::JSON);
            break;
        case Builtin::LENGTH:
        case Builtin::STREAMTOARRAY:
        case Builtin::REDUCE:
        case Builtin::GROUPEDMAPREDUCE:
        case Builtin::MAPREDUCE:
            return function_t(Type::STREAM, 1, Type::JSON);
            break;
        case Builtin::UNION:
            return function_t(Type::STREAM, 2, Type::STREAM);
            break;
        case Builtin::ARRAYTOSTREAM:
        case Builtin::JAVASCRIPTRETURNINGSTREAM:
            return function_t(Type::JSON, 1, Type::STREAM);
            break;
        default:
            crash("unreachable");
            break;
    }
}

const type_t get_type(const Reduction &r, variable_type_scope_t *scope) {
    if (!(get_type(r.base(), scope) == Type::JSON)) {
        return type_t(error_t());
    }

    new_scope_t scope_maker(scope);
    scope->put_in_scope(r.var1(), Type::JSON);
    scope->put_in_scope(r.var2(), Type::JSON);

    if (!(get_type(r.body(), scope) == Type::JSON)) {
        return type_t(error_t());
    } else {
        return Type::JSON;
    }
}

const type_t get_type(const Mapping &m, variable_type_scope_t *scope) {
    new_scope_t scope_maker(scope);
    scope->put_in_scope(m.arg(), Type::JSON);

    if (!(get_type(m.body(), scope) == Type::JSON)) {
        return type_t(error_t());
    } else {
        return Type::JSON;
    }
}

const type_t get_type(const Predicate &p, variable_type_scope_t *scope) {
    new_scope_t scope_maker(scope);
    scope->put_in_scope(p.arg(), Type::JSON);

    if (!(get_type(p.body(), scope) == Type::JSON)) {
        return type_t(error_t());
    } else {
        return Type::JSON;
    }
}

const type_t get_type(const View &v, variable_type_scope_t *scope) {
    switch(v.type()) {
        case View::TABLE:
            //no way for this to be incorrect
            return Type::VIEW;
            break;
        case View::FILTERVIEW:
            {
                printf("first: %d\n", get_type(v.filter_view().view(), scope) == Type::VIEW);
                printf("second: %d\n", get_type(v.filter_view().predicate(), scope) == Type::JSON);
                if (get_type(v.filter_view().view(), scope) == Type::VIEW &&
                    get_type(v.filter_view().predicate(), scope) == Type::JSON) {
                    return Type::VIEW;
                } else {
                    printf("hala\n");
                }
            }
            break;
        case View::RANGEVIEW:
            if (get_type(v.range_view().view(), scope) == Type::VIEW &&
                get_type(v.range_view().lowerbound(), scope) == Type::JSON &&
                get_type(v.range_view().upperbound(), scope) == Type::JSON) {
                return Type::READ;
            }
            break;
        default:
            crash("Unreachable");
    }
    crash("Unreachable");
}

const type_t get_type(const ReadQuery &r, variable_type_scope_t *scope) {
    type_t res = get_type(r.term(), scope);
    if (res == Type::JSON ||
        res == Type::STREAM) {
        return Type::READ;
    } else {
        return error_t("ReadQueries must produce either JSON or a STREAM.");
    }
}

const type_t get_type(const WriteQuery &w, variable_type_scope_t *scope) {
    switch (w.type()) {
        case WriteQuery::UPDATE:
            if (get_type(w.update().view(), scope) == Type::VIEW &&
                get_type(w.update().mapping(), scope) == Type::JSON) {
                return Type::WRITE;
            }
            break;
        case WriteQuery::DELETE:
            if (get_type(w.update().view(), scope) == Type::VIEW) {
                return Type::WRITE;
            }
            break;
        case WriteQuery::MUTATE:
            if (get_type(w.mutate().view(), scope) == Type::VIEW &&
                get_type(w.mutate().mapping(), scope) == Type::JSON) {
                return Type::WRITE;
            }
            break;
        case WriteQuery::INSERT:
            for (int i = 0; i < w.insert().terms_size(); ++i) {
                if (!(get_type(w.insert().terms(i), scope) == Type::JSON)) {
                    return type_t(error_t("Trying to insert a non JSON term"));
                }
            }
            return Type::WRITE;
            break;
        case WriteQuery::INSERTSTREAM:
            if (!(get_type(w.insert_stream().stream(), scope) == Type::STREAM)) {
                return Type::WRITE;
            }
            break;
        case WriteQuery::FOREACH:
            {
                if (!(get_type(w.for_each().stream(), scope) == Type::STREAM)) {
                    return type_t(error_t("Must pass a stream in to a FOREACH query."));
                }

                new_scope_t scope_maker(scope);
                scope->put_in_scope(w.for_each().var(), Type::JSON);
                for (int i = 0; i < w.for_each().queries_size(); ++i) {
                    if (!(get_type(w.for_each().queries(i), scope) == Type::WRITE)) {
                        return type_t(error_t("Queries passed to a foreach must all be write queries\n"));
                    }
                }
                return Type::WRITE;
            }
            break;
        case WriteQuery::POINTUPDATE:
            if (!(get_type(w.point_update().key(), scope) == Type::JSON) ||
                !(get_type(w.point_update().mapping(), scope) == Type::JSON)) {
                return type_t(error_t("Key and mapping must both be of type JSON\n"));
            }
            return Type::WRITE;
            break;
        case WriteQuery::POINTDELETE:
            if (!(get_type(w.point_delete().key(), scope) == Type::JSON)) {
                return type_t(error_t("Key must be of type JSON\n"));
            }
            return Type::WRITE;
            break;
        case WriteQuery::POINTMUTATE:
            if (!(get_type(w.point_mutate().key(), scope) == Type::JSON) ||
                !(get_type(w.point_mutate().mapping(), scope) == Type::JSON)) {
                return type_t(error_t("Key and mapping must both be of type JSON\n"));
            }
            return Type::WRITE;
            break;
        default:
            break;
    }
    crash("Unreachable");
}

const type_t get_type(const Query &q, variable_type_scope_t *scope) {
    switch (q.type()) {
        case Query::READ:
            if (!(get_type(q.read_query(), scope) == Type::READ)) {
                return type_t(error_t("Malformed read."));
            }
            return Type::QUERY;
            break;
        case Query::WRITE:
            if (!(get_type(q.write_query(), scope) == Type::WRITE)) {
                return type_t(error_t("Malformed write."));
            }
            return Type::QUERY;
            break;
        default:
            crash("unreachable");
    }
    crash("unreachable");
}

Response eval(const Query &q, runtime_environment_t *env) {
    switch (q.type()) {
        case Query::READ:
            return eval(q.read_query(), env);
            break;
        case Query::WRITE:
            return eval(q.write_query(), env);
            break;
        default:
            crash("unreachable");
    }
    crash("unreachable");
}

Response eval(const ReadQuery &r, runtime_environment_t *env) THROWS_ONLY(runtime_exc_t) {
    Response res;

    type_t type = get_type(r.term(), &env->type_scope);

    if (type == Type::JSON) {
        boost::shared_ptr<scoped_cJSON_t> json = eval(r.term(), env);
        res.add_response(cJSON_print_std_string(json->get()));
    } else if (type == Type::STREAM) {
        json_stream_t stream = eval_stream(r.term(), env);

        for (json_stream_t::iterator it  = stream.begin();
                                     it != stream.end();
                                     ++it) {
            res.add_response(cJSON_print_std_string((*it)->get()));
        }
    } else {
        unreachable("The type checker should have caught use before we got" \
                "here. (A read query with a term that doesn't evaluate to JSON" \
                    "or STREAM isn't allowed.");
    }

    res.set_status_code(0);
    res.set_token(0);
    return res;
}

void insert(namespace_repo_t<rdb_protocol_t>::access_t ns_access, boost::shared_ptr<scoped_cJSON_t> data, runtime_environment_t *env) {
    if (!cJSON_GetObjectItem(data->get(), "id")) {
        throw runtime_exc_t("Must have a field named id.");
    }

    rdb_protocol_t::write_t write(rdb_protocol_t::point_write_t(store_key_t(cJSON_print_std_string(cJSON_GetObjectItem(data->get(), "id"))), data));
    ns_access.get_namespace_if()->write(write, order_token_t::ignore, &env->interruptor);
}

void point_delete(namespace_repo_t<rdb_protocol_t>::access_t ns_access, boost::shared_ptr<scoped_cJSON_t> id, runtime_environment_t *env) {
    rdb_protocol_t::write_t write(rdb_protocol_t::point_delete_t(store_key_t(cJSON_print_std_string(id->get()))));
    ns_access.get_namespace_if()->write(write, order_token_t::ignore, &env->interruptor);
}

Response eval(const WriteQuery &w, runtime_environment_t *env) THROWS_ONLY(runtime_exc_t) {
    switch (w.type()) {
        case WriteQuery::UPDATE:
            break;
        case WriteQuery::DELETE:
            break;
        case WriteQuery::MUTATE:
            break;
        case WriteQuery::INSERT:
            {
                namespace_repo_t<rdb_protocol_t>::access_t ns_access = eval(w.insert().table_ref(), env);
                for (int i = 0; i < w.insert().terms_size(); ++i) {
                    boost::shared_ptr<scoped_cJSON_t> data = eval(w.insert().terms(i), env);

                    insert(ns_access, data, env);
                }
                Response res;
                res.set_status_code(0);
                res.set_token(0);
                res.add_response(strprintf("Inserted %d rows.", w.insert().terms_size()));
                return res;
            }
            break;
        case WriteQuery::INSERTSTREAM:
            {
                json_stream_t stream = eval_stream(w.insert_stream().stream(), env);

                namespace_repo_t<rdb_protocol_t>::access_t ns_access = eval(w.insert_stream().table_ref(), env);

                for (json_stream_t::iterator it  = stream.begin();
                                             it != stream.end();
                                             ++it) {
                    insert(ns_access, *it, env);
                }

                Response res;
                res.set_status_code(0);
                res.set_token(0);
                res.add_response(strprintf("Inserted %d rows.", int(stream.size())));
                return res;
            }
            break;
        case WriteQuery::FOREACH:
            {
                json_stream_t stream = eval_stream(w.for_each().stream(), env);

                for (json_stream_t::iterator it  = stream.begin();
                                             it != stream.end();
                                             ++it) {
                    variable_val_scope_t::new_scope_t scope_maker(&env->scope);
                    env->scope.put_in_scope(w.for_each().var(), *it);

                    for (int i = 0; i < w.for_each().queries_size(); ++i) {
                        eval(w.for_each().queries(i), env);
                    }
                }
            }
            break;
        case WriteQuery::POINTUPDATE:
            {
                //First we need to grab the value the easiest way to do this is to just construct a term and evaluate it.
                Term get;
                get.set_type(Term::GETBYKEY);
                Term::GetByKey get_by_key;
                *get_by_key.mutable_table_ref() = w.point_update().table_ref();
                get_by_key.set_attrname(w.point_update().attrname());
                *get_by_key.mutable_key() = w.point_update().key();
                *get.mutable_get_by_key() = get_by_key;

                rassert(is_well_defined(get));

                boost::shared_ptr<scoped_cJSON_t> original_val = eval(get, env);
                new_val_scope_t scope_maker(&env->scope);
                env->scope.put_in_scope(w.point_update().mapping().arg(), original_val);

                boost::shared_ptr<scoped_cJSON_t> new_val = eval(w.point_update().mapping().body(), env);

                /* Now we insert the new value. */
                namespace_repo_t<rdb_protocol_t>::access_t ns_access = eval(w.point_update().table_ref(), env);

                insert(ns_access, new_val, env);

                Response res;
                res.set_status_code(0);
                res.set_token(0);
                res.add_response("Updated 1 rows.");
                return res;
            }
            break;
        case WriteQuery::POINTDELETE:
            {
                namespace_repo_t<rdb_protocol_t>::access_t ns_access = eval(w.point_delete().table_ref(), env);
                boost::shared_ptr<scoped_cJSON_t> id = eval(w.point_delete().key(), env);
                point_delete(ns_access, id, env);

                Response res;
                res.set_status_code(0);
                res.set_token(0);
                res.add_response("Deleted 1 rows.");

                return res;
            }
            break;
        case WriteQuery::POINTMUTATE:
            break;
        default:
            unreachable();
            break;
    }

    Response res;
    res.set_status_code(-3);
    res.set_token(0);
    res.add_response("Unimplemented");
    return res;
}

//This doesn't create a scope for the evals
void eval_let_binds(const Term::Let &let, runtime_environment_t *env) THROWS_ONLY(runtime_exc_t) {
    // Go through the bindings in a let and add them one by one
    for (int i = 0; i < let.binds_size(); ++i) {
        type_t type = get_type(let.binds(i).term(), &env->type_scope);

        if (type == Type::JSON) {
            env->scope.put_in_scope(let.binds(i).var(),
                    eval(let.binds(i).term(), env));
        } else if (type == Type::STREAM) {
            env->stream_scope.put_in_scope(let.binds(i).var(),
                    eval_stream(let.binds(i).term(), env));
        }

        env->type_scope.put_in_scope(let.binds(i).var(),
                                     type);
    }
}

boost::shared_ptr<scoped_cJSON_t> eval(const Term &t, runtime_environment_t *env) THROWS_ONLY(runtime_exc_t) {
    switch (t.type()) {
        case Term::VAR:
            return env->scope.get(t.var());
            break;
        case Term::LET:
            {
                // Push the scope
                variable_val_scope_t::new_scope_t new_scope(&env->scope);
                variable_stream_scope_t::new_scope_t new_stream_scope(&env->stream_scope);
                variable_type_scope_t::new_scope_t new_type_scope(&env->type_scope);

                eval_let_binds(t.let(), env);

                return eval(t.let().expr(), env);;
            }
            break;
        case Term::CALL:
            return eval(t.call(), env);
            break;
        case Term::IF:
            {
                boost::shared_ptr<scoped_cJSON_t> test = eval(t.if_().test(), env);
                if (test->get()->type != cJSON_True && test->get()->type != cJSON_False) {
                    throw runtime_exc_t("The IF test must evaluate to a boolean.");
                }

                boost::shared_ptr<scoped_cJSON_t> res;
                if (test->get()->type == cJSON_True) {
                    res = eval(t.if_().true_branch(), env);
                } else {
                    res = eval(t.if_().false_branch(), env);
                }
                return res;
            }
            break;
        case Term::TRY:
            throw runtime_exc_t("Unimplemented: Term::TRY");
            break;
        case Term::ERROR:
            throw runtime_exc_t("Unimplemented: Term::ERROR");
            break;
        case Term::NUMBER:
            {
                return boost::shared_ptr<scoped_cJSON_t>(new scoped_cJSON_t(cJSON_CreateNumber(t.number())));
            }
            break;
        case Term::STRING:
            {
                return boost::shared_ptr<scoped_cJSON_t>(new scoped_cJSON_t(cJSON_CreateString(t.valuestring().c_str())));
            }
            break;
        case Term::JSON:
            return boost::shared_ptr<scoped_cJSON_t>(new scoped_cJSON_t(cJSON_Parse(t.jsonstring().c_str())));
            break;
        case Term::BOOL:
            {
                return boost::shared_ptr<scoped_cJSON_t>(new scoped_cJSON_t(cJSON_CreateBool(t.valuebool())));
            }
            break;
        case Term::JSON_NULL:
            {
                return boost::shared_ptr<scoped_cJSON_t>(new scoped_cJSON_t(cJSON_CreateNull()));
            }
            break;
        case Term::ARRAY:
            {
                boost::shared_ptr<scoped_cJSON_t> res(new scoped_cJSON_t(cJSON_CreateArray()));
                for (int i = 0; i < t.array_size(); ++i) {
                    cJSON_AddItemToArray(res->get(), eval(t.array(i), env)->release());
                }
                return res;
            }
            break;
        case Term::MAP:
            {
                boost::shared_ptr<scoped_cJSON_t> res(new scoped_cJSON_t(cJSON_CreateObject()));
                for (int i = 0; i < t.map_size(); ++i) {
                    std::string item_name(t.map(i).var());
                    cJSON_AddItemToObject(res->get(), item_name.c_str(), eval(t.map(i).term(), env)->release());
                }
                return res;
            }
            break;
        case Term::VIEWASSTREAM:
<<<<<<< HEAD
            {
                crash("This is implemented elsewhere, we should never have gotten here (yields a stream, not a scalar).");
            }
=======
            throw runtime_exc_t("Unimplemented: Term::VIEWASSTREAM");
>>>>>>> 886d2870
            break;
        case Term::GETBYKEY:
            {
                boost::optional<std::pair<namespace_id_t, deletable_t<namespace_semilattice_metadata_t<rdb_protocol_t> > > > namespace_info =
                    env->semilattice_metadata->get().rdb_namespaces.get_namespace_by_name(t.get_by_key().table_ref().table_name());

                if (!namespace_info) {
                    throw runtime_exc_t(strprintf("Namespace %s either not found, ambigious or namespace metadata in conflict.", t.get_by_key().table_ref().table_name().c_str()));
                }

                if (t.get_by_key().attrname() != "id") {
                    throw runtime_exc_t(strprintf("Attribute: %s is not the primary key and thus cannot be selected upon.", t.get_by_key().attrname().c_str()));
                }

                namespace_repo_t<rdb_protocol_t>::access_t ns_access = eval(t.get_by_key().table_ref(), env);

                boost::shared_ptr<scoped_cJSON_t> key = eval(t.get_by_key().key(), env);
                rdb_protocol_t::read_t read(rdb_protocol_t::point_read_t(store_key_t(cJSON_print_std_string(key->get()))));
                rdb_protocol_t::read_response_t res = ns_access.get_namespace_if()->read(read, order_token_t::ignore, &env->interruptor);

                rdb_protocol_t::point_read_response_t *p_res = boost::get<rdb_protocol_t::point_read_response_t>(&res.response);
                return p_res->data;
                break;
            }
        default:
            crash("unreachable");
            break;
    }
    crash("unreachable");
}

json_stream_t eval_stream(const Term &t, runtime_environment_t *env) THROWS_ONLY(runtime_exc_t) {
    switch (t.type()) {
        case Term::VAR:
            return env->stream_scope.get(t.var());
            break;
        case Term::LET:
            {
                // Push the scope
                variable_val_scope_t::new_scope_t new_scope(&env->scope);
                variable_stream_scope_t::new_scope_t new_stream_scope(&env->stream_scope);
                variable_type_scope_t::new_scope_t new_type_scope(&env->type_scope);

                eval_let_binds(t.let(), env);

                return eval_stream(t.let().expr(), env);;
            }
            break;
        case Term::CALL:
            return eval_stream(t.call(), env);
            break;
        case Term::IF:
            {
                boost::shared_ptr<scoped_cJSON_t> test = eval(t.if_().test(), env);
                if (test->get()->type != cJSON_True && test->get()->type != cJSON_False) {
                    throw runtime_exc_t("The IF test must evaluate to a boolean.");
                }

                if (test->get()->type == cJSON_True) {
                    return eval_stream(t.if_().true_branch(), env);
                } else {
                    return eval_stream(t.if_().false_branch(), env);
                }
            }
            break;
        case Term::TRY:
            throw runtime_exc_t("Unimplemented: Term::TRY");
            break;
        case Term::ERROR:
            throw runtime_exc_t("Unimplemented: Term::ERROR");
            break;
        case Term::NUMBER:
            unreachable("A NUMBER term should never be evaluated with eval_stream");
            break;
        case Term::STRING:
            unreachable("A STRING term should never be evaluated with eval_stream");
            break;
        case Term::JSON:
            unreachable("A JSON term should never be evaluated with eval_stream");
            break;
        case Term::BOOL:
            unreachable("A BOOL term should never be evaluated with eval_stream");
            break;
        case Term::JSON_NULL:
            unreachable("A NULL term should never be evaluated with eval_stream");
            break;
        case Term::ARRAY:
            unreachable("A ARRAY term should never be evaluated with eval_stream");
            break;
        case Term::MAP:
            unreachable("A MAP term should never be evaluated with eval_stream");
            break;
<<<<<<< HEAD
    case Term::VIEWASSTREAM:
            {
                return eval(t.view_as_stream(), env).stream;
            }
=======
        case Term::VIEWASSTREAM:
            throw runtime_exc_t("Unimplemented: Term::VIEWASSTREAM");
>>>>>>> 886d2870
            break;
        case Term::GETBYKEY:
            unreachable("A GETBYKEY term should never be evaluated with eval_stream");
        default:
            crash("unreachable");
            break;
    }
    crash("unreachable");

}

boost::shared_ptr<scoped_cJSON_t> eval(const Term::Call &c, runtime_environment_t *env) THROWS_ONLY(runtime_exc_t) {
    switch (c.builtin().type()) {
        //JSON -> JSON
        case Builtin::NOT:
            {
                boost::shared_ptr<scoped_cJSON_t> data = eval(c.args(0), env);

                if (data->get()->type == cJSON_False) {
                    data->get()->type = cJSON_True;
                } else if (data->get()->type == cJSON_True) {
                    data->get()->type = cJSON_False;
                } else {
                    throw runtime_exc_t("Not can only be called on a boolean");
                }
                return data;
            }
            break;
        case Builtin::GETATTR:
            {
                boost::shared_ptr<scoped_cJSON_t> data = eval(c.args(0), env);

                if (!data->get()->type == cJSON_Object) {
                    throw runtime_exc_t("Data must be an object");
                }

                boost::shared_ptr<scoped_cJSON_t> attr
                    = shared_scoped_json(cJSON_DeepCopy(cJSON_GetObjectItem(data->get(), c.builtin().attr().c_str())));

                if (!attr->get()) {
                    throw runtime_exc_t("Failed to find attribute");
                } else {
                    return attr;
                }
            }
            break;
        case Builtin::HASATTR:
            {
                boost::shared_ptr<scoped_cJSON_t> data = eval(c.args(0), env);

                if (!data->get()->type == cJSON_Object) {
                    throw runtime_exc_t("Data must be an object");
                }

                cJSON *attr = cJSON_GetObjectItem(data->get(), c.builtin().attr().c_str());

                if (attr) {
                    return shared_scoped_json(cJSON_CreateTrue());
                } else {
                    return shared_scoped_json(cJSON_CreateFalse());
                }
            }
            break;
        case Builtin::PICKATTRS:
            {
                boost::shared_ptr<scoped_cJSON_t> data = eval(c.args(0), env);

                if (!data->get()->type == cJSON_Object) {
                    throw runtime_exc_t("Data must be an object");
                }

                boost::shared_ptr<scoped_cJSON_t> res = shared_scoped_json(cJSON_CreateObject());

                for (int i = 0; i < c.builtin().attrs_size(); ++i) {
                    cJSON *item = cJSON_DeepCopy(cJSON_GetObjectItem(data->get(), c.builtin().attrs(i).c_str()));
                    if (!item) {
                        throw runtime_exc_t("Attempting to pick non existant attribute.");
                    } else {
                        cJSON_AddItemToObject(res->get(), item->string, item);
                    }
                }
                return res;
            }
            break;
        case Builtin::MAPMERGE:
            {
                boost::shared_ptr<scoped_cJSON_t> left  = eval(c.args(0), env),
                                                  right = eval(c.args(1), env);
                if (left->get()->type != cJSON_Object) {
                    throw runtime_exc_t("Data must be an object");
                }

                if (right->get()->type != cJSON_Object) {
                    throw runtime_exc_t("Data must be an object");
                }

                boost::shared_ptr<scoped_cJSON_t> res(new scoped_cJSON_t(cJSON_DeepCopy(left->get())));

                // Extend with the right side (and overwrite if necessary)
                for(int i = 0; i < cJSON_GetArraySize(right->get()); i++) {
                    cJSON *item = cJSON_GetArrayItem(right->get(), i);
                    cJSON_DeleteItemFromObject(res->get(), item->string);
                    cJSON_AddItemToObject(res->get(), item->string, cJSON_DeepCopy(item));
                }

                return res;
            }
            break;
        case Builtin::ARRAYAPPEND:
            {
                // Check first arg type
                boost::shared_ptr<scoped_cJSON_t> array  = eval(c.args(0), env);
                if (array->get()->type != cJSON_Array) {
                    throw runtime_exc_t("The first argument must be an array.");
                }
                boost::shared_ptr<scoped_cJSON_t> res(new scoped_cJSON_t(cJSON_DeepCopy(array->get())));
                cJSON_AddItemToArray(res->get(), eval(c.args(1), env)->release());
                return res;
            }
            break;
        case Builtin::ARRAYCONCAT:
            {
                // Check first arg type
                boost::shared_ptr<scoped_cJSON_t> array1  = eval(c.args(0), env);
                if (array1->get()->type != cJSON_Array) {
                    throw runtime_exc_t("The first argument must be an array.");
                }
                // Check second arg type
                boost::shared_ptr<scoped_cJSON_t> array2  = eval(c.args(1), env);
                if (array2->get()->type != cJSON_Array) {
                    throw runtime_exc_t("The first argument must be an array.");
                }
                // Create new array and deep copy all the elements
                boost::shared_ptr<scoped_cJSON_t> res(new scoped_cJSON_t(cJSON_CreateArray()));
                for(int i = 0; i < cJSON_GetArraySize(array1->get()); i++) {
                    cJSON_AddItemToArray(res->get(), cJSON_DeepCopy(cJSON_GetArrayItem(array1->get(), i)));
                }
                for(int j = 0; j < cJSON_GetArraySize(array2->get()); j++) {
                    cJSON_AddItemToArray(res->get(), cJSON_DeepCopy(cJSON_GetArrayItem(array2->get(), j)));
                }

                return res;
            }
            break;
        case Builtin::ARRAYSLICE:
            {
                // Check first arg type
                boost::shared_ptr<scoped_cJSON_t> array = eval(c.args(0), env);
                if (array->get()->type != cJSON_Array) {
                    throw runtime_exc_t("The first argument must be an array.");
                }

                // Check second arg type
                boost::shared_ptr<scoped_cJSON_t> start_json  = eval(c.args(1), env);
                if (start_json->get()->type != cJSON_Number) {
                    throw runtime_exc_t("The second argument must be an integer.");
                }

                float float_start = start_json->get()->valuedouble;
                int start = (int)float_start;
                if (float_start != start) {
                    throw runtime_exc_t("The second argument must be an integer.");
                }

                // Check third arg type
                boost::shared_ptr<scoped_cJSON_t> end_json  = eval(c.args(2), env);
                if (end_json->get()->type != cJSON_Number) {
                    throw runtime_exc_t("The third argument must be an integer.");
                }
                float float_end = end_json->get()->valuedouble;
                int stop = (int)float_end;
                if (float_end != stop) {
                    throw runtime_exc_t("The third argument must be an integer.");
                }

                int length = cJSON_GetArraySize(array->get());

                if (start < 0) {
                    start = std::max(start + length, 0);
                }
                if (start > length) {
                    start = length;
                }

                if (stop < 0) {
                    stop = std::max(stop + length, 0);
                }
                if (stop > length) {
                    stop = length;
                }

                // Create a new array and slice the elements into it
                if (start > stop) {
                    throw runtime_exc_t("The second argument cannot be greater than the third argument.");
                }
                boost::shared_ptr<scoped_cJSON_t> res(new scoped_cJSON_t(cJSON_CreateArray()));
                for(int i = start; i < stop; i++) {
                    cJSON_AddItemToArray(res->get(), cJSON_DeepCopy(cJSON_GetArrayItem(array->get(), i)));
                }

                return res;
            }
            break;
        case Builtin::ARRAYNTH:
            {
                // Check first arg type
                boost::shared_ptr<scoped_cJSON_t> array  = eval(c.args(0), env);
                if (array->get()->type != cJSON_Array) {
                    throw runtime_exc_t("The first argument must be an array.");
                }

                // Check second arg type
                boost::shared_ptr<scoped_cJSON_t> index_json  = eval(c.args(1), env);
                if (index_json->get()->type != cJSON_Number) {
                    throw runtime_exc_t("The second argument must be an integer.");
                }
                float float_index = index_json->get()->valuedouble;
                int index = (int)float_index;
                if (float_index != index) {
                    throw runtime_exc_t("The second argument must be an integer.");
                }

                int length = cJSON_GetArraySize(array->get());

                if (index < 0) {
                    index += length;
                }
                if (index < 0 || index >= length) {
                    throw runtime_exc_t("Array index out of bounds.");
                }

                return boost::shared_ptr<scoped_cJSON_t>(new scoped_cJSON_t(cJSON_DeepCopy(cJSON_GetArrayItem(array->get(),
                                                                                                              index))));
            }
            break;
        case Builtin::ARRAYLENGTH:
            {
                // Check first arg type
                boost::shared_ptr<scoped_cJSON_t> array  = eval(c.args(0), env);
                if (array->get()->type != cJSON_Array) {
                    throw runtime_exc_t("The first argument must be an array.");
                }
                return boost::shared_ptr<scoped_cJSON_t>(new scoped_cJSON_t(cJSON_CreateNumber(cJSON_GetArraySize(array->get()))));
            }
            break;
        case Builtin::ADD:
            {
                double result = 0.0;

                for (int i = 0; i < c.args_size(); ++i) {
                    boost::shared_ptr<scoped_cJSON_t> arg = eval(c.args(i), env);
                    if (arg->get()->type != cJSON_Number) {
                        throw runtime_exc_t("All operands to ADD must be numbers.");
                    }
                    result += arg->get()->valuedouble;
                }

                boost::shared_ptr<scoped_cJSON_t> res(new scoped_cJSON_t(cJSON_CreateNumber(result)));
                return res;
            }
            break;
        case Builtin::SUBTRACT:
            {
                double result = 0.0;

                if (c.args_size() > 0) {
                    boost::shared_ptr<scoped_cJSON_t> arg = eval(c.args(0), env);
                    if (arg->get()->type != cJSON_Number) {
                        throw runtime_exc_t("All operands to SUBTRACT must be numbers.");
                    }
                    if (c.args_size() == 1) {
                        result = -arg->get()->valuedouble;  // (- x) is negate
                    } else {
                        result = arg->get()->valuedouble;
                    }

                    for (int i = 1; i < c.args_size(); ++i) {
                        boost::shared_ptr<scoped_cJSON_t> arg = eval(c.args(i), env);
                        if (arg->get()->type != cJSON_Number) {
                            throw runtime_exc_t("All operands to SUBTRACT must be numbers.");
                        }
                        result -= arg->get()->valuedouble;
                    }
                }

                boost::shared_ptr<scoped_cJSON_t> res(new scoped_cJSON_t(cJSON_CreateNumber(result)));
                return res;
            }
            break;
        case Builtin::MULTIPLY:
            {
                double result = 1.0;

                for (int i = 0; i < c.args_size(); ++i) {
                    boost::shared_ptr<scoped_cJSON_t> arg = eval(c.args(i), env);
                    if (arg->get()->type != cJSON_Number) {
                        throw runtime_exc_t("All operands of MULTIPLY must be numbers.");
                    }
                    result *= arg->get()->valuedouble;
                }

                boost::shared_ptr<scoped_cJSON_t> res(new scoped_cJSON_t(cJSON_CreateNumber(result)));
                return res;
            }
            break;
        case Builtin::DIVIDE:
            {
                double result = 0.0;

                if (c.args_size() > 0) {
                    boost::shared_ptr<scoped_cJSON_t> arg = eval(c.args(0), env);
                    if (arg->get()->type != cJSON_Number) {
                        throw runtime_exc_t("All operands to SUBTRACT must be numbers.");
                    }
                    if (c.args_size() == 1) {
                        result = 1.0 / arg->get()->valuedouble;  // (/ x) is reciprocal
                    } else {
                        result = arg->get()->valuedouble;
                    }

                    for (int i = 1; i < c.args_size(); ++i) {
                        boost::shared_ptr<scoped_cJSON_t> arg = eval(c.args(i), env);
                        if (arg->get()->type != cJSON_Number) {
                            throw runtime_exc_t("All operands to DIVIDE must be numbers.");
                        }
                        result /= arg->get()->valuedouble;
                    }
                }

                boost::shared_ptr<scoped_cJSON_t> res(new scoped_cJSON_t(cJSON_CreateNumber(result)));
                return res;
            }
            break;
        case Builtin::MODULO:
            {
                boost::shared_ptr<scoped_cJSON_t> lhs = eval(c.args(0), env),
                    rhs = eval(c.args(1), env);
                if (lhs->get()->type != cJSON_Number || rhs->get()->type != cJSON_Number) {
                    throw runtime_exc_t("Both operands to MOD must be numbers.");
                }

                boost::shared_ptr<scoped_cJSON_t> res(new scoped_cJSON_t(cJSON_CreateNumber(fmod(lhs->get()->valuedouble, rhs->get()->valuedouble))));
                return res;
            }
            break;
        case Builtin::COMPARE:
            {
                bool result = true;

                boost::shared_ptr<scoped_cJSON_t> lhs = eval(c.args(0), env);

                int type = lhs->get()->type;

                if (type != cJSON_Number &&
                    type != cJSON_String &&
                    type != cJSON_True &&
                    type != cJSON_False)
                {
                    throw runtime_exc_t("Comparison is undefined for this type.");
                }

                for (int i = 1; i < c.args_size(); ++i) {
                    boost::shared_ptr<scoped_cJSON_t> rhs = eval(c.args(i), env);

                    if (type == cJSON_Number) {
                        if (rhs->get()->type != type) {
                            throw runtime_exc_t("Cannot compare these types.");
                        }

                        double left = lhs->get()->valuedouble;
                        double right = rhs->get()->valuedouble;

                        switch (c.builtin().comparison()) {
                        case Builtin_Comparison_EQ:
                            result = (left == right);
                            break;
                        case Builtin_Comparison_NE:
                            result = (left != right);
                            break;
                        case Builtin_Comparison_LT:
                            result = (left < right);
                            break;
                        case Builtin_Comparison_LE:
                            result = (left <= right);
                            break;
                        case Builtin_Comparison_GT:
                            result = (left > right);
                            break;
                        case Builtin_Comparison_GE:
                            result = (left >= right);
                            break;
                        default:
                            crash("Unknown comparison operator.");
                            break;
                        }
                    } else if (type == cJSON_String) {
                        if (rhs->get()->type != type) {
                            throw runtime_exc_t("Cannot compare these types.");
                        }

                        char *left = lhs->get()->valuestring;
                        char *right = rhs->get()->valuestring;

                        int res = strcmp(left, right);
                        switch (c.builtin().comparison()) {
                        case Builtin_Comparison_EQ:
                            result = (res == 0);
                            break;
                        case Builtin_Comparison_NE:
                            result = (res != 0);
                            break;
                        case Builtin_Comparison_LT:
                            result = (res < 0);
                            break;
                        case Builtin_Comparison_LE:
                            result = (res <= 0);
                            break;
                        case Builtin_Comparison_GT:
                            result = (res > 0);
                            break;
                        case Builtin_Comparison_GE:
                            result = (res >= 0);
                            break;
                        default:
                            crash("Unknown comparison operator.");
                            break;
                        }
                    } else { // cJSON_True / cJSON_False
                        if (rhs->get()->type != cJSON_True && rhs->get()->type != cJSON_False) {
                            throw runtime_exc_t("Cannot compare these types.");
                        }

                        int lefttype = lhs->get()->type;
                        int righttype = rhs->get()->type;

                        bool eq = (lefttype == righttype);
                        bool lt = (lefttype == cJSON_False && righttype == cJSON_True);
                        bool gt = (lefttype == cJSON_True && righttype == cJSON_False);

                        switch (c.builtin().comparison()) {
                        case Builtin_Comparison_EQ:
                            result = eq;
                            break;
                        case Builtin_Comparison_NE:
                            result = !eq;
                            break;
                        case Builtin_Comparison_LT:
                            result = lt;
                            break;
                        case Builtin_Comparison_LE:
                            // False is always <= any bool
                            result = eq && lt;
                            break;
                        case Builtin_Comparison_GT:
                            result = gt;
                            break;
                        case Builtin_Comparison_GE:
                            result = eq && gt;
                            break;
                        default:
                            crash("Unknown comparison operator.");
                            break;
                        }
                    }

                    if (!result) {
                        break;
                    }

                    lhs = rhs;
                }

                boost::shared_ptr<scoped_cJSON_t> res(new scoped_cJSON_t(cJSON_CreateBool(result)));
                return res;
            }
            break;
        case Builtin::FILTER:
            throw runtime_exc_t("Unimplemented: Builtin::FILTER");
            break;
        case Builtin::MAP:
            throw runtime_exc_t("Unimplemented: Builtin::MAP");
            break;
        case Builtin::CONCATMAP:
            throw runtime_exc_t("Unimplemented: Builtin::CONCATMAP");
            break;
        case Builtin::ORDERBY:
            throw runtime_exc_t("Unimplemented: Builtin::ORDERBY");
            break;
        case Builtin::DISTINCT:
            throw runtime_exc_t("Unimplemented: Builtin::DISTINCT");
            break;
        case Builtin::LIMIT:
            throw runtime_exc_t("Unimplemented: Builtin::LIMIT");
            break;
        case Builtin::LENGTH:
            throw runtime_exc_t("Unimplemented: Builtin::LENGTH");
            break;
        case Builtin::UNION:
            throw runtime_exc_t("Unimplemented: Builtin::UNION");
            break;
        case Builtin::NTH:
            throw runtime_exc_t("Unimplemented: Builtin::NTH");
            break;
        case Builtin::STREAMTOARRAY:
            throw runtime_exc_t("Unimplemented: Builtin::STREAMTOARRAY");
            break;
        case Builtin::ARRAYTOSTREAM:
            throw runtime_exc_t("Unimplemented: Builtin::ARRAYTOSTREAM");
            break;
        case Builtin::REDUCE:
            throw runtime_exc_t("Unimplemented: Builtin::REDUCE");
            break;
        case Builtin::GROUPEDMAPREDUCE:
            throw runtime_exc_t("Unimplemented: Builtin::GROUPEDMAPREDUCE");
            break;
        case Builtin::JAVASCRIPT:
            throw runtime_exc_t("Unimplemented: Builtin::JAVASCRIPT");
            break;
        case Builtin::JAVASCRIPTRETURNINGSTREAM:
            throw runtime_exc_t("Unimplemented: Builtin::JAVASCRIPTRETURNINGSTREAM");
            break;
        case Builtin::MAPREDUCE:
            throw runtime_exc_t("Unimplemented: Builtin::MAPREDUCE");
            break;
        case Builtin::ALL:
            {
                bool result = true;

                for (int i = 0; i < c.args_size(); ++i) {
                    boost::shared_ptr<scoped_cJSON_t> arg = eval(c.args(i), env);
                    if (arg->get()->type != cJSON_False && arg->get()->type != cJSON_True) {
                        throw runtime_exc_t("All operands to ALL must be booleans.");
                    }
                    if (arg->get()->type != cJSON_True) {
                        result = false;
                        break;
                    }
                }

                boost::shared_ptr<scoped_cJSON_t> res(new scoped_cJSON_t(cJSON_CreateBool(result)));
                return res;
            }
            break;
        case Builtin::ANY:
            {
                bool result = false;

                for (int i = 0; i < c.args_size(); ++i) {
                    boost::shared_ptr<scoped_cJSON_t> arg = eval(c.args(i), env);
                    if (arg->get()->type != cJSON_False && arg->get()->type != cJSON_True) {
                        throw runtime_exc_t("All operands to ANY must be booleans.");
                    }
                    if (arg->get()->type == cJSON_True) {
                        result = true;
                        break;
                    }
                }

                boost::shared_ptr<scoped_cJSON_t> res(new scoped_cJSON_t(cJSON_CreateBool(result)));
                return res;
            }
            break;
        default:
            crash("unreachable");
            break;
    }
    crash("unreachable");
}

class predicate_t {
public:
    predicate_t(const Predicate &_pred, runtime_environment_t *_env)
        : pred(_pred), env(_env)
    { }
    bool operator()(boost::shared_ptr<scoped_cJSON_t> json) {
        variable_val_scope_t::new_scope_t scope_maker(&env->scope);
        env->scope.put_in_scope(pred.arg(), json);
        boost::shared_ptr<scoped_cJSON_t> a_bool = eval(pred.body(), env);

        if (a_bool->get()->type == cJSON_True) {
            return true;
        } else if (a_bool->get()->type == cJSON_False) {
            return false;
        } else {
            throw runtime_exc_t("Predicate failed to evaluate to a bool\n");
        }
    }
private:
    Predicate pred;
    runtime_environment_t *env;
};

bool less(cJSON *l, cJSON *r) {
    switch (l->type) {
        case cJSON_False:
            if (r->type == cJSON_True) {
                return true;
            } else if (r->type == cJSON_False) {
                return false;
            } else {
                throw runtime_exc_t("Comparing boolean to non boolean\n");
            }
            break;
        case cJSON_True:
            if (r->type == cJSON_True) {
                return false;
            } else if (r->type == cJSON_False) {
                return false;
            } else {
                throw runtime_exc_t("Comparing boolean to non boolean\n");
            }
            break;
        case cJSON_NULL:
            throw runtime_exc_t("Can't compare null to anything\n");
            break;
        case cJSON_Number:
            if (r->type == cJSON_Number) {
                return l->valuedouble < r->valuedouble;
            } else {
                throw runtime_exc_t("Numbers can only be compared to other numbers.");
            }
            break;
        case cJSON_String:
            if (r->type == cJSON_String) {
                return (strcmp(l->valuestring, r->valuestring) < 0);
            } else {
                throw runtime_exc_t("Strings can only be compared to other strings.");
            }
            break;
        case cJSON_Array:
            throw runtime_exc_t("Can't compare arrays.");
            break;
        case cJSON_Object:
            throw runtime_exc_t("Can't compare objects.");
            break;
        default:
            unreachable();
            break;
    }
}

class ordering_t {
public:
    ordering_t(const Mapping &_mapping,  runtime_environment_t *_env)
        : mapping(_mapping), env(_env)
    { }

    //returns true of x < y
    bool operator()(boost::shared_ptr<scoped_cJSON_t> x, boost::shared_ptr<scoped_cJSON_t> y) {
        boost::shared_ptr<scoped_cJSON_t> x_mapped, y_mapped;
        {
            variable_val_scope_t::new_scope_t scope_maker(&env->scope);
            env->scope.put_in_scope(mapping.arg(), x);
            x_mapped = eval(mapping.body(), env);
        }

        {
            variable_val_scope_t::new_scope_t scope_maker(&env->scope);
            env->scope.put_in_scope(mapping.arg(), y);
            y_mapped = eval(mapping.body(), env);
        }

        return less(x_mapped->get(), y_mapped->get());
    }

private:
    Mapping mapping;
    runtime_environment_t *env;
};

json_stream_t eval_stream(const Term::Call &c, runtime_environment_t *env) THROWS_ONLY(runtime_exc_t) {
    switch (c.builtin().type()) {
        //JSON -> JSON
        case Builtin::NOT:
        case Builtin::GETATTR:
        case Builtin::HASATTR:
        case Builtin::PICKATTRS:
        case Builtin::MAPMERGE:
        case Builtin::ARRAYAPPEND:
        case Builtin::ARRAYCONCAT:
        case Builtin::ARRAYSLICE:
        case Builtin::ARRAYNTH:
        case Builtin::ARRAYLENGTH:
        case Builtin::ADD:
        case Builtin::SUBTRACT:
        case Builtin::MULTIPLY:
        case Builtin::DIVIDE:
        case Builtin::MODULO:
        case Builtin::COMPARE:
        case Builtin::LENGTH:
        case Builtin::NTH:
        case Builtin::STREAMTOARRAY:
        case Builtin::REDUCE:
        case Builtin::GROUPEDMAPREDUCE:
        case Builtin::JAVASCRIPT:
        case Builtin::MAPREDUCE:
        case Builtin::ALL:
        case Builtin::ANY:
            unreachable("eval stream called on a function that does not return a stream.\n");
            break;
        case Builtin::FILTER:
            {
                predicate_t p(c.builtin().filter().predicate(), env);
                json_stream_t stream = eval_stream(c.args(0), env);
                stream.remove_if(p);
                return stream;
            }
            break;
        case Builtin::MAP:
            {
                json_stream_t stream = eval_stream(c.args(0), env);
                json_stream_t res;

                for (json_stream_t::iterator it  = stream.begin();
                                             it != stream.end();
                                             ++it) {
                    variable_val_scope_t::new_scope_t scope_maker(&env->scope);
                    env->scope.put_in_scope(c.builtin().map().mapping().arg(), *it);
                    res.push_back(eval(c.builtin().map().mapping().body(), env));
                }
                return res;
            }
            break;
        case Builtin::CONCATMAP:
            {
                json_stream_t stream = eval_stream(c.args(0), env);
                json_stream_t res;

                for (json_stream_t::iterator it  = stream.begin();
                                             it != stream.end();
                                             ++it) {
                    variable_val_scope_t::new_scope_t scope_maker(&env->scope);
                    env->scope.put_in_scope(c.builtin().map().mapping().arg(), *it);

                    json_stream_t inner_stream = eval_stream(c.builtin().map().mapping().body(), env);

                    for (json_stream_t::iterator jt  = inner_stream.begin();
                                                 jt != inner_stream.end();
                                                 ++jt) {
                        res.push_back(*it);
                    }
                }
                return res;
            }
            break;
        case Builtin::ORDERBY:
            {
                ordering_t o(c.builtin().order_by().mapping(), env);
                json_stream_t stream = eval_stream(c.args(0), env);
                stream.sort(o);
                return stream;
            }
            break;
        case Builtin::DISTINCT:
            throw runtime_exc_t("Unimplemented: Builtin::DISTINCT");
            break;
        case Builtin::LIMIT:
            {
                json_stream_t stream = eval_stream(c.args(0), env);

                // Check second arg type
                boost::shared_ptr<scoped_cJSON_t> limit_json  = eval(c.args(1), env);
                if (limit_json->get()->type != cJSON_Number) {
                    throw runtime_exc_t("The second argument must be an integer.");
                }
                float limit_float = limit_json->get()->valuedouble;
                int limit = (int)limit_float;
                if (limit_float != limit) {
                    throw runtime_exc_t("The second argument must be an integer.");
                }

                if (int(stream.size()) > limit) {
                    json_stream_t::iterator it = stream.begin();
                    for (int i = 0; i < limit; ++i) {
                        ++it;
                    }
                    stream.erase(it, stream.end());
                }

                return stream;
            }
            break;
        case Builtin::UNION:
            {
                json_stream_t stream1 = eval_stream(c.args(0), env),
                              stream2 = eval_stream(c.args(1), env);

                stream1.splice(stream1.end(), stream2);
                return stream1;
            }
            break;
        case Builtin::ARRAYTOSTREAM:
            {
                json_stream_t res;

                boost::shared_ptr<scoped_cJSON_t> array = eval(c.args(0), env);
                json_array_iterator_t it(array->get());

                cJSON *elt;
                while ((elt = it.next())) {
                    res.push_back(boost::shared_ptr<scoped_cJSON_t>(new scoped_cJSON_t(cJSON_DeepCopy(elt))));
                }

                return res;
            }
            break;
        case Builtin::JAVASCRIPTRETURNINGSTREAM:
            throw runtime_exc_t("Unimplemented: Builtin::JAVASCRIPTRETURNINGSTREAM");
            break;
        default:
            crash("unreachable");
            break;
    }
    crash("unreachable");

}

namespace_repo_t<rdb_protocol_t>::access_t eval(const TableRef &t, runtime_environment_t *env) THROWS_ONLY(runtime_exc_t) {
    boost::optional<std::pair<namespace_id_t, deletable_t<namespace_semilattice_metadata_t<rdb_protocol_t> > > > namespace_info =
        env->semilattice_metadata->get().rdb_namespaces.get_namespace_by_name(t.table_name());

    if (namespace_info) {
        return namespace_repo_t<rdb_protocol_t>::access_t(env->ns_repo, namespace_info->first, &env->interruptor);
    } else {
        throw runtime_exc_t(strprintf("Namespace %s either not found, ambigious or namespace metadata in conflict.", t.table_name().c_str()));
    }
}

view_t eval(const View &v, runtime_environment_t *env) {
    switch (v.type()) {
        case View::TABLE:
<<<<<<< HEAD
            {
                namespace_repo_t<rdb_protocol_t>::access_t ns_access = eval(v.table().table_ref(), env);
                key_range_t range = rdb_protocol_t::region_t::universe();
                rdb_protocol_t::rget_read_t rget_read(range);
                rdb_protocol_t::read_t read(rget_read);
                rdb_protocol_t::read_response_t res = ns_access.get_namespace_if()->read(read, order_token_t::ignore, &env->interruptor);
                rdb_protocol_t::rget_read_response_t *p_res = boost::get<rdb_protocol_t::rget_read_response_t>(&res.response);
                rassert(p_res);
                json_stream_t stream(p_res->data.begin(), p_res->data.end());
                return view_t(ns_access, stream);
            }
=======
            throw runtime_exc_t("Unimplemented: View::TABLE");
>>>>>>> 886d2870
            break;
        case View::FILTERVIEW:
            {
                view_t subview = eval(v.filter_view().view(), env);

                predicate_t p(v.filter_view().predicate(), env);
                subview.stream.remove_if(p);
                return subview;
            }
            break;
        case View::RANGEVIEW:
            throw runtime_exc_t("Unimplemented: View::RANGEVIEW");
            break;
        default:
            unreachable();
            break;
    }
}

} //namespace query_language<|MERGE_RESOLUTION|>--- conflicted
+++ resolved
@@ -995,13 +995,9 @@
             }
             break;
         case Term::VIEWASSTREAM:
-<<<<<<< HEAD
             {
                 crash("This is implemented elsewhere, we should never have gotten here (yields a stream, not a scalar).");
             }
-=======
-            throw runtime_exc_t("Unimplemented: Term::VIEWASSTREAM");
->>>>>>> 886d2870
             break;
         case Term::GETBYKEY:
             {
@@ -1094,15 +1090,10 @@
         case Term::MAP:
             unreachable("A MAP term should never be evaluated with eval_stream");
             break;
-<<<<<<< HEAD
-    case Term::VIEWASSTREAM:
+        case Term::VIEWASSTREAM:
             {
                 return eval(t.view_as_stream(), env).stream;
             }
-=======
-        case Term::VIEWASSTREAM:
-            throw runtime_exc_t("Unimplemented: Term::VIEWASSTREAM");
->>>>>>> 886d2870
             break;
         case Term::GETBYKEY:
             unreachable("A GETBYKEY term should never be evaluated with eval_stream");
@@ -1934,7 +1925,6 @@
 view_t eval(const View &v, runtime_environment_t *env) {
     switch (v.type()) {
         case View::TABLE:
-<<<<<<< HEAD
             {
                 namespace_repo_t<rdb_protocol_t>::access_t ns_access = eval(v.table().table_ref(), env);
                 key_range_t range = rdb_protocol_t::region_t::universe();
@@ -1946,9 +1936,6 @@
                 json_stream_t stream(p_res->data.begin(), p_res->data.end());
                 return view_t(ns_access, stream);
             }
-=======
-            throw runtime_exc_t("Unimplemented: View::TABLE");
->>>>>>> 886d2870
             break;
         case View::FILTERVIEW:
             {
