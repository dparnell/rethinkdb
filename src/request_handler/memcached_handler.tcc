#ifndef __MEMCACHED_HANDLER_TCC__
#define __MEMCACHED_HANDLER_TCC__

#include <string.h>
#include "cpu_context.hpp"
#include "event_queue.hpp"
#include "request_handler/memcached_handler.hpp"
#include "conn_fsm.hpp"
#include "corefwd.hpp"

#define DELIMS " \t\n\r"
#define MALFORMED_RESPONSE "ERROR\r\n"
#define UNIMPLEMENTED_RESPONSE "SERVER_ERROR functionality not supported\r\n"
#define STORAGE_SUCCESS "STORED\r\n"
#define STORAGE_FAILURE "NOT_STORED\r\n"
#define RETRIEVE_TERMINATOR "END\r\n"

// TODO: if we receive a small request from the user that can be
// satisfied on the same CPU, we should probably special case it and
// do it right away, no need to send it to itself, process it, and
// then send it back to itself.

// Process commands received from the user
template<class config_t>
typename memcached_handler_t<config_t>::parse_result_t memcached_handler_t<config_t>::parse_request(event_t *event)
{
    conn_fsm_t *fsm = (conn_fsm_t*)event->state;
    char *rbuf = fsm->rbuf; 
    unsigned int size = fsm->nrbuf;

    // TODO: we might end up getting a command, and a piece of the
    // next command. It also means that we can't use one buffer
    //for both recv and send, we need to add a send buffer
    // (assuming we want to support out of band  commands).
    
    // Find the first line in the buffer
    char *line_end = (char *)memchr(rbuf, '\n', size);
    if (line_end == NULL) {   //make sure \n is in the buffer
        for (unsigned int i = 0; i < size; i++)
        return req_handler_t::op_partial_packet;    //if \n is at the beginning of the buffer, or if it is not preceeded by \r, the request is malformed
    }

    if (loading_data)
        return read_data(rbuf, size, fsm);

    if (line_end == rbuf || line_end[-1] != '\r')
        return malformed_request(fsm);

    // if we're not reading a binary blob, then the line will be a string - let's null terminate it
    *line_end = '\0';
    unsigned int line_len = line_end - rbuf + 1;

    // get the first token to determine the command
    char *state;
    char *cmd_str = strtok_r(rbuf, DELIMS, &state);

    if(cmd_str == NULL)
        return malformed_request(fsm);
    
    // Execute command
    if(!strcmp(cmd_str, "quit")) {
        // Make sure there's no more tokens
        if (strtok_r(NULL, DELIMS, &state))  //strtok will return NULL if there are no more tokens
            return malformed_request(fsm);
        // Quit the connection
        fsm->consume(fsm->nrbuf);
        return req_handler_t::op_req_quit;

    } else if(!strcmp(cmd_str, "shutdown")) {
        // Make sure there's no more tokens
        if (strtok_r(NULL, DELIMS, &state))  //strtok will return NULL if there are no more tokens
            return malformed_request(fsm);
        // Shutdown the server
        // clean out the rbuf
        fsm->consume(fsm->nrbuf);
        return req_handler_t::op_req_shutdown;

    } else if(!strcmp(cmd_str, "set")) {     // check for storage commands
            return parse_storage_command(SET, state, line_len, fsm);
    } else if(!strcmp(cmd_str, "add")) {
            return parse_storage_command(ADD, state, line_len, fsm);
    } else if(!strcmp(cmd_str, "replace")) {
            return parse_storage_command(REPLACE, state, line_len, fsm);
    } else if(!strcmp(cmd_str, "append")) {
            return parse_storage_command(APPEND, state, line_len, fsm);
    } else if(!strcmp(cmd_str, "prepend")) {
            return parse_storage_command(PREPEND, state, line_len, fsm);
    } else if(!strcmp(cmd_str, "cas")) {
            return parse_storage_command(CAS, state, line_len, fsm);

    } else if(!strcmp(cmd_str, "get")) {    // check for retrieval commands
            return get(state, false, line_len, fsm);
    } else if(!strcmp(cmd_str, "gets")) {
            return get(state, true, line_len, fsm);

    } else if(!strcmp(cmd_str, "delete")) {
        return remove(state, line_len, fsm);

    } else if(!strcmp(cmd_str, "incr")) {
        return parse_storage_command(INCR, state, line_len, fsm);
    } else if(!strcmp(cmd_str, "decr")) {
        return parse_storage_command(DECR, state, line_len, fsm);
    } else {
        // Invalid command
        return malformed_request(fsm);
    }
}

template <class config_t>
typename memcached_handler_t<config_t>::parse_result_t memcached_handler_t<config_t>::parse_storage_command(storage_command command, char *state, unsigned int line_len, conn_fsm_t *fsm) {
    char *key_tmp = strtok_r(NULL, DELIMS, &state);
    char *value_str, *flags_str, *exptime_str, *bytes_str, *cas_unique_str;
    if (command == INCR || command == DECR) {
        value_str = strtok_r(NULL, DELIMS, &state);
    } else {
        flags_str = strtok_r(NULL, DELIMS, &state);
        exptime_str = strtok_r(NULL, DELIMS, &state);
        bytes_str = strtok_r(NULL, DELIMS, &state);
        cas_unique_str = NULL;
    }
    if (command == CAS)
        cas_unique_str = strtok_r(NULL, DELIMS, &state);
    char *noreply_str = strtok_r(NULL, DELIMS, &state); //optional

    //check for proper number of arguments
    if (command == INCR || command == DECR) {
        if (key_tmp == NULL || value_str == NULL)
            return malformed_request(fsm);
    }
    else if ((key_tmp == NULL || flags_str == NULL || exptime_str == NULL || bytes_str == NULL || (command == CAS && cas_unique_str == NULL))) {
        return malformed_request(fsm);
    }
        
    cmd = command;
    node_handler::str_to_key(key_tmp, key);

    if (command != INCR && command != DECR) {
        char *invalid_char;
        flags = strtoul(flags_str, &invalid_char, 10);  //a 32 bit integer.  int alone does not guarantee 32 bit length
        if (*invalid_char != '\0')  // ensure there were no improper characters in the token - i.e. parse was successful
            return malformed_request(fsm);
    
        exptime = strtoul(exptime_str, &invalid_char, 10);
        if (*invalid_char != '\0')
            return malformed_request(fsm);
    
        bytes = strtoul(bytes_str, &invalid_char, 10);
        if (*invalid_char != '\0')
            return malformed_request(fsm);
    
        if (cmd == CAS) {
            cas_unique = strtoull(cas_unique_str, &invalid_char, 10);
            if (*invalid_char != '\0')
                return malformed_request(fsm);
        }
    } else {
        bytes = strlen(value_str);
    }
    noreply = false;
    if (noreply_str != NULL) {
        if (!strcmp(noreply_str, "noreply")) {
            noreply = true;
        } else {
            return malformed_request(fsm);
        }
    }

    fsm->consume(line_len); //consume the line
    loading_data = true;
    if (cmd == INCR || cmd == DECR) {
        return read_data(value_str, strlen(value_str) + 2, fsm);
    } else {
        return read_data(fsm->rbuf, fsm->nrbuf, fsm);
    }
}
	
template <class config_t>
typename memcached_handler_t<config_t>::parse_result_t memcached_handler_t<config_t>::read_data(char *data, unsigned int size, conn_fsm_t *fsm) {
    check("memcached handler should be in loading data state", !loading_data);
    if (size < bytes + 2){//check that the buffer contains enough data.  must also include \r\n
        return req_handler_t::op_partial_packet;
    }

    loading_data = false;
    parse_result_t ret;
    switch(cmd) {
        case SET:
            ret = set(data, fsm, btree_set_kind_set);
            break;
        case ADD:
            ret = set(data, fsm, btree_set_kind_add);
            break;
        case REPLACE:
            ret = set(data, fsm, btree_set_kind_replace);
            break;
        case APPEND:
            ret = append(data, fsm);
            break;
        case PREPEND:
            ret = prepend(data, fsm);
            break;
        case CAS:
            ret = prepend(data, fsm);
            break;
        case INCR:
            ret = set(data, fsm, btree_set_kind_incr);
            break;
        case DECR:
            ret = set(data, fsm, btree_set_kind_decr);
            break;
        default:
            ret = malformed_request(fsm);
            break;
    }

    return ret;
}

template <class config_t>
typename memcached_handler_t<config_t>::parse_result_t memcached_handler_t<config_t>::set(char *data, conn_fsm_t *fsm, btree_set_kind set_kind) {
    btree_set_fsm_t *btree_fsm = new btree_set_fsm_t(get_cpu_context()->event_queue->cache);
    btree_fsm->init_update(key, data, bytes, set_kind);
    req_handler_t::event_queue->message_hub.store_message(key_to_cpu(key, req_handler_t::event_queue->nqueues),
            btree_fsm);

    // Create request
    request_t *request = new request_t(fsm);
    request->fsms[request->nstarted] = btree_fsm;
    request->nstarted++;
    fsm->current_request = request;
    btree_fsm->request = request;
    
    if (set_kind != btree_set_kind_incr && set_kind != btree_set_kind_decr)
        fsm->consume(bytes+2);
        
    return req_handler_t::op_req_complex;
}

template <class config_t>
typename memcached_handler_t<config_t>::parse_result_t memcached_handler_t<config_t>::add(char *data, conn_fsm_t *fsm) {
    return unimplemented_request(fsm);
}

template <class config_t>
typename memcached_handler_t<config_t>::parse_result_t memcached_handler_t<config_t>::replace(char *data, conn_fsm_t *fsm) {
    return unimplemented_request(fsm);
}

template <class config_t>
typename memcached_handler_t<config_t>::parse_result_t memcached_handler_t<config_t>::append(char *data, conn_fsm_t *fsm) {
    return unimplemented_request(fsm);
}

template <class config_t>
typename memcached_handler_t<config_t>::parse_result_t memcached_handler_t<config_t>::prepend(char *data, conn_fsm_t *fsm) {
    return unimplemented_request(fsm);
}

template <class config_t>
typename memcached_handler_t<config_t>::parse_result_t memcached_handler_t<config_t>::cas(char *data, conn_fsm_t *fsm) {
    return unimplemented_request(fsm);
}

template <class config_t>
typename memcached_handler_t<config_t>::parse_result_t memcached_handler_t<config_t>::malformed_request(conn_fsm_t *fsm) {
    write_msg(fsm, MALFORMED_RESPONSE);
    return req_handler_t::op_malformed;
}

template <class config_t>
typename memcached_handler_t<config_t>::parse_result_t memcached_handler_t<config_t>::unimplemented_request(conn_fsm_t *fsm) {
    write_msg(fsm, UNIMPLEMENTED_RESPONSE);
    return req_handler_t::op_malformed;
}

template <class config_t>
void memcached_handler_t<config_t>::write_msg(conn_fsm_t *fsm, const char *str) {
    int len = strlen(str);
    memcpy(fsm->sbuf, str, len+1);
    fsm->nsbuf = len+1;
}

template <class config_t>
typename memcached_handler_t<config_t>::parse_result_t memcached_handler_t<config_t>::get(char *state, bool include_unique, unsigned int line_len, conn_fsm_t *fsm) {
    char *key_str = strtok_r(NULL, DELIMS, &state);
    if (key_str == NULL)
        return malformed_request(fsm);

    if (include_unique)
        return unimplemented_request(fsm);
    // Create request
    request_t *request = new request_t(fsm);
    do {
        // See if we can fit one more request
        if(request->nstarted == MAX_OPS_IN_REQUEST) {
            // We can't fit any more operations, let's just break
            // and complete the ones we already sent out to other
            // cores.
            break;

            // TODO: to a user, it will look like some of his
            // requests aren't satisfied. We need to notify them
            // somehow.
        }

        node_handler::str_to_key(key_str, key);

        // Ok, we've got a key, initialize the FSM and add it to
        // the request
        btree_get_fsm_t *btree_fsm = new btree_get_fsm_t(get_cpu_context()->event_queue->cache);
        btree_fsm->request = request;
        btree_fsm->init_lookup(key);
        request->fsms[request->nstarted] = btree_fsm;
        request->nstarted++;

        // Add the fsm to appropriate queue
        req_handler_t::event_queue->message_hub.store_message(key_to_cpu(key, req_handler_t::event_queue->nqueues), btree_fsm);
        key_str = strtok_r(NULL, DELIMS, &state);
    } while(key_str);

    // Set the current request in the connection fsm
    fsm->current_request = request;

    //clean out the rbuf
    fsm->consume(line_len);
    return req_handler_t::op_req_complex;
}


template <class config_t>
typename memcached_handler_t<config_t>::parse_result_t memcached_handler_t<config_t>::remove(char *state, unsigned int line_len, conn_fsm_t *fsm) {
    char *key_str = strtok_r(NULL, DELIMS, &state);
    if (key_str == NULL)
        return malformed_request(fsm);

    unsigned long time = 0;
    bool noreply = false;
    char *time_or_noreply_str = strtok_r(NULL, DELIMS, &state);
    if (time_or_noreply_str != NULL) {
        if (!strcmp(time_or_noreply_str, "noreply")) {
            noreply = true;
        } else { //must represent a time, then
            char *invalid_char;
            time = strtoul(time_or_noreply_str, &invalid_char, 10);
            if (*invalid_char != '\0')  // ensure there were no improper characters in the token - i.e. parse was successful
                return unimplemented_request(fsm);

            // see if there's a noreply arg too
            char *noreply_str = strtok_r(NULL, DELIMS, &state);
            if (noreply_str != NULL) {
                if (!strcmp(noreply_str, "noreply")) {
                    noreply = true;
                } else {
                    return malformed_request(fsm);
                }
            }
        }
    }

    node_handler::str_to_key(key_str, key);

    // parsed successfully, but functionality not yet implemented
    //return unimplemented_request(fsm);
    // Create request
    btree_delete_fsm_t *btree_fsm = new btree_delete_fsm_t(get_cpu_context()->event_queue->cache);
    btree_fsm->init_delete(key);

    request_t *request = new request_t(fsm);
    request->fsms[request->nstarted] = btree_fsm;
    request->nstarted++;
    fsm->current_request = request;
    btree_fsm->request = request;
    fsm->current_request = request;

    req_handler_t::event_queue->message_hub.store_message(key_to_cpu(key, req_handler_t::event_queue->nqueues), btree_fsm);

    //clean out the rbuf
    fsm->consume(line_len);

    return req_handler_t::op_req_complex;
}

template <class config_t>
typename memcached_handler_t<config_t>::parse_result_t memcached_handler_t<config_t>::adjust(char *state, bool inc, int line_len, conn_fsm_t *fsm) {
    char *key_str = strtok_r(NULL, DELIMS, &state);
    char *value_str = strtok_r(NULL, DELIMS, &state);
    if (key_str == NULL || value_str == NULL)
        return malformed_request(fsm);

    bool noreply = false;
    char *noreply_str = strtok_r(NULL, DELIMS, &state);
    if (noreply_str != NULL) {
        if (!strcmp(noreply_str, "noreply")) {
            noreply = true;
        } else {
            return malformed_request(fsm);
        }
    }
<<<<<<< HEAD
    
    cmd = inc? INCR : DECR;
    // parsed successfully
    fsm->consume(line_len);
    loading_data = true;
    return read_data(value_str, sizeof(value_str), fsm);
=======

    // parsed successfully, but functionality not yet implemented
    return unimplemented_request(fsm);

    //TODO this needs to consume bytes too (JD 7/14)
>>>>>>> e7c08b7d
}
    
template<class config_t>
void memcached_handler_t<config_t>::build_response(request_t *request) {
    // Since we're in the middle of processing a command,
    // fsm->buf must exist at this point.
    conn_fsm_t *fsm = request->netfsm;
    btree_get_fsm_t *btree_get_fsm = NULL;
    btree_set_fsm_t *btree_set_fsm = NULL;
    btree_delete_fsm_t *btree_delete_fsm = NULL;
    char *sbuf = fsm->sbuf;
    fsm->nsbuf = 0;
    int count;
    
    assert(request->nstarted > 0 && request->nstarted == request->ncompleted);
    switch(request->fsms[0]->fsm_type) {
    case btree_fsm_t::btree_get_fsm:
        // TODO: make sure we don't overflow the buffer with sprintf
        for(unsigned int i = 0; i < request->nstarted; i++) {
            btree_get_fsm = (btree_get_fsm_t*)request->fsms[i];
            if(btree_get_fsm->op_result == btree_get_fsm_t::btree_found) {
                //TODO: support flags
                btree_key *key = btree_get_fsm->key;
                btree_value *value = btree_get_fsm->value;
                count = sprintf(sbuf, "VALUE %*.*s %u %u\r\n%*.*s\r\n", key->size, key->size, key->contents, 0, value->size, value->size, value->size, value->contents);
                fsm->nsbuf += count;
                sbuf += count;
            } else if(btree_get_fsm->op_result == btree_get_fsm_t::btree_not_found) {
                // do nothing
            }
        }
        count = sprintf(sbuf, RETRIEVE_TERMINATOR);
        fsm->nsbuf += count;
        break;

    case btree_fsm_t::btree_set_fsm:
        // For now we only support one set operation at a time
        assert(request->nstarted == 1);

        btree_set_fsm = (btree_set_fsm_t*)request->fsms[0];
        
        if (!btree_set_fsm->set_was_successful) {
            if (btree_set_fsm->get_set_kind() == btree_set_kind_incr ||
            btree_set_fsm->get_set_kind() == btree_set_kind_decr) {
                strcpy(sbuf, "NOT_FOUND\r\n");
            } else {
                strcpy(sbuf,STORAGE_FAILURE);
            }
            fsm->nsbuf = strlen(STORAGE_FAILURE);
        }else if (!noreply) {
            if (btree_set_fsm->get_set_kind() == btree_set_kind_incr ||
            btree_set_fsm->get_set_kind() == btree_set_kind_decr) {
                char str[btree_set_fsm->get_value()->size];
                sprintf(str, "%u\r\n",atoi(btree_set_fsm->get_value()->contents));
                strcpy(sbuf, str);
            } else {
                strcpy(sbuf, STORAGE_SUCCESS);
            }
            fsm->nsbuf = strlen(STORAGE_SUCCESS);
        } else {
            fsm->nsbuf = 0;
        }
        break;

    case btree_fsm_t::btree_delete_fsm:
        // For now we only support one delete operation at a time
        assert(request->nstarted == 1);

        btree_delete_fsm = (btree_delete_fsm_t*)request->fsms[0];

        if(btree_delete_fsm->op_result == btree_delete_fsm_t::btree_found) {
            count = sprintf(sbuf, "DELETED\r\n");
            fsm->nsbuf += count;
            sbuf += count; //for when we do support multiple deletes at a time
        } else if (btree_delete_fsm->op_result == btree_delete_fsm_t::btree_not_found) {
            count = sprintf(sbuf, "NOT_FOUND\r\n");
            fsm->nsbuf += count;
            sbuf += count;
        } else {
            check("memchached_handler_t::build_response - Uknown value for btree_delete_fsm->op_result\n", 0);
        }
        break;

    default:
        check("memcached_handler_t::build_response - Unknown btree op", 0);
        break;
    }
    
    delete request;   // Will also free the FSMs
    fsm->current_request = NULL;
}

#endif // __MEMCACHED_HANDLER_TCC__<|MERGE_RESOLUTION|>--- conflicted
+++ resolved
@@ -380,38 +380,6 @@
     return req_handler_t::op_req_complex;
 }
 
-template <class config_t>
-typename memcached_handler_t<config_t>::parse_result_t memcached_handler_t<config_t>::adjust(char *state, bool inc, int line_len, conn_fsm_t *fsm) {
-    char *key_str = strtok_r(NULL, DELIMS, &state);
-    char *value_str = strtok_r(NULL, DELIMS, &state);
-    if (key_str == NULL || value_str == NULL)
-        return malformed_request(fsm);
-
-    bool noreply = false;
-    char *noreply_str = strtok_r(NULL, DELIMS, &state);
-    if (noreply_str != NULL) {
-        if (!strcmp(noreply_str, "noreply")) {
-            noreply = true;
-        } else {
-            return malformed_request(fsm);
-        }
-    }
-<<<<<<< HEAD
-    
-    cmd = inc? INCR : DECR;
-    // parsed successfully
-    fsm->consume(line_len);
-    loading_data = true;
-    return read_data(value_str, sizeof(value_str), fsm);
-=======
-
-    // parsed successfully, but functionality not yet implemented
-    return unimplemented_request(fsm);
-
-    //TODO this needs to consume bytes too (JD 7/14)
->>>>>>> e7c08b7d
-}
-    
 template<class config_t>
 void memcached_handler_t<config_t>::build_response(request_t *request) {
     // Since we're in the middle of processing a command,
@@ -497,8 +465,7 @@
         check("memcached_handler_t::build_response - Unknown btree op", 0);
         break;
     }
-    
-    delete request;   // Will also free the FSMs
+    delete request;
     fsm->current_request = NULL;
 }
 
