// Copyright 2010-2014 RethinkDB, all rights reserved.
#ifndef UTILS_HPP_
#define UTILS_HPP_

#include <stdio.h>
#include <stdlib.h>

#include <functional>
#include <string>

#include "errors.hpp"
#include "debug.hpp"
#include "config/args.hpp"

class printf_buffer_t;

namespace ph = std::placeholders;

class startup_shutdown_t {
public:
    startup_shutdown_t();
    ~startup_shutdown_t();
};

struct const_charslice {
    const char *beg, *end;
    const_charslice(const char *_beg, const char *_end) : beg(_beg), end(_end) { }
    const_charslice() : beg(NULL), end(NULL) { }
};

/* Forbid the following function definition to be inlined
 * (note: some compilers might require `noinline` instead of `__attribute__ ((noinline))`)
 */
#define NOINLINE __attribute__ ((noinline))

void *malloc_aligned(size_t size, size_t alignment);

/* Calls `malloc()` and checks its return value to crash if the allocation fails. */
void *rmalloc(size_t size);
/* Calls `realloc()` and checks its return value to crash if the allocation fails. */
void *rrealloc(void *ptr, size_t size);

<<<<<<< HEAD
/* Forwards to the isfinite macro, or std::isfinite. */
bool risfinite(double);


=======
>>>>>>> 4f6b1e67
class rng_t {
public:
// Returns a random number in [0, n).  Is not perfectly uniform; the
// bias tends to get worse when RAND_MAX is far from a multiple of n.
    int randint(int n);
    uint64_t randuint64(uint64_t n);
    double randdouble();
    explicit rng_t(int seed = -1);
private:
    unsigned short xsubi[3];  // NOLINT(runtime/int)
    DISABLE_COPYING(rng_t);
};

// Reads from /dev/urandom.  Use this sparingly, please.
void get_dev_urandom(void *out, int64_t nbytes);

int randint(int n);
uint64_t randuint64(uint64_t n);
size_t randsize(size_t n);
double randdouble();

bool begins_with_minus(const char *string);
// strtoul() and strtoull() will for some reason not fail if the input begins
// with a minus sign. strtou64_strict() does.  Also we fix the constness of the
// end parameter.
int64_t strtoi64_strict(const char *string, const char **end, int base);
uint64_t strtou64_strict(const char *string, const char **end, int base);

// These functions return false and set the result to 0 if the conversion fails or
// does not consume the whole string.
MUST_USE bool strtoi64_strict(const std::string &str, int base, int64_t *out_result);
MUST_USE bool strtou64_strict(const std::string &str, int base, uint64_t *out_result);

std::string strprintf(const char *format, ...) __attribute__((format (printf, 1, 2)));
std::string vstrprintf(const char *format, va_list ap) __attribute__((format (printf, 1, 0)));


// formatted time:
// yyyy-mm-ddThh:mm:ss.nnnnnnnnn   (29 characters)
const size_t formatted_time_length = 29;    // not including null

void format_time(struct timespec time, printf_buffer_t *buf);
std::string format_time(struct timespec time);

bool parse_time(const std::string &str, struct timespec *out, std::string *errmsg_out);

/* Printing binary data to stderr in a nice format */
void print_hd(const void *buf, size_t offset, size_t length);



/* `with_priority_t` changes the priority of the current coroutine to the
 value given in its constructor. When it is destructed, it restores the
 original priority of the coroutine. */

class with_priority_t {
public:
    explicit with_priority_t(int priority);
    ~with_priority_t();
private:
    int previous_priority;
};


template <class InputIterator, class UnaryPredicate>
bool all_match_predicate(InputIterator begin, InputIterator end, UnaryPredicate f) {
    bool res = true;
    for (; begin != end; begin++) {
        res &= f(*begin);
    }
    return res;
}

template <class T, class UnaryPredicate>
bool all_in_container_match_predicate (const T &container, UnaryPredicate f) {
    return all_match_predicate(container.begin(), container.end(), f);
}

bool notf(bool x);

/* Translates to and from `0123456789ABCDEF`. */
bool hex_to_int(char c, int *out);
char int_to_hex(int i);

std::string blocking_read_file(const char *path);
bool blocking_read_file(const char *path, std::string *contents_out);

template <class T>
class assignment_sentry_t {
public:
    assignment_sentry_t(T *v, const T &value) :
        var(v), old_value(*var) {
        *var = value;
    }
    ~assignment_sentry_t() {
        *var = old_value;
    }
private:
    T *var;
    T old_value;
};

std::string sanitize_for_logger(const std::string &s);
static inline std::string time2str(const time_t &t) {
    char timebuf[26]; // I apologize for the magic constant.
    //           ^^ See man 3 ctime_r
    return ctime_r(&t, timebuf);
}

std::string errno_string(int errsv);

// Contains the name of the directory in which all data is stored.
class base_path_t {
public:
    explicit base_path_t(const std::string& path);
    const std::string& path() const;

    // Make this base_path_t into an absolute path (useful for daemonizing)
    // This can only be done if the path already exists, which is why we don't do it at construction
    void make_absolute();
private:
    std::string path_;
};

static const char *TEMPORARY_DIRECTORY_NAME = "tmp";

class serializer_filepath_t;

namespace unittest {
serializer_filepath_t manual_serializer_filepath(const std::string& permanent_path,
                                                 const std::string& temporary_path);
}  // namespace unittest

// Contains the name of a serializer file.
class serializer_filepath_t {
public:
    serializer_filepath_t(const base_path_t& directory, const std::string& relative_path)
        : permanent_path_(directory.path() + "/" + relative_path),
          temporary_path_(directory.path() + "/" + TEMPORARY_DIRECTORY_NAME + "/" + relative_path + ".create") {
        guarantee(!relative_path.empty());
    }

    // A serializer_file_opener_t will first open the file in a temporary location, then move it to
    // the permanent location when it's finished being created.  These give the names of those
    // locations.
    std::string permanent_path() const { return permanent_path_; }
    std::string temporary_path() const { return temporary_path_; }

private:
    friend serializer_filepath_t unittest::manual_serializer_filepath(const std::string& permanent_path,
                                                                      const std::string& temporary_path);
    serializer_filepath_t(const std::string& _permanent_path, const std::string& _temporary_path)
        : permanent_path_(_permanent_path), temporary_path_(_temporary_path) { }

    const std::string permanent_path_;
    const std::string temporary_path_;
};

void recreate_temporary_directory(const base_path_t& base_path);

void remove_directory_recursive(const char *path);

#define MSTR(x) stringify(x) // Stringify a macro
#if defined __clang__
#define COMPILER "CLANG " __clang_version__
#elif defined __GNUC__
#define COMPILER "GCC " MSTR(__GNUC__) "." MSTR(__GNUC_MINOR__) "." MSTR(__GNUC_PATCHLEVEL__)
#else
#define COMPILER "UNKNOWN COMPILER"
#endif

#ifndef NDEBUG
#define RETHINKDB_VERSION_STR "rethinkdb " RETHINKDB_VERSION " (debug)" " (" COMPILER ")"
#else
#define RETHINKDB_VERSION_STR "rethinkdb " RETHINKDB_VERSION " (" COMPILER ")"
#endif

#define ANY_PORT 0

#endif // UTILS_HPP_<|MERGE_RESOLUTION|>--- conflicted
+++ resolved
@@ -40,13 +40,9 @@
 /* Calls `realloc()` and checks its return value to crash if the allocation fails. */
 void *rrealloc(void *ptr, size_t size);
 
-<<<<<<< HEAD
 /* Forwards to the isfinite macro, or std::isfinite. */
 bool risfinite(double);
 
-
-=======
->>>>>>> 4f6b1e67
 class rng_t {
 public:
 // Returns a random number in [0, n).  Is not perfectly uniform; the
