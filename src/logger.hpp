--- conflicted
+++ resolved
@@ -7,15 +7,9 @@
 
 enum log_level_t { log_level_debug = 0, log_level_info = 1, log_level_notice, log_level_warn, log_level_error };
 
-<<<<<<< HEAD
-/* These functions are implemented in `clustering/administration/log_writer.cc`.
-This header file exists so that anything can call them without having to include
-the same things that `clustering/administration/log_writer.hpp` does. */
-=======
-/* These functions are implemented in `clustering/administration/logs/logger.cc`.
-This header file exists so that anything can call them without having to include
-the same things that `clustering/administration/logs/logger.hpp` does. */
->>>>>>> 0c34db72
+/* These functions are implemented in `clustering/administration/logs/log_writer.cc`.
+This header file exists so that anything can call them without having to include the same
+things that `clustering/administration/logs/log_writer.hpp` does. */
 
 void log_internal(const char *src_file, int src_line, log_level_t level, const char *format, ...)
     __attribute__ ((format (printf, 4, 5)));
