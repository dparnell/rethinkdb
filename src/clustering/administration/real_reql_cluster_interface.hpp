// Copyright 2010-2014 RethinkDB, all rights reserved.
#ifndef CLUSTERING_ADMINISTRATION_REAL_REQL_CLUSTER_INTERFACE_HPP_
#define CLUSTERING_ADMINISTRATION_REAL_REQL_CLUSTER_INTERFACE_HPP_

#include <set>
#include <string>

#include "clustering/administration/metadata.hpp"
#include "clustering/administration/namespace_interface_repository.hpp"
#include "concurrency/cross_thread_watchable.hpp"
#include "concurrency/watchable.hpp"
#include "rdb_protocol/context.hpp"
#include "rpc/semilattice/view.hpp"

class admin_artificial_tables_t;
class artificial_table_backend_t;
class server_name_client_t;

/* `real_reql_cluster_interface_t` is a concrete subclass of `reql_cluster_interface_t`
that translates the user's `table_create()`, `table_drop()`, etc. requests into specific
actions on the semilattices. By performing these actions through the abstract
`reql_cluster_interface_t`, we can keep the ReQL code separate from the semilattice code.
*/

class real_reql_cluster_interface_t : public reql_cluster_interface_t {
public:
    real_reql_cluster_interface_t(
            mailbox_manager_t *mailbox_manager,
            boost::shared_ptr< semilattice_readwrite_view_t<
                cluster_semilattice_metadata_t> > semilattices,
            watchable_map_t<std::pair<peer_id_t, namespace_id_t>,
                namespace_directory_metadata_t> *directory_root_view,
            rdb_context_t *rdb_context,
            server_name_client_t *server_name_client
            );

    bool db_create(const name_string_t &name,
            signal_t *interruptor, std::string *error_out);
    bool db_drop(const name_string_t &name,
            signal_t *interruptor, std::string *error_out);
    bool db_list(
            signal_t *interruptor,
            std::set<name_string_t> *names_out, std::string *error_out);
    bool db_find(const name_string_t &name,
            signal_t *interruptor,
            counted_t<const ql::db_t> *db_out, std::string *error_out);
    bool db_config(const std::set<name_string_t> &db_names,
            const ql::protob_t<const Backtrace> &bt,
            signal_t *interruptor, scoped_ptr_t<ql::val_t> *resp_out,
            std::string *error_out);

    bool table_create(const name_string_t &name, counted_t<const ql::db_t> db,
            const boost::optional<name_string_t> &primary_dc, bool hard_durability,
            const std::string &primary_key, signal_t *interruptor,
            std::string *error_out);
    bool table_drop(const name_string_t &name, counted_t<const ql::db_t> db,
            signal_t *interruptor, std::string *error_out);
    bool table_list(counted_t<const ql::db_t> db,
            signal_t *interruptor,
            std::set<name_string_t> *names_out, std::string *error_out);
    bool table_find(const name_string_t &name, counted_t<const ql::db_t> db,
            signal_t *interruptor, scoped_ptr_t<base_table_t> *table_out,
            std::string *error_out);
    bool table_config(counted_t<const ql::db_t> db,
            const std::vector<name_string_t> &tables,
            const ql::protob_t<const Backtrace> &bt,
            signal_t *interruptor, scoped_ptr_t<ql::val_t> *resp_out,
            std::string *error_out);
    bool table_status(counted_t<const ql::db_t> db,
            const std::vector<name_string_t> &tables,
            const ql::protob_t<const Backtrace> &bt,
            signal_t *interruptor, scoped_ptr_t<ql::val_t> *resp_out,
            std::string *error_out);
    bool table_wait(counted_t<const ql::db_t> db,
            const std::vector<name_string_t> &tables,
            table_readiness_t readiness,
            const ql::protob_t<const Backtrace> &bt,
            signal_t *interruptor, scoped_ptr_t<ql::val_t> *resp_out,
            std::string *error_out);

    bool table_reconfigure(
            counted_t<const ql::db_t> db,
            const name_string_t &name,
            const table_generate_config_params_t &params,
            bool dry_run,
            signal_t *interruptor,
            ql::datum_t *new_config_out,
            std::string *error_out);
    bool table_estimate_doc_counts(
            counted_t<const ql::db_t> db,
            const name_string_t &name,
            ql::env_t *env,
            std::vector<int64_t> *doc_counts_out,
            std::string *error_out);

    /* `calculate_split_points_with_distribution` needs access to the underlying
    `namespace_interface_t` */
    namespace_repo_t *get_namespace_repo() {
        return &namespace_repo;
    }

    /* This is public because it needs to be set after we're created to solve a certain
    chicken-and-egg problem */
    admin_artificial_tables_t *admin_tables;

private:
    mailbox_manager_t *mailbox_manager;
    boost::shared_ptr< semilattice_readwrite_view_t<
        cluster_semilattice_metadata_t> > semilattice_root_view;
    watchable_map_t<std::pair<peer_id_t, namespace_id_t>,
                    namespace_directory_metadata_t> *directory_root_view;
    scoped_array_t< scoped_ptr_t< cross_thread_watchable_variable_t< cow_ptr_t<
        namespaces_semilattice_metadata_t> > > > cross_thread_namespace_watchables;
    scoped_array_t< scoped_ptr_t< cross_thread_watchable_variable_t<
        databases_semilattice_metadata_t > > > cross_thread_database_watchables;
    rdb_context_t *rdb_context;

    namespace_repo_t namespace_repo;
    ql::changefeed::client_t changefeed_client;
    server_name_client_t *server_name_client;

    void wait_for_metadata_to_propagate(const cluster_semilattice_metadata_t &metadata,
                                        signal_t *interruptor);

    cow_ptr_t<namespaces_semilattice_metadata_t> get_namespaces_metadata();
    // This could soooo be optimized if you don't want to copy the whole thing.
    void get_databases_metadata(databases_semilattice_metadata_t *out);

    bool get_table_ids_for_query(
            counted_t<const ql::db_t> db,
            const std::vector<name_string_t> &table_names,
            std::vector<std::pair<namespace_id_t, name_string_t> > *tables_out,
            std::string *error_out);

    /* For each UUID in `entity_map`, reads the row with that primary key from `backend`,
    and returns a vector of all the rows. If `missing_msg` is absent, missing rows will
    be silently ignored; otherwise, `missing_msg` must be a string with a single `%s`
    format specifier in it, which will be used to format an error message with the name
    of the missing entity. */
    bool table_meta_read(artificial_table_backend_t *backend,
<<<<<<< HEAD
            const std::map<uuid_u, name_string_t> &entity_map,
            const boost::optional<std::string> &missing_msg,
=======
            const counted_t<const ql::db_t> &db,
            const std::vector<std::pair<namespace_id_t, name_string_t> > &tables,
            bool error_on_missing,
>>>>>>> 9d015cd2
            signal_t *interruptor,
            std::vector<ql::datum_t> *res_out,
            std::string *error_out);

    DISABLE_COPYING(real_reql_cluster_interface_t);
};

#endif /* CLUSTERING_ADMINISTRATION_REAL_REQL_CLUSTER_INTERFACE_HPP_ */
<|MERGE_RESOLUTION|>--- conflicted
+++ resolved
@@ -44,7 +44,7 @@
     bool db_find(const name_string_t &name,
             signal_t *interruptor,
             counted_t<const ql::db_t> *db_out, std::string *error_out);
-    bool db_config(const std::set<name_string_t> &db_names,
+    bool db_config(const std::vector<name_string_t> &db_names,
             const ql::protob_t<const Backtrace> &bt,
             signal_t *interruptor, scoped_ptr_t<ql::val_t> *resp_out,
             std::string *error_out);
@@ -138,14 +138,8 @@
     format specifier in it, which will be used to format an error message with the name
     of the missing entity. */
     bool table_meta_read(artificial_table_backend_t *backend,
-<<<<<<< HEAD
-            const std::map<uuid_u, name_string_t> &entity_map,
+            const std::vector<std::pair<uuid_u, name_string_t> > &entity_ids,
             const boost::optional<std::string> &missing_msg,
-=======
-            const counted_t<const ql::db_t> &db,
-            const std::vector<std::pair<namespace_id_t, name_string_t> > &tables,
-            bool error_on_missing,
->>>>>>> 9d015cd2
             signal_t *interruptor,
             std::vector<ql::datum_t> *res_out,
             std::string *error_out);
